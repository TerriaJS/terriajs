# Change Log

#### next release (8.2.15)

<<<<<<< HEAD
- Moved default `activeStyle` from `TableMixin` to `TableAutomaticStylesStratum`.
- `TableAutomaticStylesStratum` will no longer pick default `activeStyle` if it is hidden
=======
- Fix bug with "propagate `knownContainerUniqueIds` across references and their target" - missing `runInAction`
>>>>>>> 3718145d
- [The next improvement]

#### 8.2.14 - 2022-09-15

- Moved map credits to map column so it don't get hidden by chart panel.
- TSified `FeatureInfo*.tsx`
  - `describeFromProperties` is now `generateCesiumInfoHTMLFromProperties`
  - `FeatureInfoSection` has been split up into `FeatureInfoSection.tsx`, `getFeatureProperties`, `mustacheExpressions` and `generateCesiumInfoHTMLFromProperties`
- Fix `{{terria.currentTime}}` in feature info template
- Add `{{terria.rawDataTable}}` in feature info template - to show raw data HTML table
- Added `TableFeatureInfoStratum` - which adds default feature info template to `TableMixin`
- Add `FeatureInfoContext` - used to inject properties into `FeatureInfoSections` context. These properties will be accessible from `featureInfoTemplate` mustache template.
  - `tableFeatureInfoContext` adds time series chart properties using `FeatureInfoContext` (`getChartDetails` has been removed)
- Move `maximumShownFeatureInfos` from `WebMapServiceCatalogItemTraits` to `MappableTraits`
- Remove `featureInfoUrlTemplate` from `OpenDataSoftCatalogItem` - as it is incompatible with time varying datasets
- Removed `formatNumberForLocale` - we now use `Number.toLocaleString`
- Rename `Feature` to `TerriaFeature` - improve typing and usage across code-base
  - Added `data: TerriaFeatureData` - which is used to pass Terria-specific properties around (eg `rowIds`)
- Added `loadingFeatureInfoUrl` to `FeatureInfoUrlTemplateMixin`
- Move `Cesium.ts` `ImageryLayer` feature picking to `cesium.pickImageryLayerFeatures()`
- Move `lib/Core/propertyGetTimeValues.js` into `lib/ReactViews/FeatureInfo/getFeatureProperties.ts`
- Add `showFeatureInfoDownloadWithTemplate` to `FeatureInfoTraits` - Toggle to show feature info download **if** a `template` has been provided. If no `template` is provided, then download will always show.
- Fix support for `initUrls` in `startData.initSources`
- Propagate `knownContainerUniqueIds` across references and their target.
- Show scrollbar for story content in Safari iOS.
- Use `document.baseURI` for building share links instead of `window.location`.

#### 8.2.13 - 2022-09-01

- Fix pedestrian drop behaviour so that the camera heading stays unchanged even after the drop
- Fixed a bug causing incorrect loading of EPSG:4326 layers in WMS v1.3.0 by sending wrong `bbox` in GetMap requests.
- Improve the CKAN model robustness by removing leading and trailing spaces in wms layer names.
- Load all `InitSources` sequentially instead of asyncronosly
- Fix `DOMPurify.sanitize` call in `PrintView`
- Fix warning for WFS item exceeding max displayable features
- Upgrade prettier to version 2.7.1

#### 8.2.12 - 2022-08-10

- Dropped "optional" from the prompt text in file upload modal for both local and web data.
- Changed the text for the first file upload option from "Auto-detect (recommended)" to simply "File type" for local files and "File or web service type" for web urls.
- Automatically suffix supported extension list to the entries in file type dropdown to improve clarity.
- Removed IFC from upload file type (until further testing).
- Move `CkanCatalogGroup` "ungrouped" group to end of members

#### 8.2.11 - 2022-08-08

- Add ability to customise the getting started video in the StoryBuilder panel
- Set cesium base URL by default so that cesium assets are resolved correctly
- Add `cesiumBaseUrl` to `TerriaOptions` for overriding the default cesium base url setting
- Fix broken Bing map logo in attributions
- Added ability to customise the getting started video in the StoryBuilder panel.
- Fixed a bug where menu items were rendered in the wrong style if the window was resized from small to large, or large to small.
- Strongly type `item` in WorkbenchItem and remove `show` toggle for non `Mappable` items.
- Add `configParameters.regionMappingDefinitionsUrls` - to support multiple URLs for region mapping definitions - if multiple provided then the first matching region will be used (in order of URLs)
  - `configParameters.regionMappingDefinitionsUrl` still exists but is deprecated - if defined it will override `regionMappingDefinitionsUrls`
- `TableMixin.matchRegionProvider` now returns `RegionProvider` instead of `string` region type. (which exists at `regionProvider.regionType`)
- Fix `shouldShorten` property in catalog and story `ShareUrl`
- Fix `shortenShareUrls` user property
- Add `videoCoverImageOpacity` option to `HelpContentItem` so that we can fade the background of help video panels.
- Fix a bug where all `HelpVideoPanel`s were being rendered resulting in autoplayed videos playing at random.
- Add `getFeatureInfoUrl` and `getFeatureInfoParameters` to `WebMapServiceCatalogItemTraits`
- Fix `SearchBoxAndResults` Trans values
- Fix `generateCatalogIndex` for nested references
- Fix `SearchBox` handling of `searchWithDebounce` when `debounceDuration` prop changes. It now fushes instead of cancels.

#### 8.2.10 - 2022-08-02

- **Breaking changes:**
  - **Minimum NodeJS version is now 14**
- Consolidate `HasLocalData` interface
- Add `GlTf` type definition (v2)
- Add `gltfModelUrl` to `GltfMixin` - this must be implemented by Models which use `GltfMixin`
- Moved `GltfCatalogItem` to `lib/Models/Catalog/Gltf/GltfCatalogItem.ts`
- Add experimental client-side 3D file conversion using [`assimpjs`](https://github.com/kovacsv/assimpjs) ([emscripten](https://emscripten.org) interface for the [assimp](https://github.com/assimp/assimp) library)
  - This supports `zip` files and `HasLocalData` - but is not in `getDataType` as the scene editor (closed source) is required to geo-reference
  - Supports over 40 formats - including Collada, obj, Blender, DXF - [full list](https://github.com/assimp/assimp/blob/master/doc/Fileformats.md)
- Add `description` to `getDataType` - this will be displayed between Step 1 and Step 2
- Add warning message to `GltfMixin` when showing in 2D mode (Leaflet)
- Upgrade `husky` to `^8.0.1`
- Prevent looping when navigating between scenes in StoryPanel using keyboard arrows
- Fix bug where StoryPanel keyboard navigation persists after closing StoryPanel
- Fix select when clicking on multiple features in 2D (#5660)
- Implemented support for `featureInfoUrlTemplate` on 2D vector features (#5660)
- Implemented FeatureInfoMixin in GeojsonMixin (#5660)
- `GpxCatalogItem` now use `GeojsonMixin` for loading data. (#5660)
- `GeoRssCatalogItem` now use `GeojsonMixin` for loading data. (#5660)
- Upgrade i18next to `v21`
- Limit workbench item title to 2 lines and show overflow: ellipsis after.
- Add `allowFeaturePicking` trait to Cesium3dTileMixin.
- Feature Info now hidden on Cesium3dTiles items if `allowFeaturePicking` set to false. Default is true.
- Add `initFragmentPaths` support for hostnames different to `configUrl`/`applicationUrl`
- Add DOMPurify to `parseCustomHtmlToReact` (it was already present in `parseCustomMarkdownToReact`)
- Update `html-to-react` to `1.4.7`
- Add `ViewState` React context provider to `StandardUserInterface` - instead of passing `viewState` or `terria` props through components, please use
  - `useViewState` hook
  - `withViewState` HOC
- Move `GlobalTerriaStyles` from `StandardUserInterface` to separate file
- Add `ExternalLinkWithWarning` component - this will replace all URLs in story body and add a warning message when URLs are clicked on.
- Fixed a bug where adding `CesiumTerrainCatalogItem` to workbench didn't apply it when `configParameters.cesiumTerrainAssetId` or `configParameters.cesiumTerrainUrl` was set.
- `CesiumTerrainCatalogItem` will now show a status `In use` or `Not in use` in the workbench.
- Rewrote `CesiumTerrainCatalogItem` to handle and report network errors.
- Set `JulianDate.toIso8601` second precision to nanosecond - this prevents weird date strings with scientific/exponent notation (eg `2008-05-07T22:54:45.7275957614183426e-11Z`)
- Add attribution for Natural Earth II and NASA Black Marble basemaps.

#### 8.2.9 - 2022-07-13

- Pin `html-to-react` to `1.4.5` due to ESM module in dependency (`parse5`) breaking webpack
- Add step to `"Deploy TerriaMap"` action to save `yarn.lock` after `sync-dependencies` (for debug purposes)
- TSIfy `SharePanel`
- Move `includeStoryInShare` out of `ViewState` into local state
- Implement ability to navigate between scenes in StoryPanel using keyboard arrows
- Rename `FeatureInfoMixin` to `FeatureInfoUrlTemplateMixin`
- Move `featureInfoTemplate` and `showStringIfPropertyValueIsNull` from `FeatureInfoTraits` to `MappableTraits` (all mappable catalog items)
- Remove `FeatureInfoUrlTemplateTraits` from all models that don't use `FeatureInfoUrlTemplateMixin`
- Fix "Regions: xxx" short report showing for non region mapped items
- Fix `showInChartPanel` default for mappable items

#### 8.2.8 - 2022-07-04

- Improve Split/compare error handling
- Fix `itemProperties` split bug
- Table styling is disabled if `MultiPoint` are in GeoJSON
- Add `GeoJsonTraits.useOutlineColorForLineFeatures` - If enabled, `TableOutlineStyleTraits` will be used to color Line Features, otherwise `TableColorStyleTraits` will be used.
- Fix feature highliting for `Line`, `MultiLine` and `MultiPoint`
- Await Internationalisation initialisation in `Terria.start`
- `UserDrawing.messageHeader` can now also be `() => string`

#### 8.2.7 - 2022-06-30

- Fix `WorkbenchItem` title height
- Add region map info and move "No Data" message to `InfoSections` in `TableAutomaticStylesStratum`
- Fix missing `TableColorStyleTraits.legend` values in `ColorStyleLegend`
- Fix `DateTimeSelectorSection.changeDateTime()` binding.
- `RegionProvider.find*Variable` functions now try to match with and without whitespace (spaces, hyphens and underscores)
- Clean up `regionMapping.json` descriptions
- Implement Leaflet credits as a react component, so it is easier to maintain them. Leaflet view now show terria extra credits.
- Implement Cesium credits as a react component, so it is easier to maintain them.
- Implement data attribution modal for map data attributions/credits. Used by both Leaflet and Cesium viewers.
- Fixed translation of Leaflet and Cesium credits.
- TSXify `ChartPanelDownloadButton`
- `ChartPanelDownloadButton` will now only export columns which are visible in chart
- Cleanup `Mixin` and `Traits` inheritance
- Wrap the following components in `observer` - `ChartItem`, `LineChart`, (chart) `Legends`, `ChartPanelDownloadButton`
- Improve TerriaReference error logging
- Fix handling GeoJSON if features have null geometry
- Fix bug where map tools names appear as translation strings
- Allow IFC files to be added to a map from local or web data (Requires non-open source plugin)
- Rename `useTranslationIfExists` to `applyTranslationIfExists` so it doesn't look like a React hook.
- Added a required parameter i18n to `applyTranslationIfExists` to avoid having stale translated strings when the language changes.
- Fix `StoryBuilder` remove all text color
- Fix `FeatureInfoPanel` `Loader` color

#### 8.2.6 - 2022-06-17

- **Breaking changes:**
  - Changed translation resolution. Now the "translation" namespace loads only from `${terria.baseUrl}/languages/{{lng}}/translation.json` (TerriaJS assets) and "languageOverrides" loads from `languages/{{lng}}/languageOverrides.json` (a TerriaMap's assets)
- Removed EN & FR translation files from bundle. All translation files are now loaded on demand.
- Moved translation files from `lib/Language/*/translation.json` to `wwwroot/languages/*/translation.json`.
- Fixed default 3d-tiles styling to add a workaround for a Cesium bug which resulted in wrong translucency value for point clouds.
- Remove Pell dependency, now replaced with TinyMCE (WYSIWYG editor library).
- Added `beforeRestoreAppState` hook for call to `Terria.start()` which gets called before state is restored from share data.
- Made `order` optional for `ICompositeBarItem`.
- Fix `includes` path for `url-loader` rule so that it doesn't incorrectly match package names with `terriajs` as prefix.
- Add help button for bookmarking sharelinks to SharePanel (if that help item exists in config)

#### 8.2.5 - 2022-06-07

- Add Google Analytics event for drag and drop of files onto map.
- Allow users to choose whether Story is included in Share
- Fixed bug that broke Cesium when WebGL was not available. Reverts to Leaflet.
- Fixed bug where `new Terria()` constructror would try to access `document` and throw an error when running in NodeJS.
- Add WPS support for `Date` (additional to existing `DateTime`) and support for `ComplexData` `Date`/`DateTime` WPS Inputs.
- TSXified `StandardUserInterface` and some other components. If your TerriaMap imports `StandardUserInterface.jsx` remove the `.jsx` extension so webpack can find the new `.tsx` file.
- Fix use of `baseMapContrastColor` in region mapping/protomaps and remove `MAX_SELECTABLE_DIMENSION_OPTIONS`.
- `mapItems` can now return arbitrary Cesium primitives.
- Added progress of 3DTiles data source loading to Progress Bar.
- ProgressBar colour now depends on baseMapContrastColor - improves visibility on light map backgrounds.
- Update `terriajs-cesium` to `1.92.0`.
- Replace Pell WYSIWYG editor library with TinyMCE, allows richer editing of Stories in the Story Builder
- Added support for using Compare / Split Screen mode with Cesium 3D Tiles.
- Fix `BottomDock.handleClick` binding
- Use the theme base font to style story share panel.
- Fix problem with Story Prompt not showing
- Fix global body style (font and focus purple)
- Add `color:inherit` to `Button`

#### 8.2.4 - 2022-05-23

- Update protomaps to `1.19.0` - now using offical version.
- Fix Table/VectorStylingWorkflow for datasets with no columns/properties to visualise
- Improve default `activeStyle` in `TableMixin` - if no `scalar` style is found then find first style with enum, text and finally region.
- Add Mustache template support to `modelDimensions` for string properties in `option.value` (with the catalog member as context)
- Added a check for disableExport in ChartPanelDownloadButton.jsx. Prevents download button rendering.
- Fix `CatalogIndex` types
- Moved code for retrieving a model by id, share key or CatalogIndex to a new function `terria.getModelByIdShareKeyOrCatalogIndex`.
- Updated handling of `previewedItemId` to use new function `terria.getModelByIdShareKeyOrCatalogIndex`. This will now use CatalogIndex if the `previewedItemId` cannot be found in models or model share keys.
- Fixed a race condition inside ModalPopup that caused the explorer panel (data catalogue) to be stuck hidden until refresh.
- Fix bug that broke the `DiffTool` preventing it from opening.
- TSify `BottomDock` and `measureElement` components.
- Fixed a bug in `GltfMixin` which resulted in some traits missing from `GltfCatalogItem` and broke tools like the scene editor.
- Leaflet attribution can be set through `config.leafletAttributionPrefix`. Attribution HTML string to show on Leaflet maps. Will use Leaflet's default if undefined. To hide Leaflet attribution - set `leafletAttributionPrefix:""`
- Re-add missing `helpPanel.mapUserGuide` translation string
- Fix `sortMembersBy` for child `Groups` and `References`
- Add `raiseError` convenience method to `TerriaError`
- Improve `filterOutUndefined` types
- Add [Maki icons](https://labs.mapbox.com/maki-icons/) - these can be used in `TablePointStyleTraits`. For example `marker = "hospital"`
- Rename `ProtomapsImageryProvider.duplicate()` to `ProtomapsImageryProvider.clone()`.
- Add [`ts-essentials` library](https://github.com/ts-essentials/ts-essentials) - "a set of high-quality, useful TypeScript types that make writing type-safe code easier"
- `GeojsonMixin` improvements
  - `uveMvt` is now `useTableStylingAndProtomaps`
  - If `useTableStylingAndProtomaps` is true, then protomaps is used for Line and Polygon features, and `TableMixin` is used for Point features (see `createLongitudeLatitudeFeaturePerRow()`)
  - `GeoJsonTraits.style` is now only supported by Cesium primitives (if defined, then `useTableStylingAndProtomaps` will be false). Instead you can use `TableStyleTraits`
- `TableMixin` improvements
  - Add new `TableStyleMap` model, this is used to support `enum`, `bin` and `null` styles for the following:
    - `TablePointStyleTraits` - this supports markers (URLs or Maki icons) and rotation, width, height and pixelOffset.
    - Add `TableOutlineStyleTraits` - this supports color and width.
  - Legends are now handled by `TableAutomaticLegendStratum`
  - Legends will be merged across `TableStyleMaps` and `TableColorMap` - for example, marker icons will be shown in legend with correct colors. See `MergedStyleMapLegend`
  - Default `activeStyle` is now picked by finding the first column of type `scalar`, and then the first column of type `enum`, then `text` and then finally `region`.
- `ArcGisFeatureServiceCatalogItem` now uses Table styling and `protomaps`
- Adapted `BaseModel.addObject` to handle adding objects to `ArrayTraits` with `idProperty="index"` and `isRemoval`. The new object will be placed at the end of the array (across all strata).
- Add `allowCustomInput` property to `SelectableDimensionGroup` - if true then `react-select` will allow custom user input.
- `TableStylingWorkflow` improvements
  - Better handling of swapping between different color scheme types (eg enum or bin)
  - Add point, outline and point-size traits

#### 8.2.3 - 2022-04-22

- **Breaking changes:**
  - `CkanItemReference` no longer copies `default` stratum to target - please use `itemProperties` instead.
- **Revert** Use CKAN Dataset `name` property for WMS `layers` as last resort.
- Add support for `WebMapServiceCatalogGroup` to `CkanItemReference` - this will be used instead of `WebMapServiceCatalogItem` if WMS `layers` can't be identified from CKAN resource metadata.
  - Add `allowEntireWmsServers` to `CkanCatalogGroupTraits` - defaults to `true`
- Ignore WMS `Layers` with duplicate `Name` properties
- Fix selectable dimensions passing reactive objects and arrays to updateModelFromJson (which could cause problems with array detection).

#### 8.2.2 - 2022-04-19

- Fixed a whitescreen with PrintView.

#### 8.2.1 - 2022-04-13

- Fixed selectable-dimension checkbox group rendering bug where the group is hidden when it has empty children.

#### 8.2.0 - 2022-04-12

- **Breaking changes:**
  - Multiple changes to `GtfsCatalogItem`:
    - Removed `apiKey` in favour of more general `headers`
    - Removed unused `bearingDirectionProperty` & `compassDirectionProperty`
    - `image` is no longer resolved relative to the TerriaJS asset folder. This will allow using relative URLs for assets that aren't inside the TerriaJS asset folder. Any relative `image` urls should now have "build/TerriaJS/" prepended (the value of `terria.baseUrl`).
- Added `colorModelsByProperty` to `GtfsCatalogItem` which will colour 1 model differently for different vehichles based on properties matched by regular expression. E.g. colour a vehicle model by which train line the vehicle is travelling on.
- Fixed a bug where cross-origin billboard images threw errors in Leaflet mode when trying to recolour the image.
- Changed rounding of the numbers of the countdown timer in the workbench UI for items that use polling. The timer wil now show 00:00 for at most 500ms (instead of a full second). This means that for timers that are a multiple of 1000ms the timer will now show 00:01 for the last second before polling, instead of 00:00.
- TSified `BuildShareLink`, `InitSourceData` and `ShareData`.
- Added `HasLocalData` interface - which has `hasLocalData` property to implement.
- Added `ModelJson` interface - which provides loose type hints for Model JSON.
- Added `settings` object to `InitSourceData` - provides `baseMaximumScreenSpaceError, useNativeResolution, alwaysShowTimeline, baseMapId, terrainSplitDirection, depthTestAgainstTerrainEnabled` - these properties are now saved in share links/stories.
- Moved `setAlwaysShowTimeline` logic from `SettingsPanel` to `TimelineStack.ts`.

#### 8.1.27 - 2022-04-08

- Use CKAN Dataset `name` property for WMS `layers` as last resort.
- Set CKAN Group will now set CKAN Item `name` in `definition` stratum.
- Ignore GeoJSON Features with no geometry.
- Fix feedback link styling.
- Improve `CatalogIndexReference` error messages.

#### 8.1.26 - 2022-04-05

- **Breaking changes**
  - All dynamic groups (eg `WebMapServiceCatalogGroup`) will create members and set `definition` strata (instead of `underride`)
- New `GltfMixin`, which `GltfCatalogItem` now uses.
- Hook up `beforeViewerChanged` and `afterViewerChanged` events so they are
  triggered on viewer change. They are raised only on change between 2D and 3D
  viewer mode.
- Removed references to conversion service which is no longer used in version >=8.0.0.
- Added experimental routing system - there may be breaking changes to this system in subsequent patch releases for a short time. The routes currently include:
  - `/story/:share-id` ➡ loads share JSON from a URL `${configParameters.storyRouteUrlPrefix}:share-id` (`configParameters.storyRouteUrlPrefix` must have a trailing slash)
  - `/catalog/:id` ➡ opens the data catalogue to the specified member
- Fixed a polyline position update bug in `LeafletVisualizer`. Polylines with time varying position will now correctly animate in leaflet mode.
- Change button cursor to pointer
- Add `GeoJsonTraits.filterByProperties` - this can be used to filter GeoJSON features by properties
- Add GeoJSON `czmlTemplate` support for `Polygon/MultiPolygon`
- Add custom `heightOffset` property to `czmlTemplate`
- Fixed a bug where Cesium3DTilePointFeature info is not shown when being clicked.
- Added optional `onDrawingComplete` callback to `UserDrawing` to receive drawn points or rectangle when the drawing is complete.
- Fixed a bug in `BoxDrawing` where the box can be below ground after initialization even when setting `keepBoxAboveGround` to true.
- Add `itemProperties`, `itemPropertiesByType` and `itemPropertiesByIds` to `GroupTraits` and `ReferenceTraits`.
  - Properties set `override` strata
  - Item properties will be set in the following order (highest to lowest priority) `itemPropertiesByIds`, `itemPropertiesByType`, `itemProperties`.
  - If a parent group has `itemProperties`, `itemPropertiesByType` or `itemPropertiesByIds` - then child groups will have these values copied to `underride` when the parent group is loaded
  - Similarly with references.
- Fix `viewCatalogMember` bug - where `_previewItem` was being set too late.
- Improve error message in `DataPreview` for references.
- Fix alignment of elements in story panel and move some styling from scss to styled components
- Click on the stories button opens a story builder (button on the left from story number)
- Added ASGS 2021 regions to region mapping:
  - SA1-4 (e.g. sa3_code_2021)
  - GCCSA
  - STE & AUS (aliased to existing 2011/2016 data due to no change in geometry, names & codes)
- Added LGA regions from 2019 & 2021 to region mapping - only usable by lga code
- Increase `ForkTsCheckerWebpackPlugin` memoryLimit to 4GB
- Add `renderInline` option to markdownToHtml/React + TSify files
- Organise `lib/Map` into folder structure
- When `modelDimensions` are changed, `loadMapItems()` is automatically called
- Add `featureCounts` to `GeoJsonMixin` - this tracks number of GeoJSON Features by type
- Add `polygon-stroke`, `polyline-stroke` and `marker-stroke` to GeoJSON `StyleTraits` - these are only applied to geojson-vt features (not Cesium Primitives)
- TableMixin manual region mapping dimensions are now in a `SelectableDimensionGroup`
- Fix misc font/color styles
- Create reusable `StyledTextArea` component
- `Collapsible` improvements:
  - Add `"checkbox"` `btnStyle`
  - `onToggle` can now stop event propagation
  - `title` now supports custom markdown
- Add `rightIcon` and `textLight` props to `Button`
- New `addTerriaScrollbarStyles` scss mixin
- `TableAutomaticStylesStratum` now creates `styles` for every column - but will hide columns depending on `TableColumnType`
- `TableAutomaticStylesStratum.numberFormatOptions` is now `TableStyle.numberFormatOptions`
- Implement `TableColorStyleTraits.legendTicks` - this will determine number of ticks for `ContinuousColorMap` legends
- `DiscreteColorMap` will now use `minimumValue`/`maximumValue` to calculate bins
- `SelectableDimensions` improvements
  - Add `color`, `text`, `numeric` and `button` types
  - Add `onToggle` function to `SelectableDimensionGroup`
  - `Group` and `CheckboxGroup` now share the same UI and use `Collapsible`
  - `enum` (previously `select`) now uses `react-select` component
  - `color` uses `react-color` component
  - `DimensionSelectorSection` / `DimensionSelector*` are now named the same as the model - eg `SelectableDimension`
- Create `Portal`, `PortalContainer`,`SidePanelContainer` and `WorkflowPanelContainer`. There are used by `WorkflowPanel`.
- Create `WorkflowPanel` - a basic building block for creating Workflows that sit on top of the workbench
  - It has three reusable components, `Panel`, `PanelButton`, `PanelMenu`
- Create `selectableDimensionWorkflow` - This uses `WorkflowPanel` to show `SelectableDimensions` in a separate side panel.
  - `TableStylingWorkflow` - set styling options for TableMixin models
  - `VectorStylingWorkflow` - this extends `TableStylingWorkflow` - used to set styling options for GeoJsonMixin models (for Protomaps/geojson-vt only)
- Create `viewingControls` concept. This can be used to add menu items to workbench items menu (eg "Remove", "Export", ...)
  - TSXify `ViewingControls`
- Add temporary `legendButton` property - this is used to show a "Custom" button above the Legend if custom styling has been applied
  - This uses new `TableStyle.isCustom` property
- Move workbench item controls from `WorkbenchItem.jsx` `WorkbenchItemControls.tsx`
- Add `UrlTempalteImageryCatalogItem`, rename `RasterLayerTraits` to `ImageryProviderTraits` and add some properties.
- Added `ViewingControlsMenu` for making catalog wide extensions to viewing controls options.
- Added `MapToolbar`, a simpler API for adding buttons to the map navigation menu for the most common uses cases.
- Added `BoxDrawing` creation methods `fromTransform` and `fromTranslationRotationScale`.
- Fixed a bug where `zoom` hangs for catalog items with trait named `position`.
- Moved workflows to `Models/Workflows` and added helper method `runWorkflow` to invoke a workflow.
- Change NaturalEarth II basemap to use `url-template-imagery`
- Remove Gnaf API related files as the service was terminated.

#### 8.1.25 - 2022-03-16

- Fix broken download link for feature info panel charts when no download urls are specified.
- Fixed parameter names of WPS catalog functions.
- Improve WMS 1.1.1 support
  - Added `useWmsVersion130` trait - Use WMS version 1.3.0. True by default (unless `url` has `"version=1.1.1"` or `"version=1.1.0"`), if false, then WMS version 1.1.1 will be used.
  - Added `getFeatureInfoFormat` trait - Format parameter to pass to GetFeatureInfo requests. Defaults to "application/json", "application/vnd.ogc.gml", "text/html" or "text/plain" - depending on GetCapabilities response
- Add `legendBackgroundColor` to `LegendOwnerTraits` and `backgroundColor` to `LegendTraits`
- Add `sld_version=1.1.0` to `GetLegendGraphics` requests
- Filter `"styles","version","format","srs","crs"` conflicting query parameters from WMS `url`
- WMS `styles`, `tileWidth`, `tileHeight` and `crs`/`srs` will use value in `url` if it is defined (similar to existing behavior with `layers`)
- WMS will now show warning if invalid `layers` (eg if the specified `layers` don't exist in `GetCapabilities`)
- ArcGisFeatureServerCatalogItem can now load more than the maximum feature limit set by the server by making multiple requests, and uses GeojsonMixin
- Avoid creating duplication in categories in ArcGisPortalCatalogGroup.
- Fix `CatalogMemberMixin.hasDescription` null bug
- `TableStyle` now calculates `rectangle` for point based styles
- Fixed error installing dependencies by changing dependency "pell" to use github protocol rather than unencrypted Git protocol, which is no longer supported by GitHub as of 2022-03-15.

#### 8.1.24 - 2022-03-08

- Ignores duplicate model ids in members array in `updateModelFromJson`
- Add support for `crs` property in GeoJSON `Feature`
- Add feature highlighting for Protomaps vector tiles
- Add back props `localDataTypes` and `remoteDataTypes` to the component `MyData` for customizing list of types shown in file upload modal.

#### 8.1.23 - 2022-02-28

- **Breaking changes**:
  - `IDEAL ZOOM` can be customised by providing `lookAt` or `camera` for `idealZoom` in `MappableTraits`. The `lookAt` takes precedence of `camera` if both exist. The values for `camera` can be easily obtained from property `initialCamera` by calling shared link api .

* Fixed crash caused by ArcGisMapServerCatalogItem layer missing legend.
* Refactored StoryPanel and made it be collapsible
* Added animation.ts as a utility function to handle animation end changes (instead of using timeout)
* Fixed a bug where `buildShareLink` serialised the feature highlight model & geometry. Picked features are still serialised and geometry is reloaded on accessing the share link.

#### 8.1.22 - 2022-02-18

- Added play story button in mobile view when there is an active story
- `IDEAL ZOOM` can be customised by providing `idealZoom` property in `MappableTraits`.
- Fix `AddData` options

#### 8.1.21 - 2022-02-08

- Fixed bug where WMS layer would crash terria if it had no styles, introduced in 8.1.14

#### 8.1.20 - 2022-02-04

- Fixed whitescreen on Print View in release/production builds

#### 8.1.19 - 2022-01-25

- Add WMS support for `TIME=current`
- Only show `TableMixin.legends` if we have rows in dataColumnMajor and mapItems to show
- Add `WebMapServiceCatalogGroup.perLayerLinkedWcs`, this can be used to enable `ExportWebCoverageService` for **all** WMS layers. `item.linkedWcsCoverage` will be set to the WMS layer `Name` if it is defined, layer `Title` otherwise.
- MagdaReference can use addOrOverrideAspects trait to add or override "terria" aspect of target.
- Added new print preview page that opens up in a new window
- TSXified PrintView

#### 8.1.18 - 2022-01-21

- Add missing default Legend to `TableAutomaticStylesStratum.defaultStyle`
- Fix a bug in CompositeCatalogItem that causes share URLs to become extremely long.
- Fix `OpacitySection` number precision.
- Add `sortMembersBy` to `GroupTraits`. This can be set to sort group member models - For example `sortMembersBy = "name"` will alphabetically sort members by name.
- Remove `theme.fontImports` from `GlobalTerriaStyles` - it is now handled in `TerriaMap/index.js`
- Add check to `featureDataToGeoJson.getEsriFeature` to make sure geometry exists

#### 8.1.17 - 2022-01-12

- **Breaking changes**:
  - Minimum node version is now 12 after upgrading node-sass dependency

* Automatically cast property value to number in style expressions generated for 3d tiles filter.
* Re-enable procedure and observable selectors for SOS items.
* Fix broken "Ideal zoom" for TableMixin items.
* The opacity of 3d tiles can now be changed with the opacity slider in the workbench
* RasterLayerTraits and Cesium3dTilesTraits now share the newly created OpacityTraits
* `disableOpacityControl` is now a trait and can be set in the catalog.
* TSXified OpacitySection
* Upgrade compiler target from es2018 to es2019
* Fix default table style legends
* Remove SOS defaults legend workaround
* Update NodeJS version to 14 in `npm-publish` GitHub action

#### 8.1.16 - 2021-12-23

- Added region mapping support for Commonwealth Electoral Divisions as at 2 August 2021 (AEC) as com_elb_name_2021.

#### 8.1.15 - 2021-12-22

- Fix sharelink bug, and make `isJson*` type checks more rigorous
- Remove `uniqueId` from `CatalogMemberMixin.nameInCatalog` and add it as fallback to `CatalogMemberMixin.name`
- Add `shareKeys` and `nameInCatalog` to `CatalogIndexReference`.
- Remove `description` field from `CatalogIndex`
  - The `CatalogIndex` can now be used to resolve models in sharelinks
- Add support for zipped `CatalogIndex` json files.
- Fix `SplitReferences` which use `shareKeys`
- Make `isJson*` type assertion functions more rigorous
  - Add `deep` parameter, so you can use old "shallow" type check for performance reasons if needed
- Add Shapefile to `CkanDefaultFormatsStratum`
- Fix `ArcGisMapServerCatalogItem` metadata bug
- Remove legend traits from CatalogMemberMixin, replacing them with LegendOwnerTraits, and add tests to enforce correct use of legends.
- Add better support for retreiving GeoJsonCatalogItem data through APIs, including supporting geojson nested within json objects
- Fixed `ContinuousColorMap` min/max value bug.
- `TableStyle.outlierColor` is now only used if `zFilter` is active, or `colorTraits.outlierColor` is defined
- Add `forceConvertResultsToV8` to `WebProcessingServiceCatalogFunction`. If your WPS processes are returning v7 json, you will either need to set this to `true`, or set `version: 0.0.1` in JSON output (which will then be automatically converted to v8)
- Cleanup `CatalogFunction` error handling
- Fix `SelectAPolygonParameterEditor` feature picking (tsified)
- Add `WebMapServiceCatalogItem.rectangle` support for multiple WMS layers
- Fix picked feature highlighting for ArcGis REST API features (and TSify `featureDataToGeoJson`)
- Re-enable GeoJSON simple styling - now if more than 50% of features have [simple-style-spec properties](https://github.com/mapbox/simplestyle-spec) - automatic styling will be disabled (this behaviour can be disabled by setting `forceCesiumPrimitives = false`)
- Don't show `TableMixin` `legends` or `mapItems` if no data
- Fix `GeoJsonCatalogItem.legends`
- Add `isOpen` to `TerriaReferenceTraits`

#### 8.1.14 - 2021-12-13

- **Breaking changes**:
  - `Result.throwIfUndefined()` will now only throw if `result.value` is undefined - regardless of `result.error`

* Reimplement option to zoom on item when adding it to workbench, `zoomOnAddToWorkbench` is added to `MappableTraits`.
* Update terria-js cesium to `1.81.3`
* Re-allowed models to be added to `workbench` if the are not `Mappable` or `Chartable`
* Moved `WebMapServiceCatalogItem.GetCapbilitiesStratum` to `lib\Models\Catalog\Ows\WebMapServiceCapabilitiesStratum.ts`
* Moved `WebMapServiceCatalogItem.DiffStratum` to `DiffableMixin`
* `callWebCoverageService` now uses version WCS `2.0.0`
  - All WCS export functionality is now in `ExportWebCoverageServiceMixin`
  - Added `WebCoverageServiceParameterTraits` to `WebMapServiceCatalogItemTraits.linkedWcsParameters`. It includes `outputFormat` and `outputCrs`
  - Will attempt to use native CRS and format (from `DescribeCoverage`)
  - No longer sets `width` or `height` - so export will now return native resolution
* Anonymize user IP when using google analytics.
* Fix crash when TableMixin-based catalog item had invalid date values
* Fix `WebMapServiceCatalogItem.styles` if `supportsGetLegendGraphics = false`. This means that if a WMS server doesn't support `GetLegendGraphics` requests, the first style will be set as the default style.

#### 8.1.13 - 2021-12-03

- Paramerterised the support email on the help panel to use the support email in config
- Refactored `TableColumn get type()` to move logic into `guessColumnTypeFromValues()`
- `TableMixin.activeStyle` will set `TableColumnType = hidden` for `scalar` columns with name `"id"`, `"_id_"` or `"fid"`
- Fix bug `TableColumn.type = scalar` even if there were no values.
- Table columns named `"easting"` and `"northing"` are now hidden by default from styles
- `TableColumn.type = enum` requires at least 2 unique values (including null) to be selected by default
- Tweak automatic `TableColumn.type = Enum` for wider range of values
- Exporting `TableMixin` will now add proper file extensions
- Added `TimeVaryingTraits.timeLabel` trait to change label on `DateTimeSelectorSection` (defaults to "Time:")
  - This is set to `timeColumn.title`
- `TableColumn` will try to generate prettier `title` by un-camel casing, removing underscores and capitalising words
- `TableStyle` `startDates`, `finishDates` and `timeIntervals` will only set values for valid `rowGroups` (invalid rows will be set to `null`). For example, this means that rows with invalid regions will be ignored.
- Add "Disable style" option to `TableMixin.styleDimensions` - it can be enabled with `TableTraits.showDisableStyleOption`
- Added `timeDisableDimension` to `TableMixin` - this will render a checkbox to disable time dimension if `rowGroups` only have a single time interval per group (i.e. features aren't "moving" across time) - it can be enabled with `TableTraits.showDisableTimeOption` - `TableAutomaticStylesStratum` will automatically enable this if at least 50% of rowGroups only have one unique time interval (i.e. they don't change over time)\
- Remove border from region mapping if no data
- Add `baseMapContrastColor` and `constrastColor` to `BaseMapModel`
- Fixed `TableMixin.defaultTableStyle.legends` - `defaultTableStyle` is now not observable - it is created once in the `contructor`
- Removed `Terria.configParameters.enableGeojsonMvt` - geojson-vt/Protomaps is now used by default
- `GpxCatalogItem` now uses `GeojsonMixin`
- Add an external link icon to external hyperlink when using method `parseCustomHtmlToReact`. This feature can be switched off by passing `{ disableExternalLinkIcon: true }` in `context` argument.
- Tsify `sendFeedback.ts` and improve error messages/notifications
- Removed unused overrideState from many DataCatalog React components.
- Fixed a bug where adding a timeseries dataset from the preview map's Add to map button didn't add the dataset to the `timelineStack`.
- Fixed incorrect colour for catalog item names in the explorer panel when using dynamic theming.
- Moved `CatalogIndex` loading from constructor (called in `Terria.start`) to `CatalogSearchProvider.doSearch` - this means the index will only be loaded when the user does their first search
- Add basic auth support to `generateCatalogIndex`, fix some bugs and improve performance
- Update terria-js cesium to `1.81.2`
- Add `uniqueId` as fallback to `nameInCatalog`
- Remove duplicated items from `OpenDataSoftGroup` and `SocrataGroup`

#### 8.1.12 - 2021-11-18

- Bigger zoom control icons.
- Modified "ideal zoom" to zoom closer to tilesets and datasources.
- Added `configParameters.feedbackPostamble`. Text showing at the bottom of feedback form, supports the internationalization using the translation key
- `GeoJsonMixin.style["stroke-opacity"]` will now also set `polygonStroke.alpha` and `polylineStroke.alpha`
- Reduce `GeoJsonMixin` default stroke width from `2` to `1`
- Add `TableMixin` styling to `GeoJsonMixin` - it will treat geojson feature properties as "rows" in a table - which can be styled in the same way as `TableMixin` (eg CSV). This is only enabled for geojson-vt/Protomaps (which requires `Terria.configParameters.enableGeojsonMvt = true`). For more info see `GeojsonMixin.forceLoadMapItems()`
  - This can be disabled using `GeojsonTraits.disableTableStyle`
- Opacity and splitting is enabled for Geojson (if using geojson-vt/protomaps)
- Replaced `@types/geojson` Geojson types with `@turf/helpers`
- In `GeojsonMixin` replaced with `customDataLoader`, `loadFromFile` and `loadFromUrl` with `forceLoadGeojsonData`
- `GeojsonMixin` will now convert all geojson objects to FeatureCollection
- Exporting `GeojsonMixin` will now add proper file extensions
- `WebFeatureServiceCatalogItem` now uses `GeoJsonMixin`
- Fix `ProtomapsImageryProvider` geojson feature picking over antimeridian
- Add Socrata group to "Add web data
- Added "marker-stroke-width", "polyline-stroke-width", "polygon-stroke-width" to `GeojsonStyleTraits` (Note these are not apart of [simplestyle-spec](https://github.com/mapbox/simplestyle-spec/tree/master/1.1.0) and can only be used with `geojson-vt`)
- Add a method refreshCatalogMembersFromMagda to Terria class.
- Renable `useNativeResolution` on mobile
- Store `useNativeResolution`, `baseMaximumScreenSpaceError` as local properties
- Moved CKAN default `supportedFormats` to `CkanDefaultFormatsStratum`
- Add properties to `CkanResourceFormatTraits`
  - `maxFileSize` to filter out resources with large files (default values: GeoJSON = 150MB, KML = 30MB, CZML = 50MB)
  - `removeDuplicates` (which defaults to true) so we don't get duplicate formats for a dataset (it will check `resource.name`)
    - If there are multiple matches, then the newest (from resource.created property) will be used
  - `onlyUseIfSoleResource` to give a given resource format unless that is all that exists for a dataset
- Add CKAN `useSingleResource`, if `true`, then the highest match from `supportedResourceFormats` will be used for each dataset
- ArcGis Map/Feature Service will now set CRS from `latestWkid` if it exists (over `wkid`)
- Fix CKAN ArcGisFeatureService resources
- ArcGisFeatureServer will now set `outSR=4326` so we don't need to reproject client-side

#### 8.1.11 - 2021-11-15

- Fix `SettingsPanel` type issue

#### 8.1.10 - 2021-11-15

- Fix `CswCatalogGroup` XML types
- Added `MAINCODE` aliases for all ABS Statistical Area regions that were missing them.
- Fixed `superGet` replacement in webpack builds with babel versions `7.16.0` and above.

#### 8.1.9 - 2021-11-01

- TSify workbench splitter control and fix broken styling.
- Fix app crash when opening AR tool.

#### 8.1.8 - 2021-10-29

- Tsified `SettingPanel`
- Moved `setViewerMode` function from `Terria` class to `ViewerMode`
- Refactored checkbox to use children elements for label instead of label
  property, `isDisabled`, `isChecked` and `font-size: inherit` style is passed
  to each child element (so propper styling is maintained)
- Fix an internal bug where Cesium.prototype.observeModelLayer() fails to remove 3D tilesets in certain cases.
- Rename `TerriaError._shouldRaiseToUser` to `overrideRaiseToUser`
  - Note: `userProperties.ignoreError = "1"` will take precedence over `overrideRaiseToUser = true`
- Fix `overrideRaiseToUser` bug causing `overrideRaiseToUser` to be set to `true` in `TerriaError.combine`
- Add `rollbar.warning` for `TerriaErrorSeverity.Warning`
- Disable `zFilter` by default
- Remove use of word "outlier" in zFilter dimension and legend item (we now use "Extreme values")
- Add `cursor:pointer` to `Checkbox`
- Fix `MapNavigation` getter/setter `visible` bug.
  - Replace `CompositeBarItemController` `visible` setter with `setVisible` function
- Use `yarn` in CI scripts (and upgrade node to v14)
- Fix app crash when previewing a nested reference in the catalog (eg when viewing an indexed search result where the result is a reference).
- Ported feaure from v7 to set WMS layers property from the value of `LAYERS`, `layers` or `typeName` from query string of CKAN resource URL.

#### 8.1.4 - 2021-10-15

- Make flex-search usage (for `CatalogIndex`) web-worker based
- Add `completeKnownContainerUniqueIds` to `Model` class - This will recursively travese tree of knownContainerUniqueIds models to return full list of dependencies
- Add all models from `completeKnownContainerUniqueIds` to shareData.models (even if they are empty)

#### 8.1.3 - 2021-10-14

- Reimplement map viewer url param
- Added `terriaError.importance` property. This can be set to adjust which error messages are presented to the user.
  - `terriaErrorNotification` and `WarningBox` will use the error message with highest importance to show to the user ("Developer details" remains unchanged)
- Add `terriaError.shouldRaiseToUser` override, this can be used to raise errors with `Warning` severity.
- `terriaError.raisedToError` will now check if **any** `TerriaError` has been raised to the user in the tree.
- `workbench.add()` will now keep items which only return `Warning` severity `TerriaErrors` after loading.
- Improve SDMX error messages for no results
- Fix SDMX FeatureInfoSection time-series chart to only show if data exists.
- Improve GeoJSON CRS projection error messages
- Add `Notification` `onDismiss` and `ignore` properties.
- Fix `AsyncLoader` result bug
- Remove `Terria.error` event handler
- Refactor `workbench.add` to return `Result`
- Consolidated network request / CORS error message - it is now in `t("core.terriaError.networkRequestMessage")`.
  - It can be injected into other translation strings like so: `"groupNotAvailableMessage": "$t(core.terriaError.networkRequestMessage)"`
  - Or, you can use `networkRequestError(error)` to wrap up existing `TerriaError` objects
- Fix incorrect default `configParameters.feedbackPreamble`
- Fix incorrect default `configParameters.proj4def` - it is now `"proj4def/"`
- Fix Branding component. It wasn't wrapped in `observer` so it kept getting re-rendered
- Add `FeedbackLink` and `<feedbacklink>` custom component - this can be used to add a button to open feedback dialog (or show `supportEmail` in feedback is disabled)
- Fix `ContinuousColorMap` `Legend` issue due to funky JS precision
- Fix mobx computed cycle in `CkanDatasetStratum` which was making error messages for failed loading of CKAN items worse.

#### 8.1.2 - 2021-10-01

- Removed duplicate Help icon and tooltip from the map navigation menu at the bottom as it is now shown in the top menu.
- Fixed a bug where the app shows a scrollbar in some instances.
- Wrap clean initSources with action.
- Modified `TerriaReference` to retain its name when expanded. Previously, when the reference is expanded, it will assume the name of the group or item of the target.
- Proxy `catalogIndex.url`

#### 8.1.1 - 2021-09-30

- **Breaking changes:**
  - `blacklist` has been renamed to `excludeMembers` for `ArcGisPortalCatalogGroup` and `CkanCatalogGroup`.

* Tsifyied and refactored `RegionProvider` and `RegionProviderList`, and re-enabled `loadRegionIDs`
* `TableColorMap` `minimumValue` and `maximumValue` will now take into account valid regions.
* `tableMixin.loadRegionProviderList()` is now called in `tableMixin.forceLoadMapItems()` instead of `mappableMixin.loadMapItems()`
* Add TableColumn and TableStyle `ready` computed property. Columns will only be rendered if `ready` is `true`. At the moment it is only used to wait until `loadRegionIDs` has finished.
* Moved region mapping `ImageryProvider` code to `lib/Table/createRegionMappedImageryProvider.ts`
* Fix `ChartPanel` import `Result` bug.
* Improve handling of featureInfoTemplate for composite catalog items.
* Mobile help menu will now show a link to map user guide if it is configured in `Terria.configParameters.helpItems`.
* Fixed the layout of items in mobile navigation
* Add Mapbox Vector Tile support. This is using [protomaps.js](https://github.com/protomaps/protomaps.js) in the new `ProtomapsImageryProvider`. This includes subset of MVT style specification JSON support.
* `MapboxVectorCanvasTileLayer` is now called `ImageryProviderLeafletGridLayer`
* `CesiumTileLayer` is now called `ImageryProviderLeafletTileLayer`.
* Added `geojson-vt` support to `GeoJsonMixin`, which will tile geojson into vector tiles on the fly, and use the new `ProtomapsImageryProvider`.
* Added `configParameter.enableGeojsonMvt` temporary feature flag for experimental Geojson-Mapbox vector tiles. Default is `false`.
* Added `forceCesiumPrimitives` to `GeoJsonTraits`. This can be used to render cesium primitives instead of Mapbox vector-tiles (if `configParameter.enableGeojsonMvt` is `true`)
* Add `scale` observable to `TerriaViewer`. This will give distance between two pixels at the bottom center of the screen in meters.
* Fixed `withControlledVisibility` method to inherit `propTypes` of its wrapped component.
* Added `MinMaxLevelMixin` and `MinMaxLevelTraits` to handle defining min and max scale denominator for layers.
* Extracted function `scaleToDenominator` to core - for conversion of scale to zoom level.
* Share/start data conversion will now only occur if `version` property is `0.x.x`. Previously, it was `version` property is **not** `8.x.x`
* Filter table column values by Z Score. This is controlled by the following `TableColorStyleTraits`:
  - `zScoreFilter` - Treat values outside of specifed z-score as outliers, and therefore do not include in color scale. This value is magnitude of z-score - it will apply to positive and negative z-scores. For example a value of `2` will treat all values that are 2 or more standard deviations from the mean as outliers. This must be defined to be enabled - currently it is only enabled for SDMX (with `zScoreFilter=4`).
  - `zScoreFilterEnabled - True, if z-score filter is enabled
  - `rangeFilter` - This is applied after the `zScoreFilter`. It is used to effectively 'disable' the zScoreFilter if it doesn't cut at least the specified percange of the range of values (for both minimum and maximum value). For exmaple if `rangeFilter = 0.2`, then the zScoreFilter will only be effective if it cuts at least 20% of the range of values from the minimum and maximum value
* Add `outlierColor` to `ContinuousColorMap`
* Add `placement` to `SelectableDimension`. This can be used to put `SelectableDimension` below legend using `placement = "belowLegend`
* Add `SelectableDimensionCheckbox` (and rename `SelectableDimension` to `SelectableDimensionSelect`)
* Add `outlierFilterDimension` checkbox `SelectableDimension` to workbench to enable/disable dimension
* Extend `tableStyle.rowGroups` to regions
* Fix `spreadFinishTime` bug
* Fix diverging `ContinuousColorMap` - it will now center color scale around 0.
* Refactor `SocrataMapViewCatalogItem` to use `GeoJsonMixin`
* `SocrataCatalogGroup` will not not return groups for Facets if there is only one - so it skips an unnecessary group level.
* Update protomaps.js to `1.5.0`
* SDMX will now disable the region column if less than 2 valid regions have been found
* Set `spreadStartTime` and `spreadFinishTime` to `true` for SDMX
* Add SDMX `metadataURLs` from dataflow annotations
* Improve SDMX chart titles
* `TableMixin` will now remove data if an error occurs while calling `forceLoadTableData`
* Make `regionColumn` `isNullable` - this means region column can be disabled by setting to `null`.
* Fix scalar column color map with a single value
* TableMixin will now clear data if an error occurs while calling `forceLoadTableData`
* `TableMixin` will now not return `mapItems` or `chartItems` if `isLoading`
* SDMX will now use `initialTimeSource = stop`
* Fix `duplicateModels` duplicating observables across multiple models
* Support group models in workbench -- All members will be automatically added to the map.
* Added location search button to welcome modal in mobile view.
* Add `DataUrlTraits` to `CatalogMemberTraits.dataUrls`. It contains an array of data URLS (with optional `title` which will render a button). It is handled the same as `MetadataUrls` except there is a `type` property which can be set to `wcs`, `wfs`... to show info about the URL.
* Made search location bar span full width in mobile view.
* Automatically hide mobile modal window when user is interacting with the map.
* Disabled feature search in mobile
* Disabled export (clip&ship) in mobile
* Fixed misplaced search icon in mobile safari.
* Prevents story text from covering the whole screen in mobile devices.
* Add `CatalogIndex`, `CatalogIndexReference` and `generateCatalogIndex()` script. These can be used to generate a static JSON index of a terria catalog - which can then be searched through using `flexsearch`
* Added `weakReference` flag `ReferenceMixin`, this can be used to treat References more like a shortcut (this means that `sourceReference` isn't used when models are shared/added to the workbench - the `target` is used instead)
* GroupMixin.isMixedInto and MappableMixin.isMixedInto are now more strict - and won't pass for for References with `isMappable` or `isGroup`.
* `Workbench.add` can now handle nested `References` (eg `CatalogIndexReference -> CkanReference -> WMSCatalogItem`).
* Add `description` trait to `CatalogMemberReferenceTraits`
* Added `excludeMembers` property to `GroupTraits` (this replaced the `blacklist` property in v7). It is an array of strings of excluded group and item names. A group or item name that appears in this list will not be shown to the user. This is case-insensitive and will also apply to all child/nested groups
* Fixes an app crash on load in iOS-Safari mobile which was happening when rendering help panel tooltips.
* Fixed `WebMapServiceCatalogItem` not sending additional `parameters` in `GetFeatureInfo` queries.
* Changed mobile header icons and improved styling.
* Fixed a problem with computeds and AsyncLoader when loading `mapItems` (and hence children's `mapItems`) of a CompositeCatalogItem.
* Fix `YDYRCatalogFunction` `description`
* Extend input field for search in mobile view to full width of the page.
* Automatically hide mobile modal window when user is interacting with the map (like picking a point or drawing a shape).
* Adjusted styling of x-axis labels in feature info panel to prevent its clipping.
* When expanding charts from the same catalog item, we now create a new item if the expanded chart has a different title from the previously expanded chart for the same item. This behavior matches the behavior in `v7`.
* Improve status message when feature info panel chart is loading
* Fix broken chart panel download button.
* Changed @vx/_ dependencies to @visx/_ which is the new home of the chart library
* The glyph style used for chart points can now be customized.
* Added `TerriaReference` item, useful for mounting a catalog tree from an external init file at any position in the current map's catalog tree.
* Changed @vx/_ dependencies to @visx/_ which is the new home of the chart library
* The glyph style used for chart points can now be customized.
* Chart tooltip and legend bar can now fit more legends gracefully.

#### 8.1.0 - 2021-09-08

- **Breaking changes:**
  - Overhaul of map navigation: items no longer added inside UserInterface using <Nav> jsx.

* New version of map navigation ([#5062](https://github.com/TerriaJS/terriajs/pull/5062))
  - It consists of
    - a high level api `MapNavigationModel` for managing the navigation items, which is responsible for managing the state of navigation items. It is passing commands to invidual item controller.
    - a `MapNavigationItemController` that holds and control the state of navigation item. When new navigation item is created it should extend controller and provide the definition on how it state should be updated.
  - Terria exposes instance of navigation model to the world.
  - Converted all existing navigation items to utilise new navigation model, and registered them in terria navigation model (`registerMapNavigations.tsx`).
  - Resolved issue with some navigation items not being clickable on mobile due to overlap from others.
* Fixed a bug in Difference tool where difference image was showing with zero opacity in some situations.
* Fixed `CzmlCatalogItem` to react correctly to input data changes.

#### 8.0.1 - 2021-09-06

- Added `catalog-converter` support for v7 `#start` data.
- add french Help button translation
- Enable FeatureInfoSectionSpec tests
- Add `itemProperties` to `ArcGisMapServerCatalogGroupTraits` so that `ArcGisMapServerCatalogGroup` can override relevant traits of its layers.
- Add `feature` object to `FeatureInfoSection.getTemplateData`
- Add a way to replace text in feature info templates. See [Replace text](doc/connecting-to-data/customizing-data-appearance/feature-info-template.md) for details.
- Fixed unnecessary model reloads or recomputing of `mapItems` when switching between story scenes.
- Fixed story reset button.
- Moved help button to the top menu

#### 8.0.0 - 2021-08-13

- **Breaking changes**:
  - Require `translate#` in front of translatable content id in `config.json` (i.e. `helpContent`).
  - `colorPalette` no longer supports a list of CSS colors (eg `rgb(0,0,255)-rgb(0,255,0)-rgb(255,0,0)`). Instead please use `binColors`.
  - Organise `Traits` folder into `Traits/Decorators` and `Traits/TraitsClasses`
  - Renamed all mixin instance type definitions to `XMixin.Instance`.
  - Basemaps are now defined as `baseMaps` object (see [baseMaps object docs](./doc/customizing/initialization-files.md#basemaps))
    - list of available basemaps is defined in `baseMaps.items`. This list is combined with default base maps so it's possible to override defaults
    - definition of `initBaseMapId` and `initBaseMapName` are moved to `baseMaps.defaultBaseMapId` and `baseMaps.defaultBaseMapName`
    - `previewBaseMapId` is moved to `baseMaps.previewBaseMapId`
    - implemented `baseMaps.enabledBaseMaps` array of base map ids to define a list of baseMaps available to user
    - updated docs for `baseMaps`
  - `$color-splitter` and `theme.colorSplitter` has been replaced with `$color-secondary` and `theme.colorSecondary`
  - `canZoomTo` has bee replaced with `disableZoomTo` in `MappableTraits`
  - `showsInfo` has been replaced with `disableAboutData` in `CatalogMemberTraits`
  - `AsyncLoader` loadXXX methods now return `Result` with `errors` **they no longer throw errors** - if you need errors to be thrown you can use `(await loadXX).throwIfError()`.
  - Removed `openGroup()` - it is replaced by `viewState.viewCatalogMember`
  - Renamed `ReferenceMixin.is` to `ReferenceMixin.isMixedInto`

* Fixed a bug with numeric item search where it sometimes fails to return all matching values.
* Respect order of objects from lower strata in `objectArrayTrait`.
* Fix datetime button margin with scroll in workbench.
* Fix checkbox when click happen on svg icon. (#5550)
* Added progress indicator when loading item search tool.
* Add `nullColor` to `ConstantColorMap` - used when `colorColumn` is of type `region` to hide regions where rows don't exist.
* `TableStyles` will only be created for `text` columns if there are no columns of type `scalar`, `enum` or `region`.
* Moved `TableStyle.colorMap` into `TableColorMap`
* Replaced `colorbrewer.json` with `d3-scale-chromatic` - we now support d3 color scales (in addition to color brewer) - see https://github.com/d3/d3-scale-chromatic
* Added `ContinuousColorMap` - it will now be used by default for `scalar` columns
  - To use `DiscreteColorMap` - you will need to set `numberOfBins` to something other than `0`.
* `TableColorMap` default color palette for `scalar` columns is not `Reds` instead of `RdYlOr`
* Legends for `scalar` columns will now calculate optimal `numberFormatOptions.maximumFractionDigits` and `numberFormatOptions.minimumFractionDigits`
* Fix sharing user added data of type "Auto-detect".
* #5605 tidy up format string used in `MagdaReference`
* Fix wms feature info returning only one feature
* `WebMapServiceCatalogGroup` will now create layer auto-IDs using `Name` field to avoid ID clashes.
* Added `GroupMixin` `shareKey` generation for members - if the group has `shareKeys`.
* Organise `Traits` folder into `Traits/Decorators` and `Traits/TraitsClasses
* Organise `Traits` folder into `Traits/Decorators` and `Traits/TraitsClasses`
* I18n-ify shadow options in 3DTiles and some strings in feature info panel.
* Fix `StyledIcon` css `display` clash
* Limit `SelectableDimension` options to 1000 values
* Added support for `SocrataCatalogGroup` and `SocrataMapViewCatalogGroup`
  - Notes on v7 to v8 Socrata integration:
    - Share links are not preserved
    - Added basic support for dataset resources
* Organise `Models` directory into multiple sub-directories (#5626)
  - New model related classes are moved to `Models/Definition`
  - Catalog related files are moved to `Models/Catalog`
    - ESRI, OWS, GTFS and CKAN related files are moved to their own sub-directories in `Models/Catalog/`
    - Other Catalog items related files are moved to `Models/Catalog/CatalogItems`
    - Other Catalog items related files are moved to `Models/Catalog/CatalogGroups`
    - Catalog functions related files are moved to `Models/Catalog/CatalogFunction`
  - Removed unused Models files
* Modified BadgeBar to be more tolerant to longer strings
* Added `MapboxMapCatalogItem`.
* Added `MapboxStyleCatalogItem`.
* Fix splitter thumb icon vertical position
* Renamed all mixin instance type definitions to `XMixin.Instance`.
* Clean up `ViewControl` colors
  - `$color-splitter` and `theme.colorSplitter` has been replaced with `$color-secondary` and `theme.colorSecondary`
* Clean up `SplitterTraits`
  - `SplitterTraits` is now included in `RasterLayerTraits`
  - Removed `supportsSplitter` variable
  - Added `disableSplitter` trait
* Clean up `canZoomTo`
  - Replaced with `disableZoomTo` in `MappableTraits`
* Clean up `showsInfo`
  - Replaced with `disableAboutData` in `CatalogMemberTraits`
* Add `TerriaErrorSeverity` enum, values can be `Error` or `Warning`.
  - Errors with severity `Error` are presented to the user. `Warning` will just be printed to console.
  - By default, errors will use `Error`
  - `TerriaErrorSeverity` will be copied through nested `TerriaErrors` on creation (eg if you call `TerriaError.from()` on a `Warning` then the parent error will also be `Warning`)
  - Loading models from share links or stories will use `Warning` if the model is **not in the workbench**, otherwise it will use `Error`.
* In `terriaErrorNotification` - show `error.message` (as well as `error.stack`) if `error.stack` is defined
* `AsyncLoader` now has an observable `result` property.
* `viewState.viewCatalogMember()` now handles loading catalog members, opening groups and showing "Add Data" window.
* Fix `MagdaReference` `forceLoadReference` bug.
* Clean up `CkanCatalogGroup` loading - errors are no-longer swallowed.
* Clean up `3dTilesMixin` loading - errors are no-longer swallowed.
* Fix `DataPreviewSections` info section bug.
* Move `FeedbackForm` `z-index` to same as `Notification` - this is so it will appear above Data catalog.
* Added `result.raiseError()`, `result.pushErrorTo()` and `result.clone()` helper methods - and `Result.combine()` convenience function
* Renamed `ReferenceMixin.is` to `ReferenceMixin.isMixedInto`
* Added support for logging to external error service and configuring it via config parameters. See `errorService` in [client configuration](doc/customizing/client-side-config.md).
* Fix `DiscreteColorMap` bug with `binColors` and added warning message if `colorPalette` is invalid.
* Fix `EnumColorMap` bug with `binColors`
* Moved d3-scale-chromatic code into `tableColorMap.colorScaleCategorical()` and `tableColorMap.colorScaleContinuous()`
* Disabled welcome popup for shared stories
* Add WMS support for default value of time dimension.
* Make CompositeCatalogItem sync visibility to its members.
* Add `description` and `example` static properties to `Trait`, and added `@traitClass` decorator.
* Add `parent` property to `Trait`, which contains parent `TraitClass`.
* New model-generated documentation in `generateDocs.ts`
* Refactored some `Traits` classes so they use `mixTraits` instead of extending other `Traits` classes.
* Allow translation of some components.
* Fixed a bug which prevented adding any reference catalog item while the story is playing.
* Bumped terriajs-server to ^3.3.3

#### 8.0.0-alpha.87

- Re-add basemap images to terriajs rather than requiring all TerriaMaps to have those basemap images. Default basemaps will use those images.
- Data from TableMixin always overrides other feature information (e.g. from vector tiles in region mapping) by column name and title for feature info templating (consistent with v7).
- Fixed point entity creation for TableMixin where different columns are used for point size and colour.
- Changed MappableMixin's initialMessage to show while map items are loaded. Map items could be displayed behind the disclaimer before a user accepts the disclaimer.
- Fixed a cyclic dependency between initialMessage and app spinner (globe gif greysreen) that caused the app spinner to be present forever when loading a share link.
- Removed hardcoded credit links and made it configurable via terria config parameters.
- Disable `TableMixin` time column if only one unique time interval

#### 8.0.0-alpha.86

- **Breaking changes**:
  - `EnumColorMap` will only be used for enum `TableColumns` with number of unique values <= number of bins

* Add `options` to CSV papaparsing
* `TableMixin` will now only show points **or** region mapping - not both
* Add `FeatureInfoMixin` support for 2D vector features (in Cesium only)
* `TableStyles` are now hidden from the "Display Variable" selector if the number of colors (enumColors or numberOfBins) is less than 2. As a ColorMap with a single color isn't super useful.
* Improved default `TableColumn.isSampled` - it will be false if a binary column is detected (0 or 1)
* Improved default Table charting - now a time column will be used for xAxis by default
* Added `spreadFinishTime` - which works same way as `spreadStartTime` - if `true`, finish time of feature will be "spread" so that all features are displayed at the latest time step.
* Added support for `OpenDataSoft` - only point or region based features + timeseries
* `GeoJsonMixin`-based catalog items with polygon features can be extruded if a `heightProperty` is specified.
* Bugfix to make time-based geojson work when there are multiple features with the same time property value.
* Add `czmlTemplate` to `GeoJsonTraits` - it can be used to replace GeoJSON Point features with a CZML packet.
* Made the moment points in the chart optionally clickable.

#### 8.0.0-alpha.85

- **Breaking changes**:
  - Removed `registerAnalytics.js`
  - Removed `HelpMenuPanel.jsx`

* Added analytic events related to story, share and help menu items, Also refactored events to use category and action enums.
* Remove table style `SelectableDimension` from SDMX
* `GyroscopeGuidance` can now be translated.
* Wraps tool title bar text using `...`.

#### 8.0.0-alpha.84

- Fix `ArcGisMapServerCatalogGroup` infinite loading by removing the cycle of calling `loadMembers` that was present in the `DataCatalogGroup` React component. However calling `loadMembers` is still not cached as it should for `ArcGisMapServerCatalogGroup`, and the infinite loading bug could return.
- Fix bug `selectableDimensions` bug in `Cesium3dTilesMixin` and `GltfCatalogItem`.

#### 8.0.0-alpha.83

- Add `modelDimensions` to `CatalogMemberMixin` - this can be used to apply model stratum with a `SelectableDimension` (i.e. a drop-down menu).
- `GeoJsonMixin`-based catalog items can now be styled based on to their properties through traits.
- `GeoJsonMixin`-based catalog items can now vary over time if a `timeProperty` is specified.

#### 8.0.0-alpha.82

- **Breaking changes**:
  - IndexedItemSearchProvider: (bounding) `radius` option is no longer supported in `resultsData.csv` of search indexes.

* Show a toast and spinner icon in the "Ideal zoom" button when the map is zooming.
* `zoomTo()` will return a promise that resolves when the zoom animation is complete.
* Modifies `IndexedItemSearchProvider` to reflect changes to `terriajs-indexer` file format.
* Move feature info timeseries chart funtion to `lib\Table\getChartDetailsFn.ts`
* Fix feature info timeseries chart for point (lat/long) timeseries
* Feature info chart x-values are now be sorted in acending order
* Remove merging rows by ID for `PER_ROW` data in `ApiTableCatalogItem`
* Make `ApiTableCatalogItem` more compatible with Table `Traits`
  - `keyToColumnMapping` has been removed, now columns must be defined in `columns` `TableColumnTraits` to be copied from API responses.
* Move notification state change logic from ViewState into new class `NotificationState`
* Catalog items can now show a disclaimer or message before loading through specifying `InitialMessageTraits`
* Added Leaflet hack to remove white-gaps between tiles (https://github.com/Leaflet/Leaflet/issues/3575#issuecomment-688644225)
* Disabled pedestrian mode in mobile view.
* Pedestrian mode will no longer respond to "wasd" keys when the user is typing in some input field.
* Fix references to old `viewState.notification`.
* wiring changeLanguage button to useTranslation hook so that it can be detected in client maps
* Add `canZoomTo` to `TableMixin`
* SDMX changes:
  - Add better SDMX server error messages
  - `conceptOverrides` is now `modelOverrides` - as dataflow dimension traits can now be overridden by codelist ID (which is higher priortiy than concept ID)
  - Added `regionTypeReplacements` to `modelOverride`- to manually override detected regionTypes
  - `modelOverrides` are created for SDMX common concepts `UNIT_MEASURE`, `UNIT_MULT` and `FREQ`
    - `UNIT_MEASURE` will be displayed on legends and charts
    - `UNIT_MULT` will be used to multiple the primary measure by `10^x`
    - `FREQ` will be displayed as "units" in Legends and charts (eg "Monthly")
  - Single values will now be displayed in `ShortReportSections`
  - Custom feature info template to show proper dimension names + time-series chart
  - Smarter region-mapping
  - Removed `viewMode` - not needed now due to better handling of time-series
* Fix `DimensionSelector` Select duplicate ids.
* Add Leaflet splitter support for region mapping
* Fix Leaflet splitter while zooming and panning map
* Split `TableMixin` region mapping `ImageryParts` and `ImageryProvider` to improve opacity/show performance
* Removed `useClipUpdateWorkaround` from Mapbox/Cesium TileLayers (for Leaflet) - because we no longer support IE
* Fix overwriting `previewBaseMapId` with `initBaseMapId` by multiple `initData`.
* GeoJSON Mixin based catalog items can now call an API to retrieve their data as well as fetching it from a url.
* Changes to loadJson and loadJsonBlob to POST a request body rather than always make a GET request.
* Added ApiRequestTraits, and refactor ApiTableCatalogItemTraits to use it. `apiUrl` is now `url`.

#### 8.0.0-alpha.81

- Fix invalid HTML in `DataPreviewSections`.
- Fix pluralisation of mapDataState to support other languages.
- Fix CSW `Stratum` name bug.
- Add `#configUrl` hash parameter for **dev environment only**. It can be used to overwrite Terria config URL.

#### 8.0.0-alpha.80

- Removed `Disclaimer` deny or cancel button when there is no `denyAction` associated with it.

#### 8.0.0-alpha.79

- Make `InfoSections` collapsible in `DataPreview`. This adds `show` property to `InfoSectionTraits`.
  - `WebMapServiceCatalogItem` service description and data description are now collapsed by default.
- Revert commit https://github.com/TerriaJS/terriajs/commit/668ee565004766b64184cd2941bbd53e05068ebb which added `enzyme` devDependency.
- Aliases `lodash` to `lodash-es` and use `babel-plugin-lodash` reducing bundle size by around 1.09MB.
- Fix CkanCatalogGroup filterQuery issue. [#5332](https://github.com/TerriaJS/terriajs/pull/5332)
- Add `cesiumTerrainAssetId` to config.json to allow configuring default terrain.
- Added in language toggle and first draft of french translation.json
  - This is enabled via language languageConfiguration.enabled inside config.json and relies on the language being both enumerated inside languageConfiguration.langagues and availble under {code}/translation.json
- Updated to terriajs-cesium 1.81
- Create the Checkbox component with accessibility in mind.
- Convert `FeedbackForm` to typescript.

#### 8.0.0-alpha.78

- Add `ignoreErrors` url parameter.

#### 8.0.0-alpha.77

- **Breaking changes**:
  - `terria.error.raiseEvent` and `./raiseErrorToUser.ts` have been replaced with `terria.raiseErrorToUser`.
  - `terria.error.addEventListener` has been replaced with `terria.addErrorEventListener`

* New Error handling using `Result` and `TerriaError` now applied to initial loading, `updateModelFromJson()`, `upsertModelFromJson()` and `Traits.fromJson()`. This means errors will propagate through these functions, and a stacktrace will be displayed.
  - `Result` and the new features of `TerriaError` should be considered unstable and may be extensively modified or removed in future 8.0.0-alpha.n releases
* New `terriaErrorNotification()` function, which wraps up error messages.
* `TerriaError` can now contain "child" errors - this includes a few new methods: `flatten()` and `createParentError()`. It also has a few new convenience functions: `TerriaError.from()` and `TerriaError.combine()`.
* Convert `Branding.jsx` to `.tsx`
* Added `configParams.brandBarSmallElements` to set Branding elements for small screen (also added theme props)
* Add `font` variables and `fontImports` to theme - this can be used to import CSS fonts.
* Convert `lib/Styled` `.jsx` files to `.tsx` (including Box, Icon, Text). The most significant changes to these interfaces are:
  - `Box` no longer accepts `<Box positionAbsolute/>` and this should now be passed as `<Box position="absolute"/>`.
  - `Text`'s `styledSize` has been removed. Use the `styledFontSize` prop.
  - `ButtonAsLabel` no longer accepts `dark`. A dark background is now used when `light` is false (or undefined).
* Fixes CZML catalog item so that it appears on the timeline.
* Enable `theme` config parameter. This can now be used to override theme properties.

#### 8.0.0-alpha.76

- Added support for setting custom concurrent request limits per domain through `configParameters.customRequestSchedulerLimits`.
- Added `momentChart` to region-mapped timeseries
- Add time-series chart (in FeatureInfo) for region-mapped timeseries
- Only show `TableMixin` chart if it has more than one
- Add `TableChartStyle` name trait.

#### 8.0.0-alpha.75

- Fix `NotificationWindow` bug with `message`.
- Re-add `loadInitSources` to `Terria.updateApplicationUrl()`
- Added support for `elements` object in catalogue files (aka init files).
  - Using this object you can hide/show most UI elements individually.
  - See https://github.com/TerriaJS/terriajs/pull/5131. More in-depth docs to come.

#### 8.0.0-alpha.74

- Fix JS imports of `TerriaError`

#### 8.0.0-alpha.73

- Add `title` parameter in `raiseErrorToUser` to overwrite error title.
- Added some error handling in `Terria.ts` to deal with loading init sources.
- TSify `updateApplicationOnHashChange` + remove `loadInitSources` from `Terria.updateApplicationUrl()`

#### 8.0.0-alpha.72

- **Breaking changes**:
  - Added clippingRectangle to ImageryParts.
  - Any item that produces ImageryParts in mapItems (any raster items) must now also provide a clippingRectangle.
  - This clippingRectangle should be derived from this.cesiumRectangle (a new computed property) & this.clipToRectangle as demonstrated in many raster catalog items (e.g. OpenStreetMapCatalogItem.ts).

* Adds experimental ApiTableCatalogItem.
* Fixes a bug where FeatureInfoDownload tries to serialize a circular object
* Added `removeDuplicateRows` to `TableTraits`
* `forceLoadTableData` can now return undefined - which will leave `dataColumnMajor` unchanged
* Fix sharing preview item.
* Added z-index to right button group in mobile header menu
* Added cesiumRectangle computed property to MappableMixin. This is computed from the `rectangle` Trait.
* Fixed a Cesium render crash that occured when a capabilities document specified larger bounds than the tiling scheme's supported extent (bug occured with esri-mapServer but wms was probably also affected).
* In fixing Cesium render crash above clipping rectangles are now added to Cesium ImageryLayer (or Leaflet CesiumTileLayer) rather than being included in the ImageryProvider. ImageryParts has been updated to allow passing the clipping rectangle through to Cesium.ts and Leaflet.ts where ImageryLayer/CesiumTileLayer objects are created.

#### 8.0.0-alpha.71

- Fix accidental translation string change in 8.0.0-alpha.70

#### 8.0.0-alpha.70

- **Breaking changes**:
  - Merge `Chartable` and `AsyncChartableMixin` into new **`ChartableMixin`** + `loadChartItems` has been replaced by `loadMapItems`.
  - To set base map use `terriaViewer.setBaseMap()` instead of `terriaViewer.basemap = ...`
  - Incorrect usage of `AsyncLoader` **will now throw errors**

* Add `hideInBaseMapMenu` option to `BaseMapModel`.
* Change default basemap images to relative paths.
* Add `tileWidth` and `tileHeight` traits to `WebMapServiceCatalogItem`.
* Add docs about `AsyncLoader`
* Remove interactions between AsyncLoaders (eg calling `loadMetadata` from `forceLoadMapItems`)
* ... Instead, `loadMapItems` will call `loadMetadata` before triggering its own `AsyncLoader`
* Add `isLoading` to `CatalogMemberMixin` (combines `isLoading` from all the different `AsyncLoader`)
* Move `Loader` (spinner) from `Legend` to `WorkbenchItem`.
* Merge `Chartable` and `AsyncChartableMixin` into **`ChartableMixin`** + remove `AsyncLoader` functionality from `ChartableMixin` - it is now all handled by `loadMapItems`.
* Removed `AsyncLoader` functionality from `TableMixin` - it is now handled by `loadMapItems`.
  - `TableMixin.loadRegionProviderList()` is now called in `MappableMixin.loadMapItems()`
* Added `TerriaViewer.setBaseMap()` function, this now calls `loadMapItems` on basemaps
* Fix load of persisted basemap
* Fix sharing of base map
* Added backward compatibility for `baseMapName` in `initData` (eg share links)
* Add `WebMapService` support for WGS84 tiling scheme

#### 8.0.0-alpha.69

- **Breaking changes**:
  - Basemaps are now configured through catalog JSON instead of TerriaMap - see https://github.com/TerriaJS/terriajs/blob/13362e8b6e2a573b26e1697d9cfa5bae328f7cff/doc/customizing/initialization-files.md#basemaps

* Updated terriajs-cesium to version 1.79.1
* Make base maps configurable from init files and update documentation for init files [#5140](https://github.com/TerriaJS/terriajs/pull/5140).

#### 8.0.0-alpha.68

- Remove points from rectangle `UserDrawing`
- Fix clipboard typing error.
- Ported `WebProcessingServiceCatalogGroup`.
- Add CSW Group support
- Revert "remove wmts interfaces from ows interfaces" (873aa70)
- Add `math-expression-evaluator` library and `ColumnTransformationTraits`. This allows expressions to be used to transform column values (for example `x+10` to add 10 to all values).
- Fix bug in `TableColumn.title` getter.
- Add support for TableColumn quarterly dates in the format yyyy-Qx (eg 2020-Q1).
- Fix region mapping feature highlighting.
- Update clipboard to fix clipboard typing error.
- Added direction indicator to the pedestrian mode minimap.
- Limit up/down look angle in pedestrian mode.
- Automatically disable pedestrian mode when map zooms to a different location.
- Add support for time on `ArcGisMapServerCatalogItem`
- Merge `Mappable` and `AsyncMappableMixin` into **`MappableMixin`**.
- Fixed a issue when multiple filters are set to Cesium3DTilesCatalogItem
- Async/Awaitify `Terria.ts` + fix share links loading after `loadInitSources`.
- Tsified `TerriaError` + added support for "un-rendered" `I18nTranslateString`
- Tsified `raiseErrorToUser` + added `wrapErrorMessage()` to wrap error message in something more user friendly (using `models.raiseError.errorMessage` translation string).

#### 8.0.0-alpha.67

- TSify `Loader` function.
- Added walking mode to pedestrian mode which clamps the pedestrain to a fixed height above the surface.
- Upgraded catalog-converter to fix dependency version problem and ensure that all imports are async to reduce main bundle size.

#### 8.0.0-alpha.66

- **Breaking changes**:
  - Changed merging behaviour of Trait legends (of type `LegendTraits`) in `CatalogMemberTraits`. This affects legends on all `CatalogMember` models. Legend objects in higher strata now replace values in lower strata that match by index, rather than merging properties with them.

* Add `MetadataUrlTraits` to `CatalogMemberTraits.metadataUrls`. It contains an array of metadata URLS (with optional `title` which will render a button)
* Restore `cesiumTerrainUrl` config parameter. [#5124](https://github.com/TerriaJS/terriajs/pull/5124)
* I18n-ify strings in settings panel. [#5124](https://github.com/TerriaJS/terriajs/pull/5124)
* Moved `DataCustodianTraits` into `CatalogMemberTraits` and `CatalogMemberReferenceTraits`.
* `TableMixin` styles ("Display variables") will now look for column title if style title is undefined
* Add fallback colours when Color.fromCssColorString is used.
* Allow nullable `timeColumn` in table styles. Useful for turning off auto-detection of time columns.
* Added tool for searching inside catalog items. Initial implementation works for indexed 3d tilesets.
* Added support for shapefile with `ShapefileCatalogItem`
* Added `GeoJsonMixin` for handling the loading of geojson data.
* Extended the `GeoJsonCatalogItem` to support loading of zip files.
* Fixed broken feature highlighting for raster layers.
* Show a top angle view when zooming to a small feature/building from the item search result.
* Fix `TableTimeStyleTraits.idColumns` trait type.
* Added a new `lineAndPoint` chart type
* CustomChartComponent now has a "chart-type" attribute
* Fix `ArcGisMapServerCatalogItem` layer ID and legends bug
* Re-add region mapping `applyReplacements`.
* Added `SearchParameterTraits` to item search for setting a human readable `name` or passing index specific `queryOptions` for each parameter through the catalog.
* Added `AttributionTraits` to mappable and send it as property when creating Cesium's data sources and imagery providers. [#5167](https://github.com/TerriaJS/terriajs/pull/5167)
* Fixed an issue where a TerriaMap sometimes doesn't build because of typing issues with styled-components.
* Renamed `options` to `providerOptions` in `SearchableItemTraits`.
* Fix `CkanCatalogGroup.groupBy = "none"` members
* Fix `TableMixin` region mapping feature props and make Long/Lat features use column titles (if it exists) to match v7 behaviour.
* Add support for `CkanItemReference` `wms_layer` property
* Add support for `ArcGisMapServerCatalogGroup` to use `sublayerIds`.
* Added Pedestrian mode for easily navigating the map at street level.
* Clean up `LayerOrderingTraits`, remove `WorkbenchItem` interface, fix `keepOnTop` layer insert/re-ordering.
* Remove `wordBreak="break-all"` from Box surrounding DataPreview
* Re-added merging of csv row properties and vector tile feature properties for feature info (to match v7 behaviour).
* Fixes a bug in pedestrian mode where dropping the pedestrian in northern hemisphere will position the camera underground.
* Implement highlight/hide all actions for results of item search.
* Disable pickFeatures for WMS `_nextImageryParts`.
* Fix Leaflet `ImageryLayer` feature info sorting
* Fix hard-coded colour value in Story
* Use `configParameters.cesiumIonAccessToken` in `IonImageryCatalogItem`
* Added support for skipping comments in CSV files
* Fix WMS GetLegendGraphics request `style` parameter
* Loosen Legend `mimeType` check - so now it will treat the Legend URL as an image if the `mimeType` matches **OR** the file extension matches (previously, if `mimeType` was defined, then it wouldn't look at filetype extension)
* Fix `DiffTool` date-picker label `dateComparisonB`
* Fix app crash when switching different tools.
* Create `merge` `TraitsOption` for `objectArrayTrait`
* Move `Description` `metadataUrls` above `infoSections`.
* Upgraded i18next and i18next-http-backend to fix incompatibility.
* Added support for dd/mm/yyyy, dd-mm-yyyy and mm-dd-yyyy date formats.

#### 8.0.0-alpha.65

- Fixed SDMX-group nested categories
- SDMX-group will now remove top-level groups with only 1 child

#### 8.0.0-alpha.64

- Fixed WMS style selector bug.
- `layers` trait for `ArcGisMapServerCatalogItem` can now be a comma separated string of layer IDs or names. Names will be auto-converted to IDs when making the request.

#### 8.0.0-alpha.63

- Add `v7initializationUrls` to terria config. It will convert catalogs to v8 and print warning messages to console.
- Add `shareKeys` support for Madga map-config maps (through `terria` aspect)
- Revert WMS-group item ID generation to match v7
- Add `addShareKeysToMembers` to `GroupMixin` to generate `shareKeys` for dynamic groups (eg `wms-group)
- Added `InitDataPromise` to `InitSources`
- Add reverse `modelIdShareKeysMap` map - `model.id` -> `shareKeys`
- Upgraded `catalog-converter` to 0.0.2-alpha.4
- Reverted Legend use of `object` instead of `img` - sometimes it was showing html error responses
- Legend will now hide if an error is thrown
- Update youtube urls to nocookie version
- Share link conversion (through `catalog-converter`) is now done client-side
- Fix Geoserver legend font colour bug
- Remove legend broken image icon
- Added high-DPI legends for geoserver WMS (+ font size, label margin and a few other tweaks)
- `LegendTraits` is now part of `CatalogMemberTraits`
- Add `imageScaling` to `LegendTraits`
- WMS now `isGeoserver` if "geoserver` is in the URL
- Add WMS `supportsGetLegendRequest` trait
- Improved handling of WMS default styles

#### 8.0.0-alpha.62

- Fixed an issue with not loading the base map from init file and an issue with viewerMode from init files overriding the persisted viewerMode
- Fixed issues surrounding tabbed catalog mode
- Now uses `catalog-converter` to convert terriajs json in WPS response from v7 to v8.
- Fixed a bug in `UserDrawing` which caused points to not be plotted on the map.
- Fixed app crash when switching between different types of parameter in `GeoJsonParameterEditor`.
- Fixed errors when previewing an item in a group that is open by default (`isOpen: true` in init file).
- Fixed mobx warnings when loading geojson catalog items.
- Add `multiplierDefaultDeltaStep` Trait, which tries to calculate sensible multiplier for `DistrectelyTimeVarying` datasets. By default it is set to 2, which results in a new timestep being displayed every 2 seconds (on average) if timeline is playing.
- Hide info sections with empty content in the explorer preview.
- Port `shareKeys` from version 7
- Update/re-enable `GeoJsonCatalogItemSpec` for v8.
- add `DataCustodianTraits` to `WebMapServiceCatalogGroupTraits`
- Changed behaviour of `updateModelFromJson` such that catalog groups with the same id/name from different json files will be merged into one single group.
- Fixed error when selecting an existing polygon in WPS input form.
- Upgraded `catalog-converter` to 0.0.2-alpha.3.

#### 8.0.0-alpha.61

- New `CatalogFunctionMixin` and `CatalogFunctionJobMixin`
- Tsified `FunctionParameters`
- New `YourDataYourRegions` `CatalogFunctionMixin`
- Added `inWorkbench` property
- Added `addModelToTerria` flag to `upsertModelFromJson` function
- Added `DataCustodianTraits` to `WebMapServiceCatalogItem`
- Added `disableDimensionSelectors` trait to `WebMapServiceCatalogItem`. Acheives the same effect of `disableUserChanges` in v7.
- Temporarily stopped using `papaparse` for fetching Csv urls till an upstream bug is fixed.
- Fix async bug with loading `ReferenceMixin` and then `Mappable` items in `initSources`
- Remove `addToWorkbench`, it has been replaced with `workbench.add`
- Improve handling of `ArcGisMapServerCatalogItem` when dealing with tiled layers.
- Ensure there aren't more bins than unique values for a `TableStyle`
- Add access control properties to items fetched from Esri Portal.
- Improves magda based root group mimic behaviour introdcued in 8.0.0-alpha.57 by adding `/` to `knownContainerUniqueIds` when `map-config*` is encountered
- Fixed broken chart disclaimers in shared views.
- Fixed a bug where chart disclaimers were shown even for chart items disabled in the workbench.
- Fixed a bug where charts with titles containing the text "lat" or "lon" were hidden from feature info panel.
- Fixed a bug that occurred when loading config from magda. `initializationUrls` are now applied even if `group` aspect is not set

#### 8.0.0-alpha.60

- Fix WMS legend for default styles.
- Request transparent legend from GeoServer.
- Reverted the following due to various issues with datasets:
  - Add basic routing support
  - Add better page titles when on various routes of the application
  - Add prerendering support on `/catalog/` routes (via `prerender-end` event &
    allowing TerriaMap to hit certain routes)

#### 8.0.0-alpha.59

- Update magda error message
- Add a short report section if trying to view a `3d-tiles` item in a 2d map.
- Fix bug in `Terria.interpretStartData`.
- Add `ThreddsCatalogGroup` model.
- Port `supportsColorScaleRange`, `colorScaleMinimum` and `colorScaleMaximimum` from `master` to `WebMapServiceCatalogItem` model.
- Ported MapboxVectorTileCatalogItem ("mvt").
- When expanding a chart from the feature info panel, we now place a colored dot on the map where the chart was generated from.
- Add basic routing support
- Add better page titles when on various routes of the application
- Add prerendering support on `/catalog/` routes (via `prerender-end` event &
  allowing TerriaMap to hit certain routes)
- Update `WorkbenchButton` to allow for links rather than buttons, including
  changing About Data to a link

#### 8.0.0-alpha.58

- Add `FeatureInfoTraits` to `ArcGisMapServerCatalogItem`
- Fix zooming bug for datasets with invalid bounding boxes.
- Add new model for `ArcGisTerrainCatalogItem`.
- Add 3D Tiles to 'Add web data' dropdown.
- Fix naming of item in a `CkanCatalogGroup` when using an item naming scheme other than the default.

#### 8.0.0-alpha.57

- Fix memoization of `traitsClassToModelClass`.
- Chart expanded from feature info panel will now by default show only the first chart line.
- Chart component attribtues `column-titles` and `column-units` will now accept a simpler syntax like: "Time,Speed" or "ms,kmph"
- Fix presentation of the WMS Dimension metadata.
- Magda based maps now mimic "root group uniqueId === '/'" behaviour, so that mix and matching map init approaches behave more consistently

#### 8.0.0-alpha.56

- Add `itemProperties` trait to `WebMapMapCatalogGroup`.
- Add support for `formats` traits within `featureInfoTemplate` traits.
- Fix handling of `ArcGisPortalItemReference` for when a feature layer contains multiple sublayers.
- Implemented new compass design.

#### 8.0.0-alpha.55

- Upgraded to patched terriajs-cesium v1.73.1 to avoid build error on node 12 & 14.

#### 8.0.0-alpha.54

- Add a `infoAsObject` property to the `CatalogMemberMixin` for providing simpler access to `info` entries within templating
- Add a `contentAsObject` trait to `InfoSectionTraits` where a json object is more suitable than a string.
- Add `serviceDescription` and `dataDescription` to `WebMapServiceCatalogItem` info section.
- Extend `DataPreviewSections.jsx` to support Mustache templates with context provided by the catalog item.
- Add support for `initializationUrls` when loading configuration from Magda.
- Add `:only-child` styling for `menu-bar.scss` to ensure correctly rounded corners on isolated buttons.
- Improve Branding component for mobile header
- Add support for `displayOne` configuration parameter to choose which brand element to show in mobile view
- Update Carto basemaps URL and attribution.
- Add `clipToRectangle` trait to `RasterLayerTraits` and implement on `WebMapServiceCatalogItem`, `ArcGisMapServiceCatalogItem`, `CartoMapCatalogItem`, `WebMapTileServiceCatalogItem`.
- Allow Magda backed maps to use an inline `terria-init` catalog without it getting overwritten by map-config before it can be parsed
- Deprecated `proxyableDomainsUrl` configuration parameter in favour of `serverconfig` route
- Ported a support for `GpxCatalogItem`.
- Feature info is now shareable.
- Add option `canUnsetFeaturePickingState` to `applyInitData` for unsetting feature picking state if it is missing from `initData`. Useful for showing/hiding feature info panel when switching through story slides.
- Properly render for polygons with holes in Leaflet.
- Fixes a bug that showed the chart download button when there is no downloadable source.
- Add `hideWelcomeMessage` url parameter to allow the Welcome Message to be disabled for iframe embeds or sharing scenarios.
- Ensure the `chartDisclaimer` is passed from catalog items to derived chart items.
- Don't calculate a `rectangle` on a `ArcGisPortalReferenceItem` as they appear to contain less precision than the services they point to.
- Allow an `ArcGisPortalReferenceItem` to belong to multiple `CatalogGroup`'s.
- Fix argis reference bug.
- Made possible to internationalize tour contend.
- Added TileErrorHandlerMixin for handling raster layer tile errors.
- Fixed a bug that caused the feature info chart for SOS items to not load.
- SOS & CSV charts are now shareable.

#### 8.0.0-alpha.53

- Ported an implementation of CatalogSearchProvider and set it as the default
- Notification window & SatelliteImageryTimeFilterSection now uses theme colours
- Improved look and feel of `StyledHtml` parsing
- Fix `applyAriaId` on TooltipWrapper causing prop warnings
- Make share conversion notification more pretty (moved from `Terria.ts` to `shareConvertNotification.tsx`)
- Tsxify `Collapsible`
- `ShortReportSections` now uses `Collapsible`
- Add `onToggle`, `btnRight`, `btnStyle`, `titleTextProps` and `bodyBoxProps` props in `Collapsible`
- Add `Notification.message` support for `(viewState: ViewState) => React.ReactNode`
- Added splitting support to `WebMapTileServiceCatalogItem`.

#### 8.0.0-alpha.52

- Prevent duplicate loading of GetCapabilities
- Update the `GtfsCatalogItem` to use the `AutoRefreshingMixin`.
- Add a condition to the `AutoRefreshingMixin` to prevent unnecessary polling when an item is disabled in the workbench.
- Upgraded to Cesium v1.73.
- Removed any references to `BingMapsApi` (now deprecated).
- Add support for resolving `layers` parameter from `Title` and not just `Name` in `WebMapServiceCatalogItem`.
- Change TrainerBar to show all steps even if `markdownDescription` is not provided

#### 8.0.0-alpha.51

- Add WMTS group/item support
- Create `OwsInterfaces` to reduce duplicate code across OWS servies
- Fix story prompt being permanent/un-dismissable
- Fixed a bug that caused the feature info chart for SOS items to not load.

#### 8.0.0-alpha.50

- Support for searching WFS features with WebFeatureServiceSearchProvider
- WFS-based AustralianGazetteerSearchProvider
- Fixed a bug causing users to be brought back to the Data Catalogue tab when clicking on an auto-detected user added catalogue item.
- Fixed a bug causing Data Preview to not appear under the My Data tab.
- Fix WMS style `DimensionSelector` for layers with no styles
- Add WMS legend for items with no styles
- Add warning messages if catalog/share link has been converted by `terriajs-server`.
- Update the scroll style in `HelpVideoPanel` and `SidePanel` helpful hints.
- Updated leaflet attribution to match the style of cesium credits.
- Remove `@computed` props from `WebFeatureServiceCapabilities`
- Fixed bug causing the Related Maps dropdown to be clipped.
- Add SDMX-json support for groups and items (using SDMX-csv for data queries)
- `TableMixin` now uses `ExportableMixin` and `AsyncMappableMixin`
- Move region provider loading in `TableMixin` `forceLoadTableMixin` to `loadRegionProviderList`
- Added `TableAutomaticStylesStratum.stratumName` instead of hard-coded strings
- Added `Dimension` interface for `SelectableDimension` - which can be used for Traits
- Make `SelectableDimension.options` optional

#### 8.0.0-alpha.49

- WMS GetFeatureInfo fix to ensure `style=undefined` is not sent to server
- Add support for splitting CSVs (TableMixins) that are using region mapping.
- `addUserCatalogMember` will now call `addToWorkbench` instead of `workbench.add`.
- Replaces `ShadowSection` with `ShadowMixin` using `SelectableDimensions`
- Fix Webpack Windows path issue
- Updated icons for view and edit story in the hamburger menu.
- Implemented new design for story panel.

#### 8.0.0-alpha.48

- Allow `cacheDuration` to be set on `ArcGisPortalCatalogGroup` and `ArcGisPortalItemReference`.
- Set default `ArcGisPortalCatalogGroup` item sorting by title using REST API parameter.
- Call `registerCatalogMembers` before running tests and remove manual calls to `CatalogMemberFactory.register` and `UrlMapping.register` in various tests so that tests reflect the way the library is used.
- Updated stratum definitions which used hardcoded string to use `CommonStrata` values.

#### 8.0.0-alpha.47

- Removed hard coded senaps base url.
- Added option for manual Table region mapping with `enableManualRegionMapping` TableTrait. This provides `SelectableDimensions` for the region column and region type.
- Added WMS Dimensions (using `SelectableDimensions`)
- Added WMS multi-layer style, dimension and legend support.
- Merged the `StyleSelector` and `DimensionsSelector`, and created a `SelectableDimensions` interface.
- Added `chartColor` trait for DiscretelyTimeVarying items.
- Replaced all instances of `createInfoSection` and `newInfo` with calls to `createStratumInstance` using an initialisation object.
- Added trait `leafletUpdateInterval` to RasterLayerTraits.
- Fix styling of WFS and GeoRSS.
- Fixed a bug that caused re-rendering of xAxis of charts on mouse move. Chart cursor should be somewhat faster as a result of this fix.
- Fixed a bug that caused some catalogue items to remain on the map after clicking "Remove all" on the workbench.
- Deleted old `ChartDisclaimer.jsx`
- Moved `DiscretelyTimeVaryingMixin` from `TableAutomaticStylesStratum` to `TableMixin`
- Added basic region-mapping time support
- Add short report to `ArcGisFeatureServerItem` for exceeding the feature limit.
- Added shift-drag quick zoom

#### 8.0.0-alpha.46

- Fixed i18n initialisation for magda based configurations

#### 8.0.0-alpha.45

- Upgraded to Cesium v1.71.
- Change `ExportableData` interface to `ExportableMixin` and add `disableExport` trait.
- Add basic WFS support with `WebFeatureServiceCatalogGroup` and `WebFeatureServiceCatalogItem`
- Update style of diff tool close button to match new design
- Remove sass code from the `HelpPanel` component
- Added an option for translation override from TerriaMap
- Help content, trainer bar & help terms can use translation overrides
- Accepts `backend` options under a new `terria.start()` property, `i18nOptions`
- Use `wms_api_url` for CKAN resources where it exists
- Tsxified `DateTimePicker` and refactored `objectifiedDates` (moved to `DiscretelyTimeVaryingMixin`).
- Update style of 'Change dates' button in delta to be underlined
- Fix issue with delta 'Date comparison' shifting places when querying new location
- Shows a disabled splitter button when entering diff
- Make Drag & Drop work again (tsxify `DragDropFile.tsx` and refactor `addUserFiles.ts`)
- Add `TimeVarying.is` function

#### 8.0.0-alpha.44

- Pass `format` trait on `TableColumnTraits` down to `TableAutomaticStylesStratum` for generating legends
- Add `multipleTitles` and `maxMultipleTitlesShowed` to `LegendItemTraits`
- Aggregate legend items in `createLegendItemsFromEnumColorMap` by colour, that is merge legend items with the same colour (using `multipleTitles`)
- Only generate `tableStyles` for region columns if no other styles exist
- TableAutomaticStylesStratum & CsvCatalogItem only returns unique `discreteTimes`s now
- Specified specific terriajs config for ForkTsCheckerWebpackPlugin

#### 8.0.0-alpha.43

- Replace `@gov.au/page-alerts` dependency with our own warning box component. This removes all `pancake` processes which were sometimes problematic.

#### 8.0.0-alpha.42

- Added ArcGIS catalog support via ArcGisPortalItemReference

#### 8.0.0-alpha.41

- Add `cacheDuration` and `forceProxy` to `UrlTraits` and add `cacheDuration` defaults to various catalog models.
- Tsify `proxyCatalogItemUrl`.
- Simplified SidePanel React refs by removing the double wrapping of the `withTerriaRef()` HOC
- Merged `withTerriaRef()` HOC with `useRefForTerria()` hook logic
- Breadcrumbs are always shown instead of only when doing a catalog search

#### 8.0.0-alpha.40

- Improve info section of `WebMapServiceCatalogItem` with content from GetCapabilities
- Re-implement `infoSectionOrder` as `CatalogMember` trait.
- Add `infoWithoutSources` getter to `CatalogMemberMixin` to prevent app crash when using `hideSources`
- Add support for nested WMS groups
- Added breadcrumbs when clicking on a catalogue item from a catalogue search

#### 8.0.0-alpha.39

- Development builds sped up by 3~20x - ts-loader is now optional & TypeScript being transpiled by babel-loader, keeping type check safety on a separate thread

#### 8.0.0-alpha.38

- Add `show` to `ShortReportTraits` and Tsxify `ShortReport`
- Convert `ShortReport` to styled-components, add accordian-like UI
- 3D tiles support is now implemented as a Mixin.

#### 8.0.0-alpha.37

- Add `refreshEnabled` trait and `AsyncMappableMixin` to `AutoRefreshMixin`
- Ensure `CkanCatalogGroup` doesn't keep re-requesting data when opening and closing groups.
- Add `typeName` to `CatalogMemberMixin`
- Add `header` option to `loadText`
- Add `isMixedInto` function for `AsyncMappableMixin` and `AsyncChartableMixin`
- Added file upload support for `GltfCatalogItem`. The supported extension is glb.
- Improve runtime themeing via styled components across main UI components
- Updated default welcome video defaults to a newer, slower video
- Difftool will now pick any existing marked location (like from a search result) and filter imagery for that location.
- Updated labelling & copy in Difftool to clarify workflow
- ChartCustomComponent now `abstract`, no longer specific to CSV catalog items. Implement it for custom feature info charts.
- Update date picker to use theme colours
- Removed some sass overrides on `Select` through `StyleSelectorSection`
- Update LeftRightSection to use theme colours
- Ported `GeoRssCatalogItem` to mobx, added support to skip entries without geometry.
- Update Difftool BottomPanel UI to clearer "area filter" and date pickers
- Update Difftool BottomPanel to load into Terria's BottomDock
- Rearrange MapButton layout in DOM to properly reflow with BottomDock
- Update Difftool MainPanel to not get clipped by BottomDock
- Rearrange MapDataCount to exist inside MapColumn for more correct DOM structure & behaviour
- Re-added chart disclaimer.

#### mobx-36

- Added `pointer-events` to `MapNavigation` and `MenuBar` elements, so the bar don't block mouse click outside of the button.
- Fixes "reminder pop-up" for help button being unclickable
- Use `useTranslation` instead of `withTranslation` in functional component (`MapDataCount`)
- Make welcome video url and placeholder configurable via configparameters
- Added `ExportableData` interface.
- Added `ExportData` component for data catalog.
- Added WCS "clip and ship" for WMS
- Added basic CSV export function
- Extend `UserDrawing` to handle rectangles
- Tsxify `MapInteractionMode`
- Changed default orientation for `GltfCatalogItem` to no rotation, instead of zero rotation wrt to terrain
- Added a title to welcome message video

#### mobx-35

- Add "Upload" to tour points
- Add tooltips anywhere required in UI via `parseCustomMarkdownToReactWithOptions` & customisable via `helpContentTerms`
- Add "map state" map data count to highlight state of map data
- Add a reminder "pop-up" that shows the location of the help button
- Fix bug causing story pop-up to be off screen
- Fix bug causing helpful hints to be cut off on smaller screens
- Changed the `Tool` interface, now accepting prop `getToolComponent` instead of `toolComponent`
- Added `ToolButton` for loading/unloading a tool
- Added `TransformationTraits` that can be used to change position/rotation/scale of a model.
- Merge master into mobx. This includes:
  - Upgraded to Cesium v1.68.
  - Story related enhancements:
    - Added a title to story panel with ability to close story panel.
    - Added a popup on remove all stories.
    - Added button for sharing stories.
    - Added a question popup on window close (if there are stories on the map so users don't lose their work).
- Added a new `editor` Icon
- Changed `ToolButton` to show the same icon in open/close state. Previously it showed a close icon in close state.

#### mobx-34

- Bug fix for `DatePicker` in `BottomDock` causing app crash
- Made changes to the video modals: close button has been added, pressing escape now closes the component and some basic unit tests created
- Updated the video modal for _Data Stories: Getting Started_ to use the new `VideoGuide` component
- Tweaked MyData/AddData tabs to make it possible to invoke them without using the `ExplorerWindow` component and also customize the extensions listed in the dropdown.
- Fix the timeline stack handling for when there are multiple time-enabled layers
- Ported timeseries tables.
- Extended the support for styles for ESRI ArcGis Feature Server. Line styles are supported for lines and polygon outlines in both Cesium and Leaflet viewer. #4405
- Fix polygon outline style bug.
- Add a unit test for polygon outline style.
- Add TrainerPane/TrainerBar "Terry the task trainer"
- Use `1.x.x` of `karma-sauce-launcher` to fix CI build failures
- Stop unknown icons specified in config.json from crashing UI
- Creates a `ShadowTraits` class that is shared by `GltfCatalogItem` and `Cesium3DTilesCatalogItem`.
- Fixed a bug where user added data was removed from catalogue when Remove from map button in data catalog is clicked.
- Fix leaflet zoom to work when bounding rectangle exists but doesn't have bounds defined

#### mobx-33

- Updated generic select so icon doesn't block click
- Re-added loading bar for leaflet & cesium viewers

#### mobx-32

- Made expanded SOS chart item shareable.
- Fixed a regression bug where the time filter is shown for all satellite imagery items
- Add unit tests for `WelcomeMessage` and `Disclaimer`
- Fixed minor UI errors in console
- Replaced helpful hints text with the new version
- Made the shapes of some of the workbench components rounded
- Add `clampToGround` property on to holes within polygons in `GeoJsonCatalogItem`
- Set default `clampToGround` trait to `true` for `GeoJsonCatalogItem`
- Fixed a bug where WMS items caused type errors in newer babel and typescript builds, due to mixed mixin methods on DiffableMixin & DiscretelyTimeVaryingMixin
- Fixed a bug where KmlCatalogItem did not use the proxy for any urls.
- Add support for `CkanCatalogGroup` and `CkanItemReference`.
- Added unit test to ensure getAncestors behaviour
- Hide the chart legend if there are more than four items to prevent things like FeatureInfo being pushed out of the view and the map resizing.
- Prevent addedByUser stack overflow
- Fixed a chart bug where moment points do not stick to the basis item when they are of different scale.
- Fixed a bug where the moment point selection highlight is lost when changing the satellite imagery date.
- Removed sass from Clipboard
- Updated LocationSearchResults to support multiple search providers
- Replaced lifesaver icon on the help button with a question mark button
- Fix handling of points and markers around the anti-meridian in the `LeafletVisualizer`.
- Fixed difference tool losing datepicker state by keeping it mounted
- Disabled unhelpful Help button when in `useSmallScreenInterface`
- Fixed a bug where a single incorrect catalog item in a group would prevent subsequent items from loading.
- Improved catalog parsing to include a stub (`StubCatalogItem`) when terriajs can't parse something

#### mobx-31

- Fixes broken time filter location picker when other features are present on the map.
- Fixes the feature info panel button to show imagery at the selected location.
- Added `hideSource` trait to `CatalogMemberTraits`. When set to true source URL won't be visible in the explorer window.
- Added `Title`, `ContactInformation`, `Fees` to the `CapabilitiesService` interface so they are pulled on metadata load.
- Resolved name issue of `WebMapServiceCapabilities`. Now it returns a name resolved from `capabilities` unless it is set by user.
- Added setting of `isOpenInWorkbench`, `isExperiencingIssues`, `hideLegendInWorkbench`, `hideSource` strats for `WebMapServiceCatalogItem` from `WebMapServiceCatalogGroup`.

#### mobx-30

- Ported welcome message to mobx with new designs
- Updated CI clientConfig values to include new help panel default
- Bumped explicit base typescript to 3.9.2
- Lock rollbar to 2.15.2
- Ported disclaimer to mobx with new designs
- Added diff tool for visualizing difference (delta) of images between 2 dates for services that support it.
- Updated workbench ViewingControls styles to line up with icons
- Prevent re-diff on workbench items that are already a diff
- Updated splitter to force trigger resizes so it catches up on any animation delays from the workbench
- Update workbench to trigger resize events onTransitionEnd on top of view-model-triggers
- Added satellite imagery to help panel
- Stop disclaimer clashing with welcome message by only loading WelcomeMessage after disclaimer is no longer visible
- Fixes a difftool bug where left/right items loose their split direction settings when the tool is reset
- Fixes a splitter bug where split direction is not applied to new layers.
- Re-added satellite guide prompt option via `showInAppGuides`
- Changed tour "go back 1 tour point" messaging from "previous" to "back"

#### mobx-29

- Fix handling of urls on `Cesium3DTilesCatalogItem` related to proxying and getting confused between Resource vs URL.
- Renamed `UrlReference.createUrlReferenceFromUrlReference` to `UrlReference.createCatalogMemberFromUrlReference`
- Moved url to catalog member mapping from `createUrlRefernceFromUrl.register` to `UrlToCatalogMemberMapping` (now in `UrlReference.ts` file)
- Added in-app tour framework & base tour items
- Make the help panel customisable for different maps by modifying `config.json`
- Added generic styled select
- Remove maxZoom from leaflet map.
- Run & configure prettier on terriajs lib/ json files
- Changed most of the icons for the `MapNavigation` section (on the right hand side) of the screen
- Added a close button to story panel
- Made `MapIconButton` to animate when expanding
- Remove requirement for browser to render based on make half pixel calculations for the Compass & stop it jumping around when animating

#### mobx-28

- Fix SASS exports causing some build errors in certain webpack conditions

#### mobx-1 through mobx-27

- Fixed DragDropFile and `createCatalogItemFromFileOrUrl` which wasn't enabled/working in mobx, added tests for `createCatalogItemFromFileOrUrl` and renamed `createCatalogItemFromUrl` to `createUrlRefernceFromUrl`.
- Fixed bug in StratumOrder where `sortBottomToTop` would sort strata in the wrong order.
- Allow member re-ordering via GroupMixin's `moveMemberToIndex`
- Fixed a bug where `updateModelFromJson` would ignore its `replaceStratum` parameter.
- Re-added Measure Tool support
- Re-added `CartoMapCatalogItem`
- Re-implemented `addedByUser` to fix bug where previews of user added data would appear in the wrong tab.
- Added header options for loadJson5, & allow header overrides on MagdaReference loading
- Re-added some matcher-type mappings in `registerCatalogMembers`.
- Added `UrlReference` to represent catalog items created from a url with an auto-detected type.
- Modified `upsertModelFromJson` so that when no `id` is provided, the `uniqueId` generated from `localId` or `name` is incremented if necessary to make it unique.
- Re-enable search components if SearchProvider option provided
- Modified tests to not use any real servers.
- Fixed bug causing workbench items to be shared in the wrong order.
- Fix bug where urls in the feature info panel weren't turned into hyperlinks
- Fix preview map's base map and bounding rectangle size
- Fixed positioning of the buttons at the bottom and the timeline component on mobile
- Added `hasLocalData` property to indicate when a catalog item contains local data. This property is used to determine whether the item can be shared or not.
- Fixed bug causing user added data to not be shared. Note that user added catalog item urls are now set at the user stratum rather than the definition stratum.
- Added the ability to filter location search results by an app-wide bounding box configuration parameter
- Re-introduce UI elements for search when a catalogSearchProvider is provided
- Fix bug that prevented live transport data from being hidden
- Hide opacity control for point-table catalog items.
- Fixed bug where `Catalog` would sometimes end up with an undefined `userAddedDataGroup`.
- Show About Data for all items by default.
- Fixed translation strings for the descriptive text about WMS and WFS URLs in the data catalogue.
- Fix bug that throws an error when clicking on ArcGIS Map Service features
- Fix initialisation of `terria`'s `shareDataService`.
- Support Zoom to Data on `CsvCatalogItem` when data has lat-lon columns.
- Add a trait called `showShadowUi` to `Cesium3DTilesCatalogItem` which hide shadows on workbench item UI.
- Re-added `ArcGisFeatureServerCatalogItem` and `ArcGisFeatureServerCatalogGroup`
- Prevent TerriaMap from crashing when timeline is on and changing to 2D
- Rewrite charts using `vx` svg charting library.
- Fixed bug causing `ArcGisFeatureServerCatalogItem` to throw an error when a token is included in the proxy url.
- Fix a bug for zooming to `ArcGisMapServerCatalogItem` layers
- Modified creation of catalog item from urls to set the item name to be the url at the defaults stratum rather than the definition stratum. This prevents actual item names at load strata from being overridden by a definition stratum name which is just a url.
- Fixed a bug causing highlighting of features with `_cesium3DTileFeature` to sometimes stop working. Also changed highlight colour to make it more visible.
- Fixed bug causing user added data with an auto-detected data type to not be shared properly.
- Modified `addToWorkbench` so that when a catalog item fails to load it is removed from the workbench and an error message is displayed.
- Add support for feature picking on region mapped datasets
- Revamp map buttons at top to support two menu configuration
- Viewer (2d/3d/3d-non-terrain) & basemap preferences are persisted to local storage again, and loaded back at startup
- Dramatically simplified map button styling (pre-styled-components)
- Allow DropdownPanel(InnerPanel) to show centered instead of offset toward the left
- Added AccessControlMixin for tracking access control of a given MagdaReference
- Add a legend title trait
- Show private or public dataset status on data catalog UI via AccessControlMixin
- Added `pointSizeMap` to `TableStyle` to allow point size to be scaled by value
- Added `isExperiencingIssues` to `CatalogMemberTraits`. When set to true, an alert is displayed above the catalog item description.
- Add gyroscope guidance
- Enable StyleSelectorSection workbench control for `WebMapServiceCatalogItem`
- New-new ui
- Add WIP help panes
- Added "Split Screen Mode" into workbench
- Moved excess workbench viewing controls into menu
- Updated bottom attribution styling
- Begin styled components themeing
- Make `clampToGround` default to true for `ArcGisFeatureServerCatalogItemTraits` to stop things from floating
- Add fix for `WebMapServiceCatalogItem` in `styleSelector` to prevent crash.
- Revert changes to `StyleSelectorSelection` component and refactor `WebMapServiceCatalogItem` styleSelector getter.
- Added a temporary fix for bug where a single model failing to load in `applyInitData` in `Terria` would cause other models in the same `initData` object to not load as well.
- Change gyroscope focus/hover behaviour to move buttons on hover
- Stop showing previewed item when catalog is closed
- Prevent `StoryPanel.jsx` from reloading magda references on move through story.
- Add google analytics to mobx
- Fixed google analytics on story panel
- Fixed path event name undefined labelling
- Enable zoomTo and splitter on `CartoMapCatalogItem`.
- Added name to `MapServerStratum` in `ArcGisMapServerCatalogItem`.
- Readded basic `CompositeCatalogItem`.
- Ported Augmented Reality features
- Fixed bug causing "Terrain hides underground features" checkbox to sometimes become out of sync between `SettingPanel` and `WorkbenchSplitScreen`.
- Ports the Filter by Location" feature for Satellite imagery. The property name setting is renamed to `timeFilterPropertyName` from `featureTimesProperty`.
- Made split screen window in workbench hidden when viewer is changed to 3D Smooth and 2D
- Tidy Help UI code
- Added `allowFeatureInfoRequests` property to `Terria` and prevent unnecessary feature info requests when creating `UserDrawing`s.
- Tidied up analytics port, fixed `getAncestors` & added `getPath` helper
- Updated upload icon to point upwards
- Prevent catalog item names from overflowing and pushing the collapse button off the workbench
- Stopped analytics launch event sending bad label
- Add .tsx tests for UI components
- Provide a fallback name for an `ArcGisServerCatalogItem`
- Ensure `CesiumTileLayer.getTileUrl` returns a string.
- Polished help UI to match designs
- Adds methods `removeModelReferences` to Terria & ViewState for unregistering and removing models from different parts of the UI.
- Add basic support for various error provider services, implementing support for Rollbar.
- Add trait to enabling hiding legends for a `CatalogMember` in the workbench.
- Added new help menu item on how to navigate 3d data
- Add traits to customize color blending and highlight color for `Cesium3DTilesCatalogItem`
- Reimplemented splitting using `SplitItemReference`.
- Fix bug that caused contents on the video panel of the help UI to overlay the actual video
- Overhauled location search to be a dropdown instead of list of results
- Fixed bug causing full app crash or viewer zoom refresh when using 3D view and changing settings or changing the terrain provider.
- Implements `SensorObservationServiceCatalogItem`.
- Add support for styling CSVs using a region mapped or text columns.
- Update Compass UI to include larger rotation target, remove sass from compass
- Link Compass "help" button to `navigation` HelpPanelItem (requires generalisation later down the track)
- Improve keyboard traversal through right-hand-side map icon buttons
- Link Compass Gyroscope guidance footer text to `navigation` HelpPanelItem (requires generalisation later down the track)
- Removed hardcoded workbench & Panel button colours
- Ensure CSV column names are trimmed of whitespace.
- Really stop analytics launch event sending bad & now empty & now finally the real label
- Re-added `ArcGisMapServerCatalogGroup` and `ArcGisServerGroup`.
- Tidy Compass UI animations, styles, titles
- Bumped mobx minor to 4.15.x, mobx-react major to 6.x.x
- Add `dateFormat` trait to `TimeVaryingTraits` to allowing formatting of datestrings in workbench and bottomdock.
- Tidy Gyroscope Guidance positioning
- Fixed FeatureInfoPanel using old class state
- Fixed MapIconButton & FeedbackButton proptypes being defined incorrectly
- Implement SenapsLocationsCatalogItem
- Update papaparse and improve handling for retrieveing CSVs via chunking that have no ContentLenth header

### v7.11.17

- Moved strings in DateTimeSelector and FeatureInfoPanel into i18next translation file.

### v7.11.16

- Fixed a bug where the timeline would not update properly when the timeline panel was resized.

### v7.11.15

- Fixed a bug when clicking the expand button on a chart in feature info when the clicked feature was a polygon.

### v7.11.14

- Update CARTO Basemaps CDN URL and attribution.
- Fixed issue with node 12 & 14 introduced in Cesium upgrade.

### v7.11.13

- Upgraded to Cesium v1.73.
- Removed any references to `BingMapsApi` (now deprecated).

### v7.11.12

- Fixed a crash with GeoJsonCatalogItem when you set a `stroke-opacity` in `styles`.

### v7.11.11

- If `showIEMessage` is `true` in config.json, warn IE11 users that support is ending.

### v7.11.10

- Remove caching from TerriaJsonCatalogFunction requests.
- Upgraded minimum node-sass version to one that has binaries for node v14.

### v7.11.9

- Update Geoscience Australia Topo basemap.
- Remove caching from WPS requests.
- Fix entity outline alpha value when de-selecting a feature.

### v7.11.8

- Upgraded to terriajs-cesium v1.71.3 which fixes a bug running gulp tasks on node v14.

### v7.11.7

- Add additional region mapping boundaries.

### v7.11.6

- Rework the handling of point datasets on the anti-meridian when using LeafletJS.
- Fix indices in some translation strings including strings for descriptions of WMS and WMS service.
- Upgraded to Cesium v1.71.

### v7.11.5

- Added `GeoRssCatalogItem` for displaying GeoRSS files comming from rss2 and atom feeds.
- Bug fix: Prevent geojson files from appearing twice in the workbench when dropped with the .json extension
- Story related enhancements:
  - Added a title to story panel with ability to close story panel.
  - Added a popup on remove all stories.
  - Added button for sharing stories.
  - Added a question popup on window close (if there are stories on the map so users don't lose their work).
- Pinned `html-to-react` to version 1.3.4 to avoid IE11 incompatibility with newer version of deep dependency `entities`. See https://github.com/fb55/entities/issues/209
- Added a `MapboxStyleCatalogItem` for showing Mapbox styles.
- Add a `tileErrorThresholdBeforeDisabling` parameter to `ImageryLayerCatalogItem` to allow a threshold to set for allowed number of tile failures before disabling the layer.

### v7.11.4

- Add support for `classBreaks` renderer to `ArcGisFeatureServerCatalogItem`.
- Upgraded to Cesium v1.68.
- Replace `defineProperties` and `freezeObject` to `Object.defineProperties` and `Object.freeze` respectively.
- Bumped travis build environment to node 10.
- Upgraded to `generate-terriajs-schema` to v1.5.0.

### v7.11.3

- Added babel dynamic import plugin for webpack builds.
- `ignoreUnknownTileErrors` will now also ignore HTTP 200 responses that are not proper images.

### v7.11.2

- Pass minimumLevel, in Cesium, to minNativeZoom, in Leaflet.
- Upgraded to Cesium v1.66.

### v7.11.1

- Fix for color of markers on the map associated with chart items

### v7.11.0

- Fix draggable workbench/story items with translation HOC
- Added first revision of "delta feature" for change detection of WMS catalog items which indicate `supportsDeltaComparison`
- Improve menu bar button hover/focus states when interacting with its panel contents
- Add ability to set opacity on `GeoJsonCatalogItem`
- Expanded test cases to ensure WorkbenchItem & Story have the correct order of components composed
- Fix broken catalog functions when used with translation HOC
- Fix bug with momentPoints chart type when plotting against series with null values
- Make the default `Legend` width a little smaller to account for the workbench scrollbar
- Bug fix for expanding chart - avoid creating marker where no lat lon exists.
- Add a `ChartDisclaimer` component to display an additional disclaimer above the chart panel in the bottom dock.
- Add `allowFeatureInfoRequests` property to `Terria` and prevent unnecessary feature info requests when creating `UserDrawing`s.
- Removes unsupported data that is drag and dropped from the workbench and user catalog.
- Adjusted z-index values so that the explorer panel is on top of the side panel and the notification window appears at the very top layer.
- Allow `CkanCatalogItem` names to be constructed from dataset and resource names where multiple resources are available for a single dataset
- Set the name of ArcGis MapServer CatalogGroup and CatalogItem on load
- Improve autodetecting WFS format, naming of the WFS catalog group and retaining the zoomToExtent
- Remove unnecessary nbsp; from chart download and expand buttons introduced through internationalization.
- Fix story prompt flag not being set after dismissing story, if `showFeaturePrompts` has been enabled

### v7.10.0

- Added proper basic internationalisation beginnings via i18next & react-i18next
- Fixed a bug where calling `openAddData()` or `closeCatalog()` on ViewState did not correctly apply the relevant `mobileViewOptions` for mobile views.
- Fixed filter by available dates on ImageryLayerCatalogItem not copying to the clone when the item is split.
- Fixed an error in `regionMapping.json` that causes some states to be mismatched when using Australian state codes in a column labelled "state". It is still recommended to use "ste", "ste_code" or "ste_code_2016" over "state" for column labels when matching against Australian state codes.
- Fixed bug where "User data" catalog did not have add-buttons.
- Added ability to re-add "User data" CSV items once removed from workbench.
- Changed catalog item event labels to include the full catalog item path, rather than just the catalog item name.
- Added support for `openAddData` option in config.json. If true, the "Add Data" dialog is automatically opened at startup.
- Welcome message, in-app guides & new feature prompts are now disabled by default. These can be re-enabled by setting the `showWelcomeMessage`, `showInAppGuides` & `showFeaturePrompts` options in config.json.
- Updated Welcome Message to pass its props to `WelcomeMessagePrimaryBtnClick` & `WelcomeMessageSecondaryBtnClick` overrides
- Welcome message, in-app guides & new feature prompts are now disabled by default. These can be re-enabled by setting the `showWelcomeMessage`, `showInAppGuides` & `showFeaturePrompts` options in config.json.
- Updated Welcome Message to pass its props to `WelcomeMessagePrimaryBtnClick` & `WelcomeMessageSecondaryBtnClick` overrides.
- Fixed a bug in anti-meridian handling causing excessive memory use.
- Handled coordinate conversion for GeoJson geometries with an empty `coordinates` array.
- Fixed height of My Data drag and drop box in Safari and IE.

### v7.9.0

- Upgraded to Cesium v1.63.1. This upgrade may cause more problems than usual because Cesium has switched from AMD to ES6 modules. If you run into problems, please contact us: https://terria.io/contact

### v7.8.0

- Added ability to do in-app, "static guides" through `<Guide />`s
- Added in-app Guide for time enabled WMS items
- Initial implementation of language overrides to support setting custom text throughout the application.
- Added ability to pass `leafletUpdateInterval` to an `ImageryLayerCatalogItem` to throttle the number of requests made to a server.

### v7.7.0

- Added a quality slider for the 3D map to the Map panel, allowing control of Cesium's maximumScreenSpaceError and resolutionScale properties.
- Allowed MapboxMapCatalogItems to be specified in catalog files using type `mapbox-map`.
- We now use styles derived from `drawingInfo` from Esri Feature Services.
- Chart related enhancements:
  - Added momentPoints chart type to plot points along an available line chart.
  - Added zooming and panning on the chart panel.
  - Various preventative fixes to prevent chart crashes.
- Increased the tolerance for intermittent tile failures from time-varying raster layers. More failures will now be allowed before the layer is disabled.
- Sensor Observation Service `GetFeatureOfInterest` requests no longer erroneously include `temporalFilters`. Also improved the generated request XML to be more compliant with the specification.
- Fixed a bug where differences in available dates for `ImageryLayerCatalogItem` from original list of dates vs a new list of dates, would cause an error.
- Improved support for layers rendered across the anti-meridian in 2D (Leaflet).
- Fixed a crash when splitting a layer with a `momentPoints` chart item.
- Fixed a crash when the specified Web Map Service (WMS) layer could not be found in the `GetCapabilities` document and an alternate legend was not explicitly specified.

### v7.6.11

- Added a workaround for a bug in Google Chrome v76 and v77 that caused problems with sizing of the bottom dock, such as cutting off the timeline and flickering on and off over the map.
- Set cesium rendering resolution to CSS pixel resolution. This is required because Cesium renders in native device resolution since 1.61.0.

### v7.6.10

- Fixed error when opening a URL shared from an explorer tab. #3614
- Resolve a bug with `SdmxJsonCatalogItem`'s v2.0 where they were being redrawn when dimensions we're changed. #3659
- Upgrades terriajs-cesium to 1.61.0

### v7.6.9

- Automatically set `linkedWcsCoverage` on a WebMapServiceCatalogItem.

### v7.6.8

- Added ability in TerriaJsonCatalogFunction to handle long requests via HTTP:202 Accepted.

### v7.6.7

- Fixed share disclaimer to warn only when user has added items that cannot be shared.

### v7.6.6

- Basemaps are now loaded before being enabled & showed

### v7.6.5

- Add the filename to a workbench item from a drag'n'dropped file so it isn't undisplayed as 'Unnamed item'.
- Fixed inability to share SOS items.
- Added an option to the mobile menu to allow a story to be resumed after it is closed.
- The "Introducing Data Stories" prompt now only needs to be dismissed once. Previously it would continue to appear on every load until you clicked the "Story" button.
- Fixed a crash that could occur when the feature info panel has a chart but the selected feature has no chart data.
- Fixed a bug where the feature info panel would show information on a vector tile region mapped dataset that had no match.

### v7.6.4

- Add scrollbar to dropdown boxes.
- Add support for SDMX version 2.1 to existing `SdmxJsonCatalogItem`.
- Add a warning when sharing a map describing datasets which will be missing.
- Enable the story panel to be ordered to the front.
- Disable the autocomplete on the title field when adding a new scene to a story.
- Fix SED codes for regionmapping

### v7.6.3

- Fixed a bug with picking features that cross the anti-meridian in 2D mode .
- Fixed a bug where `ArcGisMapServerCatalogItem` legends were being created during search.
- Fixed a bug where region mapping would not accurately reflect share link parameters.

### v7.6.2

- Fixed a bug that made some input boxes unreadable in some web browsers.

### v7.6.1

- Fixed a bug that prevented the "Feedback" button from working correctly.
- Fix a bug that could cause a lot of extra space to the left of a chart on the feature info panel.

### v7.6.0

- Added video intro to building a story
- Allow vector tiles for region mapping to return 404 for empty tiles.

### v7.5.2

- Upgraded to Cesium v1.58.1.
- Charts are now shared in share & story links

### v7.5.1

- Fixed a bug in Cesium that prevented the new Bing Maps "on demand" basemaps from working on `https` sites.

### v7.5.0

- Added the "Story" feature for building and sharing guided tours of maps and data.
- Added sharing within the data catalog to share a given catalog group or item
- Switched to using the new "on demand" versions of the Bing Maps aerial and roads basemaps. The previous versions are deprecated.

### v7.4.1

- Remove dangling comma in `regionMapping.json`.
- `WebMapServicCatalogItem` now includes the current `style` in generated `GetLegendGraphic` URLs.

### v7.4.0

- Upgraded to Cesium v1.57.
- Fixed a bug where all available styles were being retrieved from a `GetCapabilities` for each layer within a WMS Group resulting in memory crashes on WMSs with many layers.
- Support State Electoral Districts 2018 and 2016 (SED_Code_2018, SED_Code_2016, SED_Name_2018, SED_Name_2016)

### v7.3.0

- Added `GltfCatalogItem` for displaying [glTF](https://www.khronos.org/gltf/) models on the 3D scene.
- Fixed a bug where the Map settings '2D' button activated '3D Smooth' view when configured without support for '3D Terrain'.
- Added `clampToTerrain` property to `GeoJsonCatalogItem`.
- When clicking a polygon in 3D Terrain mode, the white outline is now correctly shown on the terrain surface. Note that Internet Explorer 11 and old GPU hardware cannot support drawing the highlight on terrain, so it will not be drawn at all in these environments.

### v7.2.1

- Removed an extra close curly brace from `regionMapping.json`.

### v7.2.0

- Added `hideLayerAfterMinScaleDenominator` property to `WebMapServiceCatalogItem`. When true, TerriaJS will show a message and display nothing rather than silently show a scaled-up version of the layer when the user zooms in past the layer's advertised `MinScaleDenominator`.
- Added `GeoJsonParameterEditor`.
- Fixed a bug that resulted in blank titles for catalog groups loaded from automatically detected (WMS) servers
- Fixed a bug that caused some chart "Expand" options to be hidden.
- Added `CED_CODE18` and `CED_NAME18` region types to `regionMapping.json`. These are now the default for CSV files that reference `ced`, `ced_code` and `ced_name` (previously the 2016 versions were used).
- Improved support for WMTS, setting a maximum level to request tiles at.

### v7.1.0

- Support displaying availability for imagery layers on charts, by adding `"showOnChart": true" or clicking a button in the UI.
- Added a `featureTimesProperty` property to all `ImageryLayerCatalogItem`s. This is useful for datasets that do not have data for all locations at all times, such as daily sensor swaths of near-real-time or historical satellite imagery. The property specifies the name of a property returned by the layer's feature information query that indicates the times when data is available at that particular location. When this property is set, TerriaJS will display an interface on the workbench to allow the user to filter the times to only those times where data is available at a particular location. It will also display a button at the bottom of the Feature Information panel allowing the user to filter for the selected location.
- Added `disablePreview` option to all catalog items. This is useful when the preview map in the catalog will be slow to load.
- When using the splitter, the feature info panel will now show only the features on the clicked side of the splitter.
- Vector polygons and polylines are now higlighted when clicked.
- Fixed a bug that prevented catalog item split state (left/right/both) from being shared for CSV layers.
- Fixed a bug where the 3D globe would not immediately refresh when toggling between the "Terrain" and "Smooth" viewer modes.
- Fixed a bug that could cause the chart panel at the bottom to flicker on and off rapidly when there is an error loading chart data.
- Fixed map tool button positioning on small-screen devices when viewing time series layers.

### v7.0.2

- Fixed a bug that prevented billboard images from working on the 2D map.
- Implemented "Zoom To" support for KML, CZML, and other vector data sources.
- Upgraded to Cesium v1.55.

### v7.0.1

- Breaking Changes:
  - TerriaJS no longer supports Internet Explorer 9 or 10.
  - An application-level polyfill suite is now highly recommended, and it is required for Internet Explorer 11 compatibility. The easiest approach is to add `<script src="https://cdn.polyfill.io/v2/polyfill.min.js"></script>` to the `<head>` element of your application's HTML page, which will deliver a polyfill suite tailored to the end-user's browser.
  - TerriaJS now requires Node.js v8.0 or later.
  - TerriaJS now requires Webpack v4.0 or later.
  - TerriaJS now uses Gulp v4.0. If you have Gulp 3 installed globally, you'll need to use `npm run gulp` to run TerriaJS gulp tasks, or upgrade your global Gulp to v4 with `npm install -g gulp@4`.
  - TerriaJS now uses Babel v7.0.
  - Removed `UrthecastCatalogItem`, `UrthecastCatalogGroup`, and `registerUrthcastCatalogItems`. The Urthecast functionality was dependent on an npm package that hadn't been updated in three years and had potential security vulnerabilities. Please [let us know](https://gitter.im/TerriaJS/terriajs) if you were using this functionality.

### v6.5.0

- Add support for rendering Mapbox Vector Tiles (MVT) layers. Currently, polygons are the only supported geometry type, and all polygons are drawn with the same outline and fill colors.
- `wwwroot/data/regionMapping.json` is now the default region mapping file (rather than a file provided by TerriaMap), and needs to be explicitly overridden by a `regionMappingDefinitionsUrl` setting in config.json.

### v6.4.0

- The Feature Info panel can now be moved by clicking and dragging it.
- The map tool buttons are now arranged horizontally instead of vertically on small-screen mobile devices.
- When using a Web Map Service (WMS) catalog item with the `linkedWcsUrl` and `linkedWcsCoverage` properties, we now pass the selected WMS style to the Web Coverage Service (WCS) so that it can optionally return different information based on the selected style.
- Added `stationIdWhitelist` and `stationIdBlacklist` properties to `SensorObservationServiceCatalogItem` to allow filtering certain monitoring stations in/out.
- Fixed a bug that caused a crash when attempting to use a `style` attribute on an `<a>` tag in Markdown+HTML strings such as feature info templates.
- Fixed a bug that displaced the chart dropdown list on mobile Safari.

### v6.3.7

- Upgraded to Cesium v1.53.

### v6.3.6

- Dragging/dropping files now displays a more subtle notification rather than opening the large Add Data / My Data panel.
- The `sendFeedback` function can now be used to send additional information if the server is configured to receive it (i.e. `devserverconfig.json`).
- Made custom feedback controls stay in the lower-right corner of the map.
- Improved the look of the toolbar icons in the top right, and added an icon for the About page.

### v6.3.5

- Changed the title text for the new button next to "Add Data" on the workbench to "Load local/web data".
- Fixed a bug that caused the area to the right of the Terria log on the 2D map to be registered as a click on the logo instead of a click on the map.
- Fixed a bug that caused the standard "Give Feedback" button to fail to open the feedback panel.
- Swapped the positions of the group expand/collapse icon and the "Remove from catalogue" icon on the My Data panel, for more consistent alignment.
- Made notifications honor the `width` and `height` properties. Previously, these values were ignored.

### v6.3.4

- Added the ability to add custom components to the feedback area (lower right) of the user interface.

### v6.3.3

- Upgraded to Cesium v1.51.

### v6.3.2

- Added "filterByProcedures" property to "sos" item (default: true). When false, the list of procedures is not passed as a filter to GetFeatureOfInterest request, which works better for BoM Water Data Online services.

### v6.3.1

- Fixed a bug that caused the compass control to be misaligned in Internet Explorer 11.

### v6.3.0

- Changed the "My Data" interface to be much more intuitive and tweaked the visual style of the catalog.
- Added `CartoMapCatalogItem` to connect to layers using the [Carto Maps API](https://carto.com/developers/maps-api/).

## v6.2.3

- Made it possible to configure the compass control's colors using CSS.

### v6.2.2

- Removed the Terria logo from the preview map and made the credit there smaller.
- Fall back to the style name in the workbench styles dropdown when no title is given for a style in WMS GetCapabilities.

### v6.2.1

- We now use Cesium Ion for the Bing Maps basemaps, unless a `bingMapsKey` is provided in [config.json](https://docs.terria.io/guide/customizing/client-side-config/#parameters). You can control this behavior with the `useCesiumIonBingImagery` property. Please note that if a `bingMapsKey` is not provided, the Bing Maps geocoder will always return no results.
- Added a Terria logo in the lower left of the map. It can be disabled by setting `"hideTerriaLogo": true` in `config.json`.
- Improved the credits display on the 2D map to be more similar to the 3D credits.
- Fixed a bug that caused some legends to be missing or incomplete in Apple Safari.

### v6.2.0

- Added a simple WCS "clip and ship" functionality for WMS layers with corresponding a WCS endpoint and coverage.
- Fixed problems canceling drag-and-drop when using some web browsers.
- Fixed a bug that created a time period where no data is shown at the end of a time-varying CSV.
- Fixed a bug that could cause endless tile requests with certain types of incorrect server responses.
- Fixed a bug that could cause endless region tile requests when loading a CSV with a time column where none of the column values could actually be interpreted as a time.
- Added automatic retry with jittered, exponential backoff for tile requests that result in a 5xx HTTP status code. This is especially useful for servers that return 503 or 504 under load. Previously, TerriaJS would frequently disable the layer and hit the user with an error message when accessing such servers.
- Updated British National Grid transform in `Proj4Definitions` to a more accurate (~2 m) 7 parameter version https://epsg.io/27700.
- Distinguished between 3D Terrain and 3D Smooth in share links and init files.
- Upgraded to Cesium v1.50.

### v6.1.4

- Fixed a bug that could cause the workbench to appear narrower than expected on some systems, and the map to be off-center when collapsing the workbench on all systems.

### v6.1.3

- When clicking a `Split` button on the workbench, the new catalog item will no longer be attached to the timeline even if the original was. This avoids a confusing situation where both catalog items would be locked to the same time.
- Added KMZ to the whitelisted formats for `MagdaCatalogItem`.
- Fixed a bug that caused a crash when switching to 2D with vector data already on the map, including when visiting a share link with vector data when the map ends up being 2D.
- The "Hide Workbench" button is now attached to the side of the Workbench, instead of on the opposite side of the screen from it.

### v6.1.2

- Fixed a bug that prevented `BingMapsSearchProviderViewModel` and other uses of `loadJsonp` from working correctly.

### v6.1.1

- Upgraded to terriajs-server v2.7.4.

### v6.1.0

- The previous default terrain provider, STK World Terrain, has been deprecated by its provider. _To continue using terrain in your deployed applications, you *must* obtain a Cesium Ion key and add it to `config.json`_. See https://cesium.com/ to create an Ion account. New options are available in `config.json` to configure terrain from Cesium Ion or from another source. See https://terria.io/Documentation/guide/customizing/client-side-config/#parameters for configuration details.
- Upgraded to Cesium v1.48.
- Added `Cesium3DTilesCatalogItem` for visualizing [Cesium 3D Tiles](https://github.com/AnalyticalGraphicsInc/3d-tiles) datasets.
- Added `IonImageryCatalogItem` for accessing imagery assets on [Cesium Ion](https://cesium.com/).
- Added support for Cesium Ion terrain assets to `CesiumTerrainProvider`. To use an asset from Ion, specify the `ionAssetId` and optionally the `ionAccessToken` and `ionServer` properties instead of specifying a `url`.
- Fixed a bug that could cause legends to be missing from `WebMapServiceCatalogItems` that had `isEnabled` set to true.

### v6.0.5

- Added `rel="noreferrer noopener"` to all `target="_blank"` links. This prevents the target page from being able to navigate the source tab to a new page.
- Fixed a bug that caused the order of items on the Workbench to change when visiting a share link.

### v6.0.4

- Changed `CesiumSelectionIndicator` to no longer use Knockout binding. This will avoid a problem in some environments, such as when a Content Security Policy (CSP) is in place.

### v6.0.3

- Fixed a bug that prevented users from being able to enter coordinates directly into catalog function point parameter fields.

### v6.0.2

- Fixed a bug that prevented interaction with the 3D map when the splitter was active.

### v6.0.1

- Added `parameters` property to `ArcGisMapServerCatalogItem`, allowing arbitrary parameters to be passed in tile and feature info requests.

### v6.0.0

- Breaking Changes:
  - An application-level polyfill suite is now required for Internet Explorer 9 and 10 compatibility. The easiest approach is to add `<script src="https://cdn.polyfill.io/v2/polyfill.min.js"></script>` to the `<head>` element of your application's HTML page.
  - In TerriaJS v7.0.0 (the _next_ major release), a polyfill suite may be required for Internet Explorer 11 as well. Adopting the approach above now will ensure you don't need to worry about it then.
- Overhauled support for printing. There is now a Print button on the Share panel that will provide a much better printable form of the map than the browser's built-in print feature. If a user uses the browser's print button instead, a message at the top will suggest using the TerriaJS Print feature and open the Share panel. Calling `window.print` (e.g. on a TerriaJS instance inside an iframe) will invoke the new TerriaJS print feature directly.
- Fixed a bug that caused `Leaflet.captureScreenshot` to show all layers on both sides even with the splitter active.
- Fixed a bug that prevented some vector features from appearing in `Leaflet.captureScreenshot`.
- Added ability to move the splitter thumb position vertically so that users can move it to prevent occlusions.
- Added `TerriaJsonCatalogFunction`. This catalog function allows an arbitrary HTTP GET to be invoked with user-provided parameters and return TerriaJS catalog JSON.
- Fixed a bug that could cause the feature info panel to sometimes be nearly transparent in Internet Explorer 11.
- Fixed a bug that caused an expanded preview chart's workbench item to erroneously show the date picker.
- Updated `MagdaCatalogItem` to match Magda project

### 5.7.0

- Added `MagdaCatalogItem` to load details of a catalog item from [Magda](https://github.com/TerriaJS/magda).
- Fixed a bug that could cause a time-dynamic WMS layer to fail to ever show up on the map if the initial time on the timeline was outside the intervals where the layer had data.
- Fixed a bug which could cause a crash during load from share link when the layer default is to not `useOwnClock` but the share link has `useOwnClock` set.
- Fixed an issue that caused a 'This data source is already shown' error in particular circumstances.

### 5.6.4

- Fixed a bug causing an error message when adding tabular data to the workbench before it was loaded.

### 5.6.3

- Display of Lat Lon changed from 3 deciml places to 5 decimal places - just over 1m precision at equator.
- Fixed a bug that caused the timeline to appear when changing the time on the workbench for a layer not attached to the timeline.
- The workbench date/time picker is now available for time varying point and region CSVs.
- Fixed a bug that caused the workbench date picker controls to disappear when the item was attached to the timeline and the timeline's current time was outside the valid range for the item.

### 5.6.2

- Renamed search marker to location marker.
- Added the clicked coordinates to the bottom of the feature info panel. Clicking the marker icon will cause the location to be indicated on the map.
- The location marker is now included in shared map views.
- Fixed a bug that could cause split WMS layers to show the incorrect layer data for the date shown in the workbench.
- Refactored current time handling for `CatalogItem` to reduce the complexity and number of duplicated current time states.
- Fixed feature info updating when the time is changed from the workbench for `TableCatalogItem`.
- Change the workbench catalog item date picker so that updating the date does not disable the timeslider.
- Fix a bug that meant that, when the current time was updated on an `ImageryCatalogItem` while the layer wasn't shown, the old time was still shown when the layer was re-enabled.
- Added `{{terria.currentTime}}` to feature info template.
- Added a way to format times within a feature info tempate. E.g. `{{#terria.formatDateTime}}{"format": "dd-mm-yyyy HH:MM:ss"}{{terria.currentTime}}{{/terria.formatDateTime}}`.
- Fixed a bug that caused the selection indicator to float strangely when visiting a share link with a selected feature.
- Fixed a bug that caused a region to be selected even when clicking on a hole in that region.
- Fixed a bug that prevented the selection indicator from following moving features on the 2D map.
- Fixed a bug that caused Leaflet to stop rendering further points in a layer and throw errors when calculating extent when one point had invalid characters in the latitude or longitude field.
- We now default to `autoPlay: false` if it's not specified in `config.json`.
- Changed search box placeholders to more precisely reflect their functionality.
- CartoDB basemaps are now always loaded over HTTPS.

### 5.6.1

- Fixed a bug that could cause the workbench UI to hang when toggling concepts, particularly for an `SdmxJsonCatalogItem`.
- Added previous and next buttons to workbench catalog item date picker.

### 5.6.0

- Upgraded to Cesium 1.41.

### 5.5.7

- Added support for using tokens to access WMS layers, particularly using the WMS interface to ArcGIS servers.

### 5.5.6

- Tweaked the sizing of the feature info panel.
- Fixed a bug that caused `ArcGisMapServerCatalogItem` to always use the server's single fused map cache, if available. Now, if the `layers` property is specified, we request individual dynamic layers and ignore the fused map cache.

### 5.5.5

- Fixed a bug that caused the feature info panel to stop working after clicking on a location search marker.
- Added support for ArcGIS tokens on the 2D map. Previously, tokens only worked reliably in 3D.
- Improved handling of tile errors, making it more consistent between 2D and 3D.
- Fixed a bug that prevented the Add Data button from working Internet Explorer 9 unless the DevTools were also open.
- Improved the sizing of the feature info panel so it is less likely to completely obscure the map.

### 5.5.4

- Fixed a serious bug that prevented opening the Data Catalog in Internet Explorer.
- Fixed some problems with the Terria Spatial Analytics `CatalogFunctions`.

### 5.5.3

- Fixed a bug in SDMX-JSON when using `cannotSum`.

### 5.5.2

- Deprecated SDMX-JSON catalog items' `cannotDisplayPercentMap` in favour of `cannotSum`.
- Updated `cannotSum` so that it does not display a total in some cases, as well as suppressing the regional-percentage checkbox. `cannotSum` can be either a mapping of concept ids to the values that prevent summing, or simply `true` to always prevent summing.
- Fixed a bug that caused an error when Splitting a layer that does not have a `clock`.

### 5.5.1

- Added `cannotDisplayPercentMap` to SDMX-JSON catalog items, to optionally turn off the "display as a percentage of regional total" checkbox when the data is not a count (eg. a rate or an average).

### 5.5.0

- Added the ability to split the screen into a left-side and right-side, and show raster and region mapped layers on only one side of the splitter.
- Added the ability to use a tabbed catalog in the explorer panel on desktop site. Setting `tabbedCatalog` parameter to `true` in `config.json` causes top-level groups in the catalog to list items in separate explorer panel tabs.
- Added the ability to use vector tile properties in feature info templates when using region mapping (data row attributes will overwrite vector tile properties with the same name)
- Properties available in feature info templates are now JSON parsed and replaced by their javascript object if they start with `[` or `{` and parse successfully
- Decreased flickering of time-varying region mapped layers by pre-rendering the next time interval.
- Fixed a bug in `WebMapServiceCatalogItem` that could cause a WMS time time dimension to be interpreted incorrectly if it was specified only using dates (not times) and with a periodicity of less than a day.

### 5.4.5

- Improved behaviour of SDMX-JSON items when no data is available.

### 5.4.4

- Added support for specifying namespaced layer names in the `WebMapServiceCatalogItem` `layers` property.
- Made TerriaJS tolerant of XML/HTML inside text elements in WMS GetCapabilities without being properly wrapped in `CDATA`.

### 5.4.3

- Fixed a build problem on case-sensitive file systems (e.g. most Linux systems).

### 5.4.2

- We no longer show the Zoom To button on the workbench when there is no rectangle to zoom to.

### 5.4.1

- Fixed a bug when sharing SDMX-JSON catalog items.
- Improved display of "Add Data" panel on small screens when Feedback and Feature Info panels are open.
- Added "search in data catalog" link to mobile search.
- Added a button to automatically copy share url into clipboard in share panel.
- Added `initFragmentPaths` property to the `parameters` section of `config.json`. It can be used to specify an array of base paths for resolving init fragments in the URL.
- Modified `CkanCatalogItem` to exclude files that advertise themselves as KML files but have the file extension .ZIP.
- Removed "View full size image" link on the share panel. Chrome 60 removed the ability to navigate to a data URI, and other browsers are expected to follow this lead.

### 5.4.0

- Breaking change: removed some old types that haven't been used since the new React-based user interface in v4.0.0, specifically `KnockoutHammerBinding`, `KnockoutMarkdownBinding`, `PopupMessageConfirmationViewModel`, `PopupMessageViewModel`, and `PopupViewModel`.
- Added the ability to use tokens from terriajs-server for layers requiring ESRI tokens.
- Catalog group items are now sorted by their in-catalog name

### 5.3.0

- Added the ability to use the analytics region picker with vector tile region mapping by specifiying a WMS server & layer for analytics only.
- Updated the client side validation to use the server-provided file size limit when drag/dropping a file requiring the conversion service.
- `zoomOnEnable` now works even for a catalog item that is initially enabled in the catalog. Previously, it only worked for catalog items enabled via the user interface or otherwise outside of the load process.
- Added `initialTimeSource` property to `CsvCatalogItem` so it is possible to specify the value of the animation timeline at start from init files.
- Added to documentation for customizing data appearance.
- Added `CatalogShortcut` for creating tool items for linking to a `CatalogItem`.
- Renamed `ViewState.viewCatalogItem()` to `viewCatalogMember` to reflect that it can be used for all `CatalogMembers`, not just `CatalogItems`.
- Fixed a bug that could cause a crash when switching to 2D when the `initialView` was just a `Rectangle` instead of a `CameraView`.
- Fixed a bug that caused multiple layers with generated, gradient legends to all show the same legend on the Workbench.

### 5.2.11

- Pinned `urijs` to v1.18.10 to work around a breaking change in v1.18.11.

### 5.2.10

- Improved the conversion of Esri polygons to GeoJSON by `featureDataToGeoJson`. It now correctly handles polygons with holes and with multiple outer rings.
- Added some fields to the dataset info page for `CkanCatalogItem`.
- Fixed a bug that could cause some layers, especially the Bing Maps basemap, to occasionally be missing from the 2D map.
- Fixed a bug that could cause the selected time to move to the end time when sharing a map with a time-dynamic layer.

### 5.2.9

- A catalog item's `cacheDuration` property now takes precedence over the cache duration specified by the code. Previously, the `cacheDuration` would only override the default duration (2 weeks).

### 5.2.8

- Added option to expand the HTML embed code and toggle URL shorting for the share link.
- The Share feature now includes the current time selected on the timeline, so that anyone visiting a share link will see the map at the intended time.

### 5.2.7

- Added the Latitude and Longitude to the filename for the Feature Information file download.
- Added the time to the timeline labels when zoomed in to a single day. Previously, the label sometimes only showed the date.

### 5.2.6

- Added the ability to disable the conversion service so that no user data is sent outside of the client by setting `conversionServiceBaseUrl` to `false` in the `parameters` section of `config.json`.
- Added the ability to disable the location button by setting `disableMyLocation` to `true` in the `parameters` section of `config.json`.
- Fixed a bug that caused the share functionality to fail (both screenshot and share link) in 2d mode.
- Fixed a bug with explicitly styled enum columns in Internet Explorer.
- Fixed a bug that caused the selected column in a csv to be the second column when a time column is present.

### 5.2.5

- Fixed a bug with `forceProxy: true` which meant that vector tiles would try, and fail, to load over the proxy.
- Added documentation for customizing data appearance, and folded in existing but orphaned documentation for creating feature info templates.
- Changed the LocateMe button so that it toggles and continuously updates the location when Augmented Reality is enabled.
- Added the ability to set SDMX-JSON region names from a region type dimension, using a Mustache template. This was required so regions can be mapped to specific years, even if not specified by the SDMX-JSON server.
- Added `viewermode` to the users persistent local storage to remember the last `ViewerMode` used.
- Added the ability to customize the preamble text on the feedback form ("We would love to hear from you!") by setting `feedbackPreamble` in the `parameters` section of `config.json`.

### 5.2.4

- Fixed a bug that prevented error messages, such as when a dataset fails to load, from being shown to the user. Instead, the errors were silently ignored.

### 5.2.3

- Fixed a bug that gave expanded Sensor Observation Service charts poor names.
- Fixed a bug that prevented some table-based datasets from loading.

### 5.2.2

- Fixed download of selected dataset (as csv) so that quotes are handled in accordance with https://tools.ietf.org/html/rfc4180. As a result, more such downloads can be directly re-loaded in Terria by dragging and dropping them.

### 5.2.1

- Changed the default opacity for points from CSV files without a value column to 1.0 (previously it was 0.6). This is a workaround for a Cesium bug (https://github.com/AnalyticalGraphicsInc/cesium/issues/5307) but really a better choice anyway.
- Fixed a bug which meant non-standard properties of some table data sources (eg. csv, SOS, SDMX-JSON) were missing in the feature info panel, because of a breaking change in Cesium 1.33.

### 5.2.0

- Fixed a bug that caused layer disclaimers to fail to appear when the layer was enabled via a share link. Since the user was unable to accept the disclaimer, the layer also failed to appear.
- Added `AugmentedVirtuality` (user facing feature name Augmented Reality) to allow users to use their mobile device's orientation to set the camera view.
- Added the `showFeaturesAtAllTimes` option to Sensor Observation Service items. This improves the user experience if the server returns
  some features starting in 1990, say, and some starting in 1995, so that the latter still appear (as grey points with no data) in 1990.
- Fixed a bug that prevented preview charts in the feature info panel from updating when the user changed the Sensor Observation Service frequency.
- Fixed a bug that allowed the user to de-select all the display choices for Sensor Observation Service items.
- Improved the appearance of charts where all the y-values are null. (It now shows "No preview available".)
- Upgraded to Leaflet 1.0.3 for the 2D and preview maps.
- Upgraded to [Cesium 1.33](https://github.com/AnalyticalGraphicsInc/cesium/blob/1.33/CHANGES.md) for the 3D view.

### 5.1.1

- Fixed a bug that caused an 'added' and a 'shown' event for "Unnamed Item" to be logged to Google Analytics when previewing an item in the catalog.
- Added a 'preview' Google Analytics event when a catalog item is shown on the preview map in the catalog.
- Fixed a bug that prevented csv files with missing dates from loading.
- Fixed a bug that could cause an error when adding a layer without previewing it first.

### 5.1.0

- Fixed a bug that prevented `WebMapServiceCatalogItem` from acting as a time-dynamic layer when the time dimension was inherited from a parent layer.
- `WebMapServiceCatalogItem` now supports WMS 1.1.1 style dimensions (with an `Extent` element) in addition to the 1.3.0 style (`Dimension` only).
- `WebMapServiceCatalogItem` now passes dates only (rather than dates and times) to the server when the TIME dimension uses the `start/stop/period` form, `start` is a date only, and `period` does not include hours, minutes, or seconds.
- `WebMapServiceCatalogItem` now supports years and months (in addition to days, hours, minutes, and seconds) in the period specified of a TIME dimension.
- `WebMapServiceCatalogItem` now ignores [leap seconds](https://en.wikipedia.org/wiki/Leap_second) when evaluating ISO8601 periods in a time dimension. As a result, 2 hours after `2016-06-30T23:00:00Z` is now `2016-07-01T01:00:00Z` instead of `2016-07-01T00:59:59Z` even though a leap second at the end of June 2016 makes that technically 2 hours and 1 second. We expect that this is more likely to align with the expectations of WMS server software.
- Added option to specify `mobileDefaultViewerMode` in the `parameters` section of `config.json` to specify the default view mode when running on a mobile platform.
- Added support for `itemProperties` to `CswCatalogGroup`.
- Added `terria.urlEncode` function for use in feature info templates.
- Fixed a layout problem that caused the coordinates on the location bar to be displayed below the bar itself in Internet Explorer 11.
- Updated syntax to remove deprecation warnings with React version 15.5.

### 5.0.1

- Breaking changes:
  - Starting with this release, TerriaJS is meant to be built with Webpack 2. The best way to upgrade your application is to merge from [TerriaMap](https://github.com/TerriaJS/TerriaMap). If you run into trouble, post a message on the [TerriaJS forum](https://groups.google.com/forum/#!forum/terriajs).
  - Removed the following previously-deprecated modules: `registerKnockoutBindings` (no replacement), `AsyncFunctionResultCatalogItem` (now `ResultPendingCatalogItem`), `PlacesLikeMeFunction` (now `PlacesLikeMeCatalogFunction`), `SpatialDetailingFunction` (now `SpatialDetailingCatalogFunction`), and `WhyAmISpecialFunction` (now `WhyAmISpecialCatalogFunction`).
  - Removed `lib/Sass/StandardUserInterface.scss`. It is no longer necessary to include this in your application.
  - Removed the previously-deprecated third pararameter, `getColorCallback`, of `DisplayVariablesConcept`. Pass it inside the `options` parameter instead.
  - Removed the following previously-deprecated properties from `TableColumn`: `indicesIntoUniqueValues` (use `uniqueValues`), `indicesOrValues` (use `values`), `indicesOrNumericalValues` (use `uniqueValues` or `numericalValues`), and `usesIndicesIntoUniqueValues` (use `isEnum`).
  - Removed the previously-deprecated `dataSetID` property from `AbsIttCatalogItem`. Use `datasetId` instead.
  - Removed the previously-deprecated `allowGroups` property from `CkanCatalogItem`. Use `allowWmsGroups` or `allowWfsGroups` instead.
  - Removed the previously-deprecated `RegionMapping.setRegionColumnType` function. Use the `setRegionColumnType` on an _instance_ of `RegionMapping` instead.
  - Removed the previously-deprecated `regionMapping.regionDetails[].column` and `.disambigColumn`. Use `.columnName` and `.disambigColumnName` instead.
  - Removed the previously-deprecated `options.regionMappingDefinitionsUrl` parameter from the `Terria` constructor. Set the `regionMappingDefinitionsUrl` inside `parameters` in `config.json` instead.
- Fixed a bug in `WebMapServiceCatalogItem` that prevented TerriaJS from correctly determining the projections supported by a WMS layer when supported projections are inherited from parent layers.
- Changed "no value" colour of region-mapped data to fully transparent, not black.
- Fixed an issue where expanding a chart from an SDMX-JSON or SOS feature twice, with different data choices selected, would overwrite the previous chart.
- Improved SDMX-JSON items to still show properly, even if the `selectedInitially` property is invalid.
- Added `Score` column to `GNAFAddressGeocoder` to indicate relative quality, which maps as default variable.

### 4.10.5

- Improved error message when accessing the user's location under http with Chrome.
- When searching locations, the button to instead search the catalog is now above the results instead of below them.
- Changed "go to full screen mode" tooltip to "Hide workbench", and "Exit Full Screen" button to "Show Workbench". The term "full screen" was misleading.
- Fixed a bug where a chartable (non-geo-spatial) CSV file with a column including the text "height" would not let the user choose the "height" column as the y-axis of a chart.
- Added support for non-default x-axes for charts via `<chart x-column="x">` and the new `tableStyle.xAxis` parameter.
- Added support for a `charSet` parameter on CSV catalog items, which overrides the server's mime-type if present.

### 4.10.4

- Added the ability for `CkanCatalogGroup` to receive results in pages, rather than all in one request. This will happen automatically when the server returns partial results.
- Improved the performance of the catalog UI by not creating React elements for the contents of a group until that group is opened.
- Close polygons used as input to a `CatalogFunction` by making the last position the same as the first one.
- Added support for a new `nameInCatalog` property on all catalog members which overrides `name` when displayed in the catalog, if present.
- Added `terria.urlEncodeComponent` function for use in feature info templates.
- `yAxisMin` and `yAxisMax` are now honored when multiple charts are active, by using the minimum `yAxisMin` and the maximum `yAxisMax` of all charts.

### 4.10.3

- Locked third-party dependency proj4 to v2.3.x because v2.4.0 breaks our build.

### 4.10.2

- New sections are now merged info `CatalogMember.info` when `updateFromJson` is called multiple times, rather than the later `info` completely replacing the earlier one. This is most useful when using `itemProperties` to override some of the info sections in a child catalog item.
- Fixed a bug where csv files with a date column would sometimes fail if a date is missing.

### 4.10.1

- Improved the SDMX-JSON catalog item to handle huge dimensions, allow a blacklist, handle bad responses better, and more.
- Fixed a bug that prevented the proxy from being used for loading legends, even in situations where it is necessary such as an `http` legend accessed from an `https` site.
- Added link to re-download local files, noting that TerriaJS may have done additional processing (eg. geocoding).

### 4.10.0

- Changed defaults:
  - `WebProcessingServiceCatalogFunction` now defaults to invoking the `Execute` service via an HTTP POST with XML encoding rather than an HTTP GET with KVP encoding. This is a more sensible default because the WPS specification requires that servers support POST/XML while GET/KVP is optional. Plus, POST/XML allows large input parameters, such as a polygon descibing all of Australia, to be successfully passed to the WPS process. To force use of GET/KVP, set the `executeWithHttpGet` property to `true`.
- Fixed problems with third-party dependencies causing `npm install` and `npm run gulp` to fail.

### 4.9.0

- Added a help overlay system. A TerriaJS application can define a set of help sequences that interactively walk the user through a task, such as adding data to the map or changing map settings. The help sequences usually appear as a drop-down Help menu in the top-right corner.
- Fixed a bug with calculating bounding rectangles in `ArcGisCatalogItem` caused by changes to `proj4` package.
- Fixed a bug preventing chart axis labels from being visible on a white background.
- Fixed a bug that caused the Feedback panel to appear below the chart panel, making it difficult to use.

### 4.8.2

- Fixed a bug that prevented a `shareUrl` specified in `config.json` from actually being used by the `ShareDataService`.
- Adding a JSON init file by dropping it on the map or selecting it from the My Data tab no longer adds an entry to the Workbench and My Data catalog.
- WPS return type can now be `application/vnd.terriajs.catalog-member+json` which allows a json catalog member to be returned in WPS along with the usual attributes to control display.
- `chartLineColor` tableStyle attribute added, allowing per column specification of chart line color.
- Fixed a bug that caused a `WebMapServiceCatalogItem` inside a `WebMapServiceCatalogGroup` to revert to defaults from GetCapabilities instead of using shared properties.
- Fix a bug that prevented drawing the marker and zooming to the point when searching for a location in 2D.
- Fixed a bug where `WebMapTileServiceCatalogItem` would incorrectly interpret a bounding box and return only the lower left corner causing Cesium to crash on render.
- Fixed a bug that caused the feedback form to be submitted when unchecking "Share my map view".

### 4.8.1

- `CkanCatalogGroup` now automatically adds the type of the resource (e.g. `(WMS)`) after the name when a dataset contains multiple resources that can be turned into catalog items and `useResourceName` is false.
- Added support for ArcGIS FeatureServers to `CkanCatalogGroup` and `CkanCatalogItem`. In order for `CkanCatalogGroup` to include FeatureServers, `includeEsriFeatureServer` must be set to true.
- Changed default URL for the share service from `/share` to `share` and made it configurable by specifying `shareUrl` in config.json. This helps with deployments in subdirectories.

### 4.8.0

- Fixed a bug that prevented downloading data from the chart panel if the map was started in 2D mode.
- Changed the default opacity of table data to 0.8 from 0.6.
- Added the ability to read dates in the format "2017-Q2".
- Improved support for SDMX-JSON, including showing values as a percent of regional totals, showing the selected conditions in a more concise format, and fixing some bugs.
- Updated `TableCatalogItem`s to show a download URL in About This Dataset, which downloads the entire dataset as csv, even if the original data was more complex (eg. from an API).
- The icon specified to the `MenuPanel` / `DropdownPanel` theme can now be either the identifier of an icon from `Icon.GLYPHS` or an actual SVG `require`'d via the `svg-sprite-loader`.
- Fixed a bug that caused time-varying points from a CSV file to leave a trail on the 2D map.
- Add `Terria.filterStartDataCallback`. This callback gives an application the opportunity to modify start (share) data supplied in a URL before TerriaJS loads it.
- Reduced the size of the initial TerriaJS JavaScript code by about 30% when starting in 2D mode.
- Upgraded to [Cesium 1.29](https://github.com/AnalyticalGraphicsInc/cesium/blob/1.29/CHANGES.md).

### 4.7.4

- Renamed `SpatialDetailingFunction`, `WhyAmISpecialFunction`, and `PlacesLikeMeFunction` to `SpatialDetailingCatalogFunction`, `WhyAmISpecialCatalogFunction`, and `PlacesLikeMeCatalogFunction`, respectively. The old names will be removed in a future release.
- Fixed incorrect tooltip text for the Share button.
- Improved the build process and content of the user guide documentation.

### 4.7.3

- Canceled pending tile requests when removing a layer from the 2D map. This should drastically improve the responsiveness when dragging the time slider of a time-dynamic layer in 2D mode.
- Added the data source and data service details to the "About this dataset" (preview) panel.
- Fixed a bug introduced in 4.7.2 which made the Feature Info panel background too pale.

### 4.7.2

- Updated GNAF API to new Lucene-based backend, which should improve performance.
- Updated custom `<chart>` tag to allow a `colors` attribute, containing comma separated css strings (one per column), allowing users to customize chart colors. The `colors` attribute in charts can also be passed through from a WPS ComplexData response.
- Updated styling of Give Feedback form.
- Improved consistency of "Search" and "Add Data" font sizes.
- Improved flexibility of Feature Info Panel styling.
- Fixed a bug that could cause an extra `/` to be added to end of URLs by `ArcGisMapServerCatalogItem`, causing some servers to reject the request.
- Added a workaround for a bug in Internet Explorer 11 on Windows 7 that could cause the user interface to hang.

### 4.7.1

- Fixed a bug where providing feedback did not properly share the map view.
- Updated to terriajs-server 2.6.2.
- Fixed a bug leading to oversized graphics being displayed from WPS calls.

### 4.7.0

- Added the ability for users to share their view of the map when providing feedback.
- Extra components can now be added to FeatureInfoSection.
- Updated "Download Data" in FeatureInfoSection to "Download Data for this Feature".
- Fixed the color of visited links in client apps with their own css variables.
- Fixed a bug that prevented the scale bar from displaying correctly.

### 4.6.1

- Added support for creating custom WPS types, and for reusing `Point`, `Polygon`, and `Region` editors in custom types.
- Fixed a bug that caused the legend to be missing for WMS catalog items where the legend came from GetCapabilities but the URL did not contain `GetLegendGraphic`.

### 4.6.0

- Changed defaults:
  - The `clipToRectangle` property of raster catalog items (`WebMapServiceCatalogItem`, `ArcGisMapServerCatalogItem`, etc.) now defaults to `true`. It was `false` in previous releases. Using `false` prevents features (especially point features) right at the edge of the layer's rectangle from being cut off when the server reports too tight a rectangle, but also causes the layer to load much more slowly in many cases. Starting in this version, we favour performance and the much more common case that the rectangle can be trusted.
- Made `WebMapServiceCatalogItem` tolerant of a `GetCapabilities` where a `LegendURL` element does not have an `OnlineResource` or a `Dimension` does not have any values.
- Added support for 'Long' type hint to CSV data for specifying longitude.
- The marker indicating the location of a search result is now placed correctly on the terrain surface.
- `CatalogFunction` region parameters are now selected on the main map rather than the preview map.
- Some regions that were previously not selectable in Analytics, except via autocomplete, are now selectable.
- Added hover text that shows the position of data catalog search results in the full catalog.
- Widened scrollbars and improve their contrast.
- Removed the default maximum number of 10 results when searching the data catalog.
- Allow users to browse for JSON configuration files when adding "Local Data".
- Made it easier to use custom fonts and colors in applications built on TerriaJS, via new SCSS variables.
- Fixed a bug that caused a `CswCatalogGroup` to fail to load if the server had a `references` element without a `protocol`.

### 4.5.1

- The order of the legend for an `ArcGisMapServerCatalogItem` now matches the order used by ArcGIS itself.
- Large legends are now scaled down to fit within the width of the workbench panel.
- Improved the styling of links inside the Feature Information panel.
- Fixed a bug that could cause the Feature Information panel's close button to initially appear in the wrong place, and then jump to the right place when moving the mouse near it.

### 4.5.0

- Added support for the Sensor Observation Service format, via the `SensorObservationServiceCatalogItem`.
- Added support for end date columns in CSV data (automatic with column names containing `end_date`, `end date`, `end_time`, `end time`; or set in json file using `isEndDate` in `tableStyle.columns`.
- Fixed calculation of end dates for moving-point CSV files, which could lead to points disappearing periodically.
- Fixed a bug that prevented fractional seconds in time-varying WMS periodicity.
- Added the ability to the workbench UI to select the `style` to use to display a Web Map Service (WMS) layer when multiple styles are available.
- Added the ability to the workbench UI to select from among the available dimensions of a Web Map Service (WMS) layer.
- Improved the error reporting and handling when specifying invalid values for the WMS COLORSCALERANGE parameter in the UI.
- Added the ability to drag existing points when creating a `UserDrawing`.
- Fixed a bug that could cause nonsensical legends for CSV columns with all null values.
- Fixed a bug that prevented the Share panel from being used at all if the URL shortening service encountered an error.
- Fixed a bug that could cause an error when adding multiple catalog items to the map quickly.
- Tweaked the z-order of the window that appears when hovering over a chart series, so that it does not appear on top of the Feature Information panel.
- Fixed a bug that could lead to incorrect colors in a legend for a CSV file with explicit `colorBins` and cut off at a minimum and maximum.
- We now show the feature info panel the first time a dataset is added, containing a suggestion to click the map to learn more about a location. Also improved the wording for the feature info panel when there is no data.
- Fixed support for time-varying feature info for vector tile based region mapping.
- `updateApplicationOnMessageFromParentWindow` now also allows messages from the `opener` window, i.e. the window that opened the page by calling `window.open`. The parent or opener may now also send a message with an `allowOrigin` property to specify an origin that should be allowed to post messages.
- Fixed a bug that prevented charts from loading http urls from https.
- The `isNcWMS` property of `WebMapServiceCatalogItem` is now set to true, and the COLORSCALERANGE controls are available in the UI, for ncWMS2 servers.
- Added the ability to prevent CSVs with time and `id` columns from appearing as moving points, by setting `idColumns` to either `null` or `[]`.
- Fixed a bug that prevented default parameters to `CatalogFunction`s from being shown in the user interface.
- Fixed a problem that made `BooleanParameter`s show up incorrectly in the user interface.
- Embedded `<chart>` elements now support two new optional attributes:
  - `title`: overrides the title that would otherwise be derived from the name of the feature.
  - `hide-buttons`: If `"true"`, the Expand and Download buttons are hidden from the chart.
- Fixed a bug in embedded `<collapsible>` elements that prevented them from being expandable.
- Improved SDMX-JSON support to make it possible to change region type in the UI.
- Deprecated `RegionMapping.setRegionColumnType` in favour of `RegionMapping.prototype.setRegionColumnType`. `regionDetails[].column` and `.disambigColumn` have also been deprecated.

### 4.4.1

- Improved feature info display of time-varying region-mapped csvs, so that chart is still shown at times with no data.
- Fix visual hierarchy of groups and items in the catalog.

### 4.4.0

- Fixed a bug that caused Cesium (3D view) to crash when plotting a CSV with non-numerical data in the depth column.
- Added automatic time-series charts of attributes to the feature info of time-varying region-mapped csvs.
- Refactored Csv, AbsItt and Sdmx-Json catalog items to depend on a common `TableCatalogItem`. Deprecated `CsvCatalogItem.setActiveTimeColumn` in favour of `tableStructure.setActiveTimeColumn`.
- Error in geocoding addresses in csv files now shows in dialog box.
- Fixed CSS styling of the timeline and added padding to the feature info panel.
- Enhanced JSON support to recognise JSON5 format for user-added files.
- Deprecated `indicesIntoUniqueValues`, `indicesOrValues`, `indicesOrNumericalValues` and `usesIndicesIntoUniqueValues` in `TableColumn` (`isEnum` replaces `usesIndicesIntoUniqueValues`).
- Added support for explicitly colouring enum columns using a `tableStyle.colorBins` array of `{"value":v, "color":c}` objects
- Improved rendering speed when changing the display variable for large lat/lon csv files.
- Default to moving feature CSVs if a time, latitude, longitude and a column named `id` are present.
- Fixed a bug so units flow through to charts of moving CSV features.
- Fixed a bug that prevented the `contextItem` of a `CatalogFunction` from showing during location selection.
- Fixed a bug that caused `&amp;` to appear in some URLs instead of simply `&`, leading to an error when visiting the link.
- Added the ability to pass a LineString to a Web Processing Service.
- Fixed a bug that prevented `tableStyle.dataVariable` = `null` from working.
- Uses a smarter default column for CSV files.
- Fixed a bug that caused an error message to appear repeatedly when there was an error downloading tiles for a base map.
- Fixed a bug that caused WMS layer names and WFS type names to not be displayed on the dataset info page.
- We now preserve the state of the feature information panel when sharing. This was lost in the transition to the new user interface in 4.0.0.
- Added a popup message when using region mapping on old browsers without an `ArrayBuffer` type (such as Internet Explorer 9). These browsers won't support vector tile based region mapping.
- Fixed bug where generic parameters such as strings were not passed through to WPS services.
- Fixed a bug where the chart panel did not update with polled data files.
- Removed the Australian Hydrography layer from `createAustraliaBaseMapOptions`, as the source is no longer available.
- Fixed a bug that caused the GetCapabilities URL of a WMS catalog item to be shown even when `hideSource` was set to true.
- Newly-added user data is now automatically selected for the preview map.
- Fixed a bug where selecting a new column on a moving point CSV file did not update the chart in the feature info panel.
- Fixed dropdowns dropping from the bounds of the screen in Safari.
- Fixed a bug that prevented the feature info panel from updating with polled lat/lon csvs.
- Improved handing of missing data in charts, so that it is ignored instead of shown as 0.

### 4.3.3

- Use react-rangeslider 1.0.4 because 1.0.5 was published incorrectly.

### 4.3.2

- Fixed css styling of shorten URL checkbox.

### 4.3.1

- Added the ability to specify the URL to the `serverConfig` service in `config.json` as `parameters.serverConfigUrl`.

### 4.3.0

- Added `Terria.batchGeocoder` property. If set, the batch geocoder is used to resolve addresses in CSV files so that they can be shown as points on the map.
- Added `GnafAddressGeocoder` to resolve Australian addresses using the GNAF API.
- Added a loading indicator for user-added files.
- Fixed a bug that prevented printing the map in the 2D mode.
- Fixed a bug when changing between x-axis units in the chart panel.
- Moved all Terria styles into CSS-modules code (except Leaflet) - `lib/Sass/StandardUserInterface.scss` no longer needs to be imported and now only includes styles for backwards compatibility.

### 4.2.1

- Fixed bug that prevented the preview map displaying on mobile devices.

### 4.2.0

- There is a known bug in this version which prevents the user from being able to choose a region for some Analytics functions.
- Added support for ArcGis FeatureServers, using the new catalog types `esri-featureServer` and `esri-featureServer-group`. Catalog type `esri-group` can load REST service, MapServer and FeatureServer endpoints. (For backwards compatibility, catalog type `esri-mapServer-group` continues to work for REST service as well as MapServer endpoints.)
- Enumeration parameter now defaults to what is shown in UI, and if parameter is optional, '' is default.
- Adds bulk geocoding capability for Australian addresses. So GnafAPI can be used with batches of addresses, if configured.
- Fixed a bug that caused the selection indicator to get small when near the right edge of the map and to overlap the side panel when past the left edge.
- Map controls and menus now become translucent while the explorer window (Data Catalog) is visible.
- Removed find-and-replace for cesium workers from the webpack build as it's done in terriajs-cesium now.
- Legend images that fail to load are now hidden entirely.
- Improved the appearance of the opacity slider and added a percentage display.
- AllowedValues for LiteralData WPS input now works even if only one value specified.
- Fixed bug in WPS polygon datatype to return valid polygon geojson.
- Fix regression: cursor changes in UserDrawing now functions in 2D as well as 3D.
- Updated to [Cesium](http://cesiumjs.org) 1.23 (from 1.20). See the [change log](https://github.com/AnalyticalGraphicsInc/cesium/blob/1.23/CHANGES.md) for details.
- Fixed a bug which prevented feature info showing for Gpx-, Ogr-, WebFeatureService-, ArcGisFeatureServer-, and WebProcessingService- CatalogItems.
- Added support for a wider range of SDMX-JSON data files, including the ability to sum over dimensions via `aggregatedDimensionIds`.
- Added support for `tableStyle.colorBins` as array of values specifying the boundaries between the color bins in the legend, eg. `[3000, 3500, 3900, 4000]`. `colorBins` can still be an integer specifying the number of bins, in which case Terria determines the boundaries.
- Made explorer panel not rendered at all when hidden and made the preview map destroy itself when unmounted - this mitigates performance issues from having Leaflet running in the background on very busy vector datasets.
- Fixed a bug which prevented time-varying CZML feature info from updating.
- Added support for moving-point csv files, via an `idColumns` array on csv catalog items. By default, feature positions, color and size are interpolated between the known time values; set `isSampled` to false to prevent this. (Color and size are never interpolated when they are drawn from a text column.)
- Added support for polling csv files with a partial update, and by using `idColumns` to identify features across updates.
- Added a time series chart to the Feature Info Panel for sampled, moving features.
- Fixed a bug which sometimes prevented feature info from appearing when two region-mapped csv files were displayed.
- Fixed the preview map extent being one item behind what was actually selected.

### 4.1.2

- Fixed a bug that prevented sharing from working in Internet Explorer.

### 4.1.1

- Stopped IE9 from setting bizarre inline dimensions on custom branding images.
- Fixed workbench reordering in browsers other than Chrome.
- URLs on the dataset info page are now auto-selected by clicked, making them easier to copy.

### 4.1.0

- Made the column title for time-based CSV exports from chart default to 'date'
- Stopped the CSV creation webworker from being run multiple times on viewing a chart.
- Removed the empty circles from non-selected base maps on the Map settings panel.
- Prevented text from being selected when dragging the compass control.
- Added the `MeasureTool` to allow users to interactively measure the distance between points.
- Worked around a problem in the Websense Web Filter that caused it to block access to some of the TerriaJS Web Workers due to a URL in the license text in a comment in a source file.

### 4.0.2

- Fixed a bug that prevented opening catalog groups on iOS.
- Fixed a CSS warning.

### 4.0.1

- Fixed a bug that caused an error message to be formatted incorrectly when displayed to the user.

### 4.0.0

- Rewrote the TerriaJS user interface using React. We believe the new interface is a drastic improvement, incorporating user feedback and the results of usability testing. Currently, it is a bit harder to customize than our old user interface, so if your application has extensive customizations, we suggest delaying upgrading to this version for a little while logner.
- Added support for non-geospatial CSV files, which display in a new chart panel.
- Added support for customisable tags in Feature Info templates.
- Implemented [`<chart>` and `<collapsible>`](https://github.com/TerriaJS/terriajs/blob/4.0.0/lib/ReactViews/Custom/registerCustomComponentTypes.js#L52-L106) tags in Feature Info templates.
- Added support for [polling](https://github.com/TerriaJS/terriajs/blob/4.0.0/lib/Models/Polling.js) for updates to CSV files.
- `CswCatalogGroup` will now include Web Processing Services from the catalog if configured with `includeWps` set to true.
- `WebMapServiceCatalogItem` will now detect ncWMS servers and set isNcWMS to true.
- New `ShareDataService` which can store and resolve data. Currently it is used as a replacement for Google URL Shortener, which can't handle long URLs.
- New `ServerConfig` object which provides configuration information about the server, including which domains can be proxied for. This changes the way CorsProxy is initialised.
- Added partial support for the SDMX-JSON format.
- `UserDrawing` added for drawing lines and polygons on the map.
- CkanCatalogGroup's `filterQuery` items can now be specified as objects instead of URL-encoded strings.

### 3.5.0

- Ungrouped items in CKAN catalog items are now grouped under an item whose title is determined by .ungroupedTitle (default: "No group").
- CKAN's default search regex for KMLs also includes KMZ.
- Add documentation of camera properties.

### 3.4.0

- Support JSON5 (http://json5.org/) use in init files and config files, so comments can be used and object keys don't need to be quoted.
- Fixed a bug that caused the `corsProxyBaseUrl` specified in `config.json` to be ignored.
- Fixed a bug preventing downloading feature info data in CSV format if it contained nulls.
- Added support for the WMS Style/MetadataURL tag in layer description.
- Long titles in locally-generated titles now word-wrap in most web browsers.
- Long auto-generated legend titles now word wrap in most web browsers.

### 3.3.0

- Support `parameters` property in WebFeatureServiceCatalogItem to allow accessing URLs that need additional parameters.
- Fixed a bug where visiting a shared link with a time-series layer would crash load.
- Added a direct way to format numbers in feature info templates, eg. `{{#terria.formatNumber}}{"useGrouping": true, "maximumFractionDigits": 3}{{value}}{{/terria.formatNumber}}`. The quotes around the keys are optional.
- When the number of unique values in a CSV column exceeds the number of color bins available, the legend now displays "XX other values" as the label for the last bucket rather than simply "Other".
- CSV columns with up to 21 unique values can now be fully displayed in the legend. Previously, the number of bins was limited to 9.
- Added `cycle` option to `tableColumnStyle.colorBinMethod` for enumeration-type CSV columns. When the number of unique values in the column exceeds the number of color bins available, this option makes TerriaJS color all values by cycling through the available colors, rather than coloring only the most common values and lumping the rest into an "Other" bucket.
- Metadata and single data files (e.g. KML, GeoJSON) are now consistently cached for one day instead of two weeks.
- `WebMapServiceCatalogItem` now uses the legend for the `style` specified in `parameters` when possible. It also now includes the `parameters` when building a `GetLegendGraphic` URL.
- Fixed a bug that prevented switching to the 3D view after starting the application in 2D mode.

### 3.2.1

- Fixed a bug on IE9 which prevented shortened URLs from loading.
- Fixed a map started with smooth terrain being unable to switch to 3D terrain.
- Fixed a bug in `CkanCatalogItem` that prevented it from using the proxy for dataset URLs.
- Fixed feature picking when displaying a point-based vector and a region mapped layer at the same time.
- Stopped generation of WMS intervals being dependent on JS dates and hence sensitive to DST time gaps.
- Fixed a bug which led to zero property values being considered time-varying in the Feature Info panel.
- Fixed a bug which prevented lat/lon injection into templates with time-varying properties.

### 3.2.0

- Deprecated in this version:
  - `CkanCatalogItem.createCatalogItemFromResource`'s `options` `allowGroups` has been replaced with `allowWmsGroups` and `allowWfsGroups`.
- Added support for WFS in CKAN items.
- Fixed bug which prevented the terria-server's `"proxyAllDomains": true` option from working.
- Added support in FeatureInfoTemplate for referencing csv columns by either their name in the csv file, or the name they are given via `TableStyle.columns...name` (if any).
- Improved CSV handling to ignore any blank lines, ie. those containing only commas.
- Fixed a bug in `CswCatalogGroup` that prevented it from working in Internet Explorer.

### 3.1.0

- Only trigger a search when the user presses enter or stops typing for 3 seconds. This will greatly reduce the number of times that searches are performed, which is important with a geocoder like Bing Maps that counts each geocode as a transaction.
- Reduced the tendency for search to lock up the web browser while it is in progress.
- Include "engines" attribute in package.json to indicate required Node and NPM version.
- For WMS catalog items that have animated data, the initial time of the timeslider can be specified with `initialTimeSource` as `start`, `end`, `present` (nearest date to present), or with an ISO8601 date.
- Added ability to remove csv columns from the Now Viewing panel, using `"type": "HIDDEN"` in `tableStyle.columns`.

### 3.0.0

- TerriaJS-based application are now best built using Webpack instead of Browserify.
- Injected clicked lat and long into templates under `{{terria.coords.latitude}}` and `{{terria.coords.longitude}}`.
- Fixed an exception being thrown when selecting a region while another region highlight was still loading.
- Added `CesiumTerrainCatalogItem` to display a 3D surface model in a supported Cesium format.
- Added support for configuration of how time is displayed on the timeline - catalog items can now specify a dateFormat hash
  in their configuration that has formats for `timelineTic` (what is displayed on the timeline itself) and `currentTime`
  (which is the current time at the top-left).
- Fixed display when `tableStyle.colorBins` is 0.
- Added `fogSettings` option to init file to customize fog settings, introduced in Cesium 1.16.
- Improved zooming to csvs, to include a small margin around the points.
- Support ArcGis MapServer extents specified in a wider range of projections, including GDA MGA zones.
- WMS legends now use a bigger font, include labels, and are anti-aliased when we can determine that the server is Geoserver and supports these options.
- Updated to [Cesium](http://cesiumjs.org) 1.20. Significant changes relevant to TerriaJS users include:
  - Fixed loading for KML `NetworkLink` to not append a `?` if there isn't a query string.
  - Fixed handling of non-standard KML `styleUrl` references within a `StyleMap`.
  - Fixed issue in KML where StyleMaps from external documents fail to load.
  - Added translucent and colored image support to KML ground overlays
  - `GeoJsonDataSource` now handles CRS `urn:ogc:def:crs:EPSG::4326`
  - Fix a race condition that would cause the terrain to continue loading and unloading or cause a crash when changing terrain providers. [#3690](https://github.com/AnalyticalGraphicsInc/cesium/issues/3690)
  - Fix issue where the `GroundPrimitive` volume was being clipped by the far plane. [#3706](https://github.com/AnalyticalGraphicsInc/cesium/issues/3706)
  - Fixed a reentrancy bug in `EntityCollection.collectionChanged`. [#3739](https://github.com/AnalyticalGraphicsInc/cesium/pull/3739)
  - Fixed a crash that would occur if you added and removed an `Entity` with a path without ever actually rendering it. [#3738](https://github.com/AnalyticalGraphicsInc/cesium/pull/3738)
  - Fixed issue causing parts of geometry and billboards/labels to be clipped. [#3748](https://github.com/AnalyticalGraphicsInc/cesium/issues/3748)
  - Fixed bug where transparent image materials were drawn black.
  - Fixed `Color.fromCssColorString` from reusing the input `result` alpha value in some cases.
- Added support for time-series data sets with gaps - these are skipped when scrubbing on the timeline or playing.

### 2.3.0

- Share links now contain details about the picked point, picked features and currently selected feature.
- Reorganised the display of disclaimers so that they're triggered by `CatalogGroup` and `CatalogItem` models, which trigger `terria.disclaimerEvent`, which is listened to by DisclaimerViewModel`. `DisclaimerViewModel` must be added by the map that's using Terria.
- Added a mechanism for hiding the source of a CatalogItem in the view info popup.
- Added the `hideSource` flag to the init json for hiding the source of a CatalogItem in the View Info popup.
- Fixed a bug where `CatalogMember.load` would return a new promise every time it was called, instead of retaining the one in progress.
- Added support for the `copyrightText` property for ArcGis layers - this now shows up in info under "Copyright Text"
- Showed a message in the catalog item info panel that informs the user that a catalog item is local and can't be shared.
- TerriaJS now obtains its list of domains that the proxy will proxy for from the `proxyableDomains/` service. The URL can be overridden by setting `parameters.proxyableDomainsUrl` in `config.json`.
- Updated to [Cesium](http://cesiumjs.org) 1.19. Significant changes relevant to TerriaJS users include:
  - Improved KML support.
    - Added support for `NetworkLink` refresh modes `onInterval`, `onExpire` and `onStop`. Includes support for `viewboundScale`, `viewFormat`, `httpQuery`.
    - Added partial support for `NetworkLinkControl` including `minRefreshPeriod`, `cookie` and `expires`.
    - Added support for local `StyleMap`. The `highlight` style is still ignored.
    - Added support for `root://` URLs.
    - Added more warnings for unsupported features.
    - Improved style processing in IE.

### 2.2.1

- Improved legend and coloring of ENUM (string) columns of CSV files, to sort first by frequency, then alphabetically.

### 2.2.0

- Warn user when the requested WMS layer doesn't exist, and try to provide a suggestion.
- Fixed the calculation of a CSV file's extent so that missing latitudes and longitudes are ignored, not treated as zero.
- Improved the user experience around uploading files in a format not directly supported by TerriaJS and optionally using the conversion service.
- Improved performance of large CSV files, especially the loading time, and the time taken to change the display variable of region-mapped files.
- Added support for CSV files with only location (lat/lon or region) columns, and no value columns, using a file-specific color. Revised GeoJSON display to draw from the same palette of colors.
- Fixed a bug that prevented GeoJSON styles from being applied correctly in some cases.
- Fixed an error when adding a CSV with one line of data.
- Fixed error when adding a CSV file with numeric column names.
- Polygons and polylines are now highlighted on click when the geometry is available.
- Improved legend and coloring of ENUM (string) columns of CSV files; only the most common values are colored differently, with the rest shown as 'Other'.
- Added support for running the automated tests on the local system (via `gulp test`), on BrowserStack (via `gulp test-browserstack`), and on Sauce Labs (via `gulp test-saucelabs`).
- Changed `tableStyle`'s `format` to only accept `useGrouping`, `maximumFractionDigits` and `styling: "percent"` options. Previously some other options may have worked in some browsers.
- Improved color palette for string (ENUM) columns of CSV files.
- Improved CSV loading to ignore any completely blank lines after the header row (ie. lines which do not even have commas).
- Added support for grouping catalog items retrieved from a CSW server according to criteria specified in the init file (via the `metadataGroups` property) or from a `domainSpecification` and a call to the `GetDomain` service on the CSW server.
- Added `UrlTemplateCatalogItem`, which can be used to access maps via a URL template.
- Improved ABS display (to hide the regions) when a concept is deselected.
- Improved readability of ArcGIS catalog items and legends by replacing underscores with spaces.
- `ArcGisMapServerCatalogItem` metadata is now cached by the proxy for only 24 hours.
- Improved the feature info panel to update the display of time-varying region-mapped CSV files for the current time.
- Updated to [Cesium](http://cesiumjs.org) 1.18. Significant changes relevant to TerriaJS users include:
  - Improved terrain performance by up to 35%. Added support for fog near the horizon, which improves performance by rendering less terrain tiles and reduces terrain tile requests. [#3154](https://github.com/AnalyticalGraphicsInc/cesium/pull/3154)
  - Reduced the amount of GPU and CPU memory used by terrain by using compression. The CPU memory was reduced by up to 40%, and approximately another 25% in Chrome.
  - Fixed an issue where the sun texture is not generated correctly on some mobile devices. [#3141](https://github.com/AnalyticalGraphicsInc/cesium/issues/3141)
  - Cesium now honors window.devicePixelRatio on browsers that support the CSS imageRendering attribute. This greatly improves performance on mobile devices and high DPI displays by rendering at the browser-recommended resolution. This also reduces bandwidth usage and increases battery life in these cases.

### 2.1.1

- Fixed sharing of time-varying czml files; the timeline was not showing on the shared link.
- Fixed sharing of user-added time-varying csv files.
- Fixed a bug in `CkanCatalogItem` that made it build URLs incorrectly when given a base URL ending in a slash.

### 2.1.0

- Moved `TableColumn`, `TableStructure`, and the classes based on `Concept` to `lib/Map`. Moved `LegendHelper` to `lib/Models`.
- Added column-specific styling to CSV files, using a new `tableStyle.columns` json parameter. This is an object whose keys are column names or indices, and whose values are objects of column-specific tableStyle parameters. See the CSV column-specific group in `wwwroot/test/init/test-tablestyle.json` for an example. [#1097](https://github.com/TerriaJS/terriajs/issues/1097)
- Added the following column-specific `tableStyle` parameters:
  - `name`: renames the column.
  - `type`: sets the column type; can be one of LON, LAT, ALT, TIME, SCALAR, or ENUM.
  - `format`: sets the column number format, using the format of the [Javascript Intl options parameter](https://developer.mozilla.org/en-US/docs/Web/JavaScript/Reference/Global_Objects/Number/toLocaleString), eg. `{"format": {"useGrouping": true, "maximumFractionDigits": 2}}` to add thousands separators to numbers and show only two decimal places. Only the `useGrouping`, `maximumFractionDigits` and `styling: "percent"` options are guaranteed to work in all browsers.
- Added column-specific formatting to the feature info panel for all file types, eg. `"featureInfoTemplate" : {"template": "{{SPEED}} m/s", "formats": {"SPEED": {"maximumFractionDigits": 2}}}`. The formatting options are the same as above.
- Changed the default number format in the Feature Info Panel to not separate thousands with commas.
- Fixed a bug that caused the content on the feature info panel to be rendered as pure HTML instead of as mixed HTML / Markdown.
- Changed the default for `tableStyle.replaceWithZeroValues` to `[]`, ie. nothing.
- Changed the default for `tableStyle.replaceWithNullValues` to `["-", "na", "NA"]`.
- Changed the default for `tableStyle.nullLabel` to '(No value)'.
- Application name and support email can now be set in config.json's "parameters" section as "appName" and "supportEmail".
- Fixed showWarnings in config json not being respected by CSV catalog items.
- Fixed hidden region mapped layers being displayed when variable selection changes.
- Fixed exporting raw data as CSV not escaping commas in the data itself.

### 2.0.1

- Fixed a bug that caused the last selected ABS concept not to appear in the feature info panel.

### 2.0.0

- The following previously-deprecated functionality was removed in this version:
  - `ArcGisMapServerCatalogGroup`
  - `CatalogItemControl`
  - `CatalogItemDownloadControl`
  - Calling `BrandBarViewModel.create` with more than one parameter.
  - `CatalogMemberControl.leftSideItemControls`
  - `CatalogMemberControl.rightSideItemControls`
  - `DataCatalogTabViewModel.getRightSideItemControls`
  - `DataCatalogTabViewModel.getLeftSideItemControls`
  - `registerCatalogItemControls`
  - `AusGlobeViewer`
- Streamlined CSV handling framework. Breaking changes include the APIs of (not including those which begin with `_`):
  - `CsvCatalogItem`: `rowProperties`, `rowPropertiesByCode`, `dynamicUpdate` have been removed.
  - `AbsIttCatalogItem`: Completely rewritten. The `dataSetID` json parameter has been deprecated in favor of `datasetId` (different capitalization).
  - For the 2011 Australian Census data, requires `sa4_code_2011` to appear as an alias in `regionMapping.json` (it was previously missing in NationalMap).
  - `TableDataSource`: Completely rewritten and moved from `Map` to `Models` directory. Handles csvs with latitude & longitude columns.
  - `RegionMapping`: Used instead of TableDataSource for region-mapped csvs.
  - `DataTable` and `DataVariable` have been replaced with new classes, `TableStructure` and `TableColumn`.
  - `RegionProvider`: `loadRegionsFromWfs`, `processRegionIds`, `applyReplacements`, `findRegionIndex` have been made internal functions.
  - `RegionProviderList`: `chooseRegionProvider` has been changed and renamed `getRegionDetails`.
  - `ColorMap`: `fromArray` and `fromString` have been removed, with the constructor taking on that functionality.
  - `LegendUrl` has been moved to the `Map` directory.
  - `TableStyle`: `loadColorMap` and `chooseColorMap` have been removed. Moved from `Map` to `Models` directory.
  - `FeatureInfoPanelSectionViewModel`: its constructor now takes a `FeatureInfoPanelViewModel` as its first argument, instead of `Terria`.
  - `Models/ModelError` has been replaced with `Core/TerriaError`.
- Removed blank feature info sections for uncoloured regions of region-mapped CSVs.
- Recognises the CSV datetime formats: YYYY, YYYY-MM and YYYY-MM-DD HH:MM(:SS).
- Introduced five new json tableStyle parameters:
  - `replaceWithZeroValues`: Defaults to `[null, "-"]`. These values are coloured as if they were zero if they appear in a list with numbers. `null` catches missing values.
  - `replaceWithNullValues`: Defaults to `["na", "NA"]`. These values are coloured as if they were null if they appear in a list with numbers.
  - `nullColor`: A css string. Defaults to black. This colour is used to display null values. It is also used to colour points when no variable is selected.
  - `nullLabel`: A string used to label null or blank values in the legend. Defaults to ''.
  - `timeColumn`: Provide the name or index (starting at 0) of a csv column, if any. Defaults to the first time column found, if any. Use `null` to explicitly disregard all time columns.
- Removed variables consisting only of html tags from the Now Viewing panel.
- Added support for the csv datetime formats: YYYY, YYYY-MM and YYYY-MM-DD HH:MM(:SS).
- Improved formatting of datetimes from csv files in the feature info panel.
- Removed variables consisting only of html tags from the Now Viewing panel.
- Improved handling of rows with missing dates in csv time columns.
- Introduced four new json tableStyle parameters:
  - `replaceWithZeroValues`: Defaults to `[null, '-']`. These values are coloured as if they were zero if they appear in a csv column with numbers. `null` catches missing values. These rows are ignored if they appear in a csv time column.
  - `replaceWithNullValues`: Defaults to `['na', 'NA']`. These values are coloured as if they were null if they appear in a csv column with numbers. These rows are ignored if they appear in a csv time column.
  - `nullColor`: A css string. Defaults to a dark blue. This colour is used to display null values (but it does not appear on the legend). It is also used to colour points when no variable is selected.
  - `timeColumn`: Provide the name or index (starting at 0) of a csv column, if any. Defaults to the first time column found, if any. Use `null` to explicitly disregard all time columns.
- Added id matching for catalog members:
- Improved formatting of datetimes from csv files in the feature info panel.
- Removed variables consisting only of HTML tags from the Now Viewing panel.
- Added ID matching for catalog members:
  - An `id` field can now be set in JSON for catalog members
  - When sharing an enabled catalog item via a share link, the share link will reference the catalog item's ID
    rather than its name as is done currently.
  - The ID of an item should be accessed via `uniqueId` - if a catalog member doesn't have an ID set, this returns a
    default value of the item's name plus the ID of its parent. This means that if all the ancestors of a catalog
    member have no ID set, its ID will be its full path in the catalog.
  - This means that if an item is renamed or moved, share links that reference it will still work.
  - A `shareKeys` property can be also be set that contains an array of all ids that should lead to this item. This means
    that a share link for an item that didn't previously have an ID set can still be used if it's moved, as long as it
    has its old default ID set in `shareKeys`
  - Old share links will still work as long as the items they lead to aren't renamed or moved.
  - Refactor of JSON serialization - now rather than passing a number of flags that determine what should and shouldn't be
    serialized, an `itemFilter` and `propertyFilter` are passed in options. These are usually composed of multiple filters,
    combined using `combineFilters`.
  - An index of all items currently in the catalog against all of that item's shareKeys is now maintained in `Catalog`
    and can be used for O(1) lookups of any item regardless of its location.
  - CatalogMembers now contain a reference to their parent CatalogGroup - this means that the catalog tree can now be
    traversed in both directions.
  - When serializing user-added items in the catalog, the children of `CatalogGroup`s with the `url` property set are
    not serialized. Settings like `opacity` for their descendants that need to be preserved are serialized separately.
- Generated legends now use SVG (vector) format, which look better on high resolution devices.
- Created new Legend class, making it easy to generate client-side legends for different kinds of data.
- Generate client-side legends for ArcGIS MapServer catalog items, by fetching JSON file, instead of just providing link to external page.
- Fix Leaflet feature selection when zoomed out enough that the world is repeated.
- Improved handling of lat/lon CSV files with missing latitude or longitude values.
- Fixed a bug that prevented `SocrataCataloGroup` from working in Internet Explorer 9.
- Added `CkanCatalogItem`, which can be used to reference a particular resource of any compatible type on a CKAN server.
- Fixed a bug that caused the Now Viewing tab to display incorrectly in Internet Explorer 11 when switching directly to it from the Data Catalogue tab.

### 1.0.54

- Fixed a bug in `AbsIttCatalogItem` that caused no legend to be displayed.

### 1.0.53

- Improved compatibility with Internet Explorer 9.
- Made `CswCatalogGroup` able to find geospatial datasets on more CSW servers.
- Allow WMS parameters to be specified in json in uppercase (eg. STYLES).

### 1.0.52

- Added `MapBoxMapCatalogItem`, which is especially useful for base maps. A valid access token must be provided.
- Added a `getContainer()` method to Terria's `currentViewer`.
- Dramatically improved the performance of region mapping.
- Introduced new quantisation (color binning) methods to dramatically improve the display of choropleths (numerical quantities displayed as colors) for CSV files, instead of always using linear. Four values for `colorBinMethod` are supported:
  - "auto" (default), usually means "ckmeans"
  - "ckmeans": use "CK means" method, an improved version of Jenks Even Breaks to form clusters of values that are as distinct as possible.
  - "quantile": use quantiles, evenly distributing values between bins
  - "none": use the previous linear color mapping method.
- The default style for CSV files is now 7 color bins with CK means method.
- Added support for color palettes from Color Brewer (colorbrewer2.org). Within `tableStyle`, use a value like `"colorPalette": "10-class BrBG"`.
- Improved the display of legends for CSV files, accordingly.
- URLs for legends are now encapsulated in a `LegendUrl` model, which accepts a mime type that will affect how the
  legend is rendered in the sidebar.
- Added support for the Socrata "new backend" with GeoJSON download to `SocrataCatalogGroup`.
- Moved URL config parameters to config.json, with sensible defaults. Specifically:
  - regionMappingDefinitionsUrl: 'data/regionMapping.json',
  - conversionServiceBaseUrl: '/convert/',
  - proj4ServiceBaseUrl: '/proj4/',
  - corsProxyBaseUrl: '/proxy/'
- Deprecated terria.regionMappingDefinitionsUrl (set it in config.json or leave it as default).

### 1.0.51

- Fixed a typo that prevented clearing the search query
- Added support for Nominatim search API hosted by OpenStreetMap (http://wiki.openstreetmap.org/wiki/Nominatim) with `NominatimSearchProviderViewModel`. This works by merging to 2 queries : one with the bounding parameter for the nearest results, and the other without the bounding parameter. The `countryCodes` property can be set to limit the result to a set of specific countries.
- Added `MapProgressBarViewModel`. When added to the user interface with `MapProgressBarViewModel.create`, it shows a bar at the top of the map window indicating tile load progress.
- We no longer show the entity's ID (which is usually a meaningless GUID) on the feature info panel when the feature does not have a name. Instead, we leave the area blank.
- Fixed a bug with time-dynamic imagery layers that caused features to be picked from the next time to be displayed, in addition to the current one.
- Replace `.` and `#` with `_` in property names meant to be used with `featureInfoTemplate`, so that these properties can be accessed by the [mustache](https://mustache.github.io/) templating engine.
- Added support for time-varying properties (e.g. from a CZML file) on the feature info panel.
- `Cesium.zoomTo` now takes the terrain height into account when zooming to a rectangle.

### 1.0.50

- Put a white background behind legend images to fix legend images with transparent background being nearly invisible.
- Search entries are no longer duplicated for catalog items that appear in multiple places in the Data Catalogue
- Fixed the layer order changing in Cesium when a CSV variable is chosen.
- Layer name is now shown in the catalog item info panel for ESRI ArcGIS MapServer layers.
- Retrieve WFS or WCS URL associated with WMS data sources using DescribeLayer if no dataUrl is present.
- Downgrade Leaflet to 0.7.3 to fix specific feature clicking problems with 2D maps.
- Use `PolylineGraphics` instead of `PolygonGraphics` for unfilled polygons with an outline width greater than 1. This works around the fact that Cesium does not support polygons with outline width great than 1 on Windows due to a WebGL limitation.
- Sorted ABS age variables numerically, not alphabetically.
- Removed extra space at the bottom of base map buttons.
- Share links now remember the currently active tab in the `ExplorerPanelViewModel`.
- Fixed a bug that prevented region mapping from working over HTTPS.
- The proxy is now used to avoid a mixed content warning when accessing an HTTP dataset from an HTTPS deployment of TerriaJS.
- Added `CameraView.fromLookAt` and `CameraView.fromPositionHeadingPitchRoll` functions. These functions can be used to position the camera in new ways.

### 1.0.49

- Fixed a bug that caused poor performance when clicking a point on the map with lots of features and then closing the feature information panel.
- Apply linkify, instead of markdown, to properties shown in the Feature Info Panel.
- Fixed a bug that prevented feature scaling by value.
- Fixed a bug that prevented the csv `displayDuration` from working.
- Fixed a bug that ignored which column of the csv file to show as the legend initially.
- `NowViewingTabViewModel` is now composed of a number of sections. Each section is given the opportunity to determine whether it applies to each catalog item. Custom sections may be added by adding them to NowViewingTabViewModel.sections`.
- `CsvCatalogItem` and `AbsIttCatalogItem` now expose a `concepts` property that can be used to adjust the display.
- Added `Terria.cesiumBaseUrl` property.
- The user interface container DOM element may now be provided to `TerriaViewer` by specifying `uiContainer` in its options. Previously it always used an element named `ui`.
- Legend URLs are now accessed via the proxy, if applicable.
- Fixed a bug that prevented feature scaling by value.
- Added support for [Urthecast](https://www.urthecast.com/) with `UrthecastCatalogGroup`.
- Fixed a bug that caused a `TypeError` on load when the share URL included enabled datasets with an order different from their order in the catalog.
- Improved the message that is shown to the user when their browser supports WebGL but it has a "major performance caveat".
- Fixed a bug that could cause an exception in some browsers (Internet Explorer, Safari) when loading a GeoJSON with embedded styles.
- Fixed a bug with Leaflet 2D map where clicks on animation controls or timeline would also register on the map underneath causing undesired feature selection and, when double clicked, zooming (also removed an old hack that disabled dragging while using the timeline slider)
- Changed Australian Topography base map server and updated the associated thumbnail.
- Added `updateApplicationOnMessageFromParentWindow` function. After an app calls this function at startup, TerriaJS can be controlled by its parent window when embedded in an `iframe` by messages sent with `window.postMessage`.

### 1.0.48

- Added the ability to disable feature picking for `ArcGisMapServerCatalogItem`.
- Disabled feature picking for the Australian Topography and Australian Hydrography base layers created by `createAustraliaBaseMapOptions`.

### 1.0.47

- Make it possible to disable CSV region mapping warnings with the `showWarnings` init parameter.
- The `name` of a feature from a CSV file is now taken from a `name` or `title` column, if it exists. Previously the name was always "Site Data".
- Fixed a bug that caused time-dynamic WMS layers with just one time to not be displayed.
- Underscores are now replaced with spaces in the feature info panel for `GeoJsonCatalogItem`.
- Added Proj4 projections to the location bar. Clicking on the bar switches between lats/longs and projected coordinates. To enable this, set `useProjection` to `true`
- Show information for all WMS features when a location is clicked.
- Fixed a bug that caused an exception when running inside an `<iframe>` and the user's browser blocked 3rd-party cookies.
- HTML and Markdown text in catalog item metadata, feature information, etc. is now formatted in a more typical way. For example, text inside `<h1>` now looks like a heading. Previously, most HTML styling was stripped out.
- Supports FeatureInfoTemplates on all catalog item types (previously only available on ImageryLayers).
- Apply markdown to properties shown in the Feature Info Panel.
- Add `includeCzml` option to CkanCatalogGroup.
- Fixed a bug that caused `WebMapServiceCatalogItem` to incorrectly populate the catalog item's metadata with data from GetCapabilities when another layer had a `Title` with the same value as the expected layer's `Name`.
- Update the default Australian topography basemap to Geoscience Australia's new worldwide layer (http://www.ga.gov.au/gisimg/rest/services/topography/National_Map_Colour_Basemap/MapServer)
- Allow color maps in CSV catalog items to be expressed as strings: colorMapString: "red-white-blue".
- Updated to [Cesium](http://cesiumjs.org) 1.15. Significant changes relevant to TerriaJS users include:
  - Added support for the [glTF 1.0](https://github.com/KhronosGroup/glTF/blob/master/specification/README.md) draft specification.
  - Added support for the glTF extensions [KHR_binary_glTF](https://github.com/KhronosGroup/glTF/tree/master/extensions/Khronos/KHR_binary_glTF) and [KHR_materials_common](https://github.com/KhronosGroup/glTF/tree/KHR_materials_common/extensions/Khronos/KHR_materials_common).
  - `ImageryLayerFeatureInfo` now has an `imageryLayer` property, indicating the layer that contains the feature.
  - Make KML invalid coordinate processing match Google Earth behavior. [#3124](https://github.com/AnalyticalGraphicsInc/cesium/pull/3124)

### 1.0.46

- Fixed an incorrect require (`URIjs` instead of `urijs`).

### 1.0.45

- Major refactor of `CsvCatalogItem`, splitting region-mapping functionality out into `RegionProvider` and `RegionProviderList`. Dozens of new test cases. In the process, fixed a number of bugs and added new features including:
  - Regions can be matched using regular expressions, enabling matching of messy fields like local government names ("Baw Baw", "Baw Baw Shire", "Baw Baw (S)", "Shire of Baw Baw" etc).
  - Regions can be matched using a second field for disambiguation (eg, "Campbelltown" + "SA")
  - Drag-and-dropped datasets with a time column behave much better: rather than a fixed time being allocated to each row, each row occupies all the time up until the next row is shown.
  - Enumerated fields are colour coded in lat-long files, consist with region-mapped files.
  - Feedback is now provided after region mapping, showing which regions failed to match, and which matched more than once.
  - Bug: Fields with names starting with 'lon', 'lat' etc were too aggressively matched.
  - Bug: Numeric codes beginning with zeros (eg, certain NT 08xx postcodes) were treated as numbers and failed to match.
  - Bug: Fields with names that could be interpreted as regions weren't available as data variables.
- Avoid mixed content warnings when using the CartoDB basemaps.
- Allow Composite catalog items
- Handle WMS time interval specifications (time/time and time/time/periodicity)
- Moved `url` property to base CatalogItem base class. Previously it was defined separately on most derived catalog items.
- Most catalog items now automatically expose a `dataUrl` that is the same as their `url`.
- Added custom definable controls to `CatalogMember`s.
  - To define a control, subclass `CatalogMemberControl` and register the control in `ViewModels/registerCatalogMemberControl` with a unique control name, control class and required property name.
  - If a `CatalogMember` has a property with the required property name either directly on the member or in its `customProperties` object, the control will appear in the catalog with the member and will fire the `activate` function when clicked.
  - Controls can be registered to appear on both the left and right side using `registerLeftSideControl` and `registerRightSideControl` respectively.
  - An example can be seen in the `CatalogMemberDownloadControl`
  - Currently top level members do not show controls.
- The `LocationBarViewModel` now shows the latitude and longitude coordinates of the mouse cursor in 2D as well as 3D.
- The `LocationBarViewModel` no longer displays a misleading elevation of 0m when in "3D Smooth" mode.
- Added `@menu-bar-right-offset` LESS parameter to control the right position of the menu bar.
- Added `forceProxy` flag to all catalog members to indicate that an individual item should use the proxy regardless of whether the domain is in the list of domains to proxy.
- Allow a single layer of an ArcGIS MapServer to be added through the "Add Data" interface.
- Added `WfsFeaturesCatalogGroup`. This group is populated with a catalog item for each feature queried from a WFS server.
- The Feature Info panel now shows all selected features in an accordion control. Previously it only showed the first one.
- Added `featureInfoTemplate` property to `CatalogItem`. It is used to provide a custom Markdown or HTML template to display when a feature in the catalog item is clicked. The template is parameterized on the properties of the feature.
- Updated to [Cesium](http://cesiumjs.org) 1.14. Significant changes relevant to TerriaJS users include:
  - Fixed issues causing the terrain and sky to disappear when the camera is near the surface. [#2415](https://github.com/AnalyticalGraphicsInc/cesium/issues/2415) and [#2271](https://github.com/AnalyticalGraphicsInc/cesium/issues/2271)
  - Fixed issues causing the terrain and sky to disappear when the camera is near the surface. [#2415](https://github.com/AnalyticalGraphicsInc/cesium/issues/2415) and [#2271](https://github.com/AnalyticalGraphicsInc/cesium/issues/2271)
  - Provided a workaround for Safari 9 where WebGL constants can't be accessed through `WebGLRenderingContext`. Now constants are hard-coded in `WebGLConstants`. [#2989](https://github.com/AnalyticalGraphicsInc/cesium/issues/2989)
  - Added a workaround for Chrome 45, where the first character in a label with a small font size would not appear. [#3011](https://github.com/AnalyticalGraphicsInc/cesium/pull/3011)
  - Fixed an issue with drill picking at low frame rates that would cause a crash. [#3010](https://github.com/AnalyticalGraphicsInc/cesium/pull/3010)

### 1.0.44

- Fixed a bug that could cause timeseries animation to "jump" when resuming play after it was paused.
- Make it possible for catalog item initialMessage to require confirmation, and to be shown every time.
- When catalog items are enabled, the checkbox now animates to indicate that loading is in progress.
- Add `mode=preview` option in the hash portion of the URL. When present, it is assumed that TerriaJS is being used as a previewer and the "small screen warning" will not be shown.
- Added `maximumLeafletZoomLevel` constructor option to `TerriaViewer`, which can be used to force Leaflet to allow zooming closer than its default of level 18.
- Added the `attribution` property to catalog items. The attribution is displayed on the map when the catalog item is enabled.
- Remove an unnecessary instance of the Cesium InfoBox class when viewing in 2D
- Fixed a bug that prevented `AbsIttCatalogGroup` from successfully loading its list of catalog items.
- Allow missing URLs on embedded data (eg. embedded czml data)
- Fixed a bug loading URLs for ArcGIS services names that start with a number.
- Updated to [Cesium](http://cesiumjs.org) 1.13. Significant changes relevant to TerriaJS users include:
  - The default `CTRL + Left Click Drag` mouse behavior is now duplicated for `CTRL + Right Click Drag` for better compatibility with Firefox on Mac OS [#2913](https://github.com/AnalyticalGraphicsInc/cesium/pull/2913).
  - Fixed an issue where non-feature nodes prevented KML documents from loading. [#2945](https://github.com/AnalyticalGraphicsInc/cesium/pull/2945)

### 1.0.43

- Fixed a bug that prevent the opened/closed state of groups from being preserved when sharing.

### 1.0.42

- Added a `cacheDuration` property to all catalog items. The new property is used to specify, using Varnish-like notation (e.g. '1d', '10000s') the default length of time to cache URLs related to the catalog item.
- Fix bug when generating share URLs containing CSV items.
- Improve wording about downloading data from non-GeoJSON-supporting WFS servers.

### 1.0.41

- Improvements to `AbsIttCatalogItem` caching from the Tools menu.

### 1.0.40

- `ArcGisMapServerCatalogItem` now shows "NoData" tiles by default even after showing the popup message saying that max zoom is exceeded. This can be disabled by setting its `showTilesAfterMessage` property to false.

### 1.0.39

- Fixed a race condition in `AbsIttCatalogItem` that could cause the legend and map to show different state than the Now Viewing UI suggested.
- Fixed a bug where an ABS concept with a comma in its name (e.g. "South Eastern Europe,nfd(c)" in Country of Birth) would cause values for concept that follow to be misappropriated to the wrong concepts.

### 1.0.38

- `AbsIttCatalogItem` now allows the region type to be set on demand rather than only at load time.
- `CsvCatalogItem` can now have no display variable selected, in which case all points are the same color.

### 1.0.37

- Added `CswCatalogGroup` for populating a catalog by querying an OGC CSW service.
- Added `CatalogMember.infoSectionOrder` property, to allow the order of info sections to be configured per catalog item when necessary.
- Fixed a bug that prevented WMTS layers with a single `TileMatrixSetLink` from working correctly.
- Added support for WMTS layers that can only provide tiles in JPEG format.
- Fixed testing and caching of ArcGis layers from tools and added More information option for imagery layers.
- TerriaJS no longer requires Google Analytics. If a global `ga` function exists, it is used just as before. Otherwise, events are, by default, logged to the console.
- The default event analytics behavior can be specified by passing an instance of `ConsoleAnalytics` or `GoogleAnalytics` to the `Terria` constructor. The API key to use with `GoogleAnalytics` can be specified explicitly to its constructor, or it can be specified in the `parameter.googleAnalyticsKey` property in `config.json`.
- Made polygons drastically faster in 2D.
- TerriaJS now shortens share URLs by default when a URL shortener is available.
- Added Google Analytics reporting of the application URL. This is useful for tracking use of share URLs.
- Added the ability to specify a specific dynamic layer of an ArcGIS Server using just a URL.

### 1.0.36

- Calculate extent of TopoJSON files so that the viewer correctly pans+zooms when a TopoJSON file is loaded.
- Fixed a bug that caused the `Terria#clock` to keep ticking (and therefore using CPU / battery) once started even after selecting a non-time-dynamic dataset.
- Fixed a bug that caused the popup message to appear twice when a dataset failed to load.
- Added layer information to the Info popup for WMS datasets.
- Added ability to filter catalog search results by:
  - type: `is:wms`, `-is:esri-mapserver`. A result must match any 'is:' and no '-is:'.
  - url: `url:vic.gov.au`, `-url:nicta.com.au`. A result must match any 'url:', and no '-url:'.
- Added ability to control the number of catalog search results: `show:20`, `show:all`

### 1.0.35

- Polygons from GeoJSON datasets are now filled.
- Left-aligned feature info table column and added some space between columns.
- Added `EarthGravityModel1996`.
- Extended `LocationBarViewModel` to show heights relative to a geoid / mean sea level model. By default, EGM96 is used.
- Added support for styling GeoJSON files, either in catalog (add .style{} object) or embedded directly in the file following the [SimpleStyle spec](https://github.com/mapbox/simplestyle-spec).
- Fixed a bug that caused the 3D view to use significant CPU time even when idle.
- Added CartoDB's Positron and Dark Matter base maps to `createGlobalBaseMapOptions`.
- Added support for subdomains to `OpenStreetMapCatalogItem`.

### 1.0.34

- Fixed a bug that prevented catalog items inside groups on the Search tab from being enabled.
- Added `PopupMessageConfirmationViewModel`. It prevents the Popup from being closed unless the confirm button is pressed. Can also optionally have a deny button with a custom action.
- Added support for discovering GeoJSON datasets from CKAN.
- Added support for zipped GeoJSON files.
- Made `KmlCatalogItem` use the proxy when required.
- Made `FeatureInfoPanelViewModel` use the white panel background in more cases.
- Significantly improved the experience on devices with small screens, such as phones.
- Fixed a bug that caused only the portion of a CKAN group name before the first comma to be used.

### 1.0.33

- Added the `legendUrls` property to allow a catalog item to optionally have multiple legend images.
- Added a popup message when zooming in to the "No Data" scales of an `ArcGisMapServerCatalogItem`.
- Added `CatalogGroup.sortFunction` property to allow custom sorting of catalog items within a group.
- Added `ImageryLayerCatalogItem.treat403AsError` property.
- Added a title text when hovering over the label of an enabled catalog item. The title text informs the user that clicking will zoom to the item.
- Added `createBingBaseMapOptions` function.
- Added an option to `KnockoutMarkdownBinding` to optionally skip HTML sanitization and therefore to allow unsafe HTML.
- Upgraded to Cesium 1.11.
- `CatalogItem.zoomTo` can now zoom to much smaller bounding box rectangles.

### 1.0.32

- Fixed CKAN resource format matching for KML, CSV, and Esri REST.

### 1.0.31

- Added support for optionally generating shorter URLs when sharing by using the Google URL shortening service.

### 1.0.30

- `WebMapServiceCatalogItem` and `ArcGisMapServerCatalogItem` now augment directly-specified metadata with metadata queried from the server.
- "Data Details" and "Service Details" on the catalog item info panel are now collapsed by default. This improves the performance of the panel and hides some overly technical details.
- `ArcGisMapServerCatalogItem.layers` can now specify layer names in addition to layer IDs. Layer names are matched in a case-insensitive manner and only if a direct ID match is not found.
- `itemProperties` are now applied through the normal JSON loading mechanism, so properties that are represented differently in code and in JSON will now work as well.
- Added support for `csv-geo-*` (e.g. csv-geo-au) to `CkanCatalogGroup`.
- The format name used in CKAN can now be specified to `CkanCatalogGroup` using the `wmsResourceFormat`, `kmlResourceFormat`, `csvResourceFormat`, and `esriMapServerResourceFormat` properties. These properties are all regular expressions. When the format of a CKAN resource returned from `package_search` matches one of these regular expressions, it is treated as that type within TerriaJS.
- `CkanCatalogGroup` now fills the `dataUrl` property of created items by pointing to the dataset's page on CKAN.
- The catalog item information panel now displays `info` sections in a consistent order. The order can be overridden by setting `CatalogItemInfoViewModel.infoSectionOrder`.
- An empty `description` or `info` section is no longer shown on the catalog item information panel. This can be used to remove sections that would otherwise be populated from dataset metadata.

### 1.0.29

- Add support for loading init files via the proxy when necessary.
- Switched to using the updated URL for STK World Terrain, `//assets.agi.com/stk-terrain/v1/tilesets/world/tiles`.

### 1.0.28

- Fixed a bug that prevented links to non-image (e.g. ArcGIS Map Server) legends from appearing on the Now Viewing panel.

### 1.0.27

- Use terriajs-cesium 1.10.7, fixing a module load problem in really old browers like IE8.

### 1.0.25

- Fixed incorrect date formatting in the timeline and animation controls on Internet Explorer 9.
- Add support for CSV files with longitude and latitude columns but no numeric value column. Such datasets are visualized as points with a default color and do not have a legend.
- The Feature Information popup is now automatically closed when the user changes the `AbsIttCatalogItem` filter.

### 1.0.24

- Deprecated:
  - Renamed `AusGlobeViewer` to `TerriaViewer`. `AusGlobeViewer` will continue to work until 2.0 but using it will print a deprecation warning to the browser console.
  - `BrandBarViewModel.create` now takes a single `options` parameter. The container element, which used to be specified as the first parameter, should now be specified as the `container` property of the `options` parameter. The old function signature will continue to work until 2.0 but using it will print a deprecation warning to the browser console.
- `WebMapServiceCatalogItem` now determines its rectangle from the GetCapabilities metadata even when configured to use multiple WMS layers.
- Added the ability to specify the terrain URL or the `TerrainProvider` to use in the 3D view when constructing `TerriaViewer`.
- `AbsIttCatalogItem` styles can now be set using the `tableStyle` property, much like `CsvCatalogItem`.
- Improved `AbsIttCatalogItem`'s tolerance of errors from the server.
- `NavigationViewModel` can now be constructed with a list of `controls` to include, instead of the standard `ZoomInNavigationControl`, `ResetViewNavigationControl`, and `ZoomOutNavigationControl`.
- Fixed a bug that caused the brand bar to slide away with the explorer panel on Internet Explorer 9.

### 1.0.23

- Fixed a bug that prevented features from being pickable from ABS datasets on the 2D map.
- Fixed a bug that caused the Explorer Panel tabs to be missing or misaligned in Firefox.

### 1.0.22

- Changed to use JPEG instead of PNG format for the Natural Earth II basemap. This makes the tile download substantially smaller.

### 1.0.21

- Added an `itemProperties` property to `AbsIttCatalogGroup`.
- Added a `nowViewingMessage` property to `CatalogItem`. This message is shown by the `NowViewingAttentionGrabberViewModel` when the item is enabled. Each unique message is shown only once.

### 1.0.20

- Added the ability to specify SVG icons on Explorer Panel tabs.
- Added an icon to the Search tab.
- Added support for accessing Australian Bureau of Statistics data via the ABS-ITT API, using `AbsIttCatalogGroup` and `AbsIttCatalogItem`.
- The Now Viewing panel now contains controls for selecting which column to show in CSV datasets.

### 1.0.19

- Added `NowViewingAttentionGrabberViewModel`. It calls attention the Now Viewing tab the first time a catalog item is enabled.
- Added `isHidden` property to catalog items and groups. Hidden items and groups do not show up in the catalog or in search results.

### 1.0.18

- Added `featureInfoFields` property to `CsvCatalogItem.tableStyle`. It allows setting which fields to show in the Feature Info popup, and the name to use for each.
- Added `OpenStreetMapCatalogItem` for connecting to tile servers using the OpenStreetMap tiling scheme.
- Added `CkanCatalogGroup.allowEntireWmsServers` property. When set and the group discovers a WMS resource without a layer parameter, it adds a catalog item for the entire server instead of ignoring the resource.
- Added `WebMapTileServiceCatalogGroup` and `WebMapTileServiceCatalogItem` for accessing WMTS servers.
- Handle the case of an `ArcGisMapServerCatalogItem` with an advertised extent that is outside the valid range.
- We now pass ArcGIS MapServer metadata, when it's available, through to Cesium's `ArcGisMapServerImageryProvider` so that it doesn't need to re-request the metadata.
- Changed the style of the Menu Bar to have visually-separate menu items.
- Added support for SVG menu item icons to `MenuBarViewModel`.
- Improved popup message box sizing.

### 1.0.17

- Upgraded to TerriajS Cesium 1.10.2.
- Added `ImageryLayerCatalogItem.isRequiredForRendering`. This is set to false by default and to true for base maps. Slow datasets with `isRequiredForRendering=false` are less likely to prevent other datasets from appearing in the 3D view.
- The "Dataset Testing" functionality (on the hidden Tools menu accessible by adding `#tools=1` to the URL) now gives up tile requests and considers them failed after two seconds. It also outputs some JSON that can be used as the `blacklist` property to blacklist all of the datasets that timed out.
- Added a feature to count the total number of datasets from the hidden Tools menu.
- Fixed a bug that caused the 2D / 3D buttons the Maps menu to get out of sync with the actual state of the map after switching automatically to 2D due to a performance problem.

### 1.0.16

- Deprecated:
  - `ArcGisMapServerCatalogGroup` has been deprecated. Please use `ArcGisCatalogGroup` instead.
- Replaced Cesium animation controller with TerriaJS animation controller.
- Replaced Cesium Viewer widget with the CesiumWidget when running Cesium.
- Added the ability to turn a complete ArcGIS Server, or individual folders within it, into a catalog group using `ArcGisCatalogGroup`.

### 1.0.15

- Fix imagery attribution on the 2D map.

### 1.0.14

- Fixed share URL generation when the application is not running at the root directory of its web server.
- Fixed a bug that caused Internet Explorer 8 users to see a blank page instead of a message saying their browser is incompatible.

### 1.0.13

- Breaking changes:
  - Added a required `@brand-bar-height` property.
- `ExplorerPanelViewModel` can now be created with `isOpen` initially set to false.
- TerriaJS now raises an error and hides the dataset when asked to show an `ImageryLayerCatalogItem` in Leaflet and that catalog item does not use the Web Mercator (EPSG:3857) projection. Previously, the dataset would silently fail to display.
- Improved error handling in `CzmlCatalogItem`, `GeoJsonCatalogItem`, and `KmlCatalogItem`.
- Made the `clipToRectangle` property available on all `ImageryProvider`-based catalog items, not just `WebMapServiceCatalogItem`.
- Added `CatalogMember.isPromoted` property. Promoted catalog groups and items are displayed above non-promoted groups and items.
- Add support for ArcGIS MapServer "Raster Layers" in addition to "Feature Layers".

### 1.0.12

- Allow Esri ArcGIS MapServers to be added via the "Add Data" panel.
- Adds `baseMapName` and `viewerMode` fields to init files and share links. `baseMapName` is any base map name in the map settings panel and `viewerMode` can be set to `'2d'` or `'3d'`.
- Added `tableStyle.legendTicks` property to `CsvCatalogItem`. When specified, the generated legend will have the specified number of equally-spaced lines with labels in its legend.

### 1.0.11

- Fixed a bug that prevented HTML feature information from showing up with a white background in Internet Explorer 9 and 10.
- Fixed a bug that prevented WMS GetCapabilities properties, such as CRS, from being properly inherited from the root layer.
- Tweaked credit / attribution styling.

### 1.0.10

- Added support for a developer attribution on the map.
- Fixed a bug that could cause results from previous async catalog searches to appear in the search results.

### 1.0.9

- Show Cesium `ImageryProvider` tile credits / attribution in Leaflet when using `CesiumTileLayer`.

### 1.0.8

- `WebMapServiceCatalogGroup` now populates the catalog using the hierarchy of layers returned by the WMS server in GetCapabilities. To keep the previous behavior, set the `flatten` property to true.
- Potentially breaking changes:
  - The `getFeatureInfoAsGeoJson` and `getFeatureInfoAsXml` properties have been removed. Use `getFeatureInfoFormats` instead.
- Added support for text/html responses from WMS GetFeatureInfo.
- Make the `FeatureInfoPanelViewModel` use a white background when displaying a complete HTML document.
- `KnockoutMarkdownBinding` no longer tries to interpret complete HTML documents (i.e. those that contain an <html> tag) as Markdown.
- The feature info popup for points loaded from CSV files now shows numeric columns with a missing value as blank instead of as 1e-34.
- `ArcGisMapServerCatalogItem` now offers metadata, used to populate the Data Details and Service Details sections of the catalog item info panel.
- `ArcGisMapServerCatalogGroup` now populates a "Service Description" and a "Data Description" info section for each catalog item from the MapServer's metadata.
- The `metadataUrl` is now populated (and shown) from the regular MapServer URL.
- Added 'keepOnTop' flag support for imageryLayers in init file to allow a layer to serve as a mask.
- Added 'keepOnTop' support to region mapping to allow arbitrary masks based on supported regions.
- Checkboxes in the Data Catalogue and Search tabs now have a larger clickable area.

### 1.0.7

- `CatalogItemNameSearchProviderViewModel` now asynchronously loads groups so items in unloaded groups can be found, too.
- Do not automatically fly to the first location when pressing Enter in the Search input box.
- Changed `ArcGisMapServerCatalogItem` to interpret a `maxScale` of 0 from an ArcGIS MapServer as "not specified".
- Added an `itemProperties` property to `ArcGisMapServerCatalogGroup`, allowing properties of auto-discovered layers to be specified explicitly.
- Added `validDropElements`, `validDropClasses`, `invalidDropElements`, and `invalidDropClasses` properties to `DragDropViewModel` for finer control over where dropping is allowed.
- Arbitrary parameters can now be specified in `config.json` by adding them to the `parameters` property.

### 1.0.6

- Added support for region mapping based on region names instead of region numbers (example in `public/test/countries.csv`).
- Added support for time-dynamic region mapping (example in `public/test/droughts.csv`).
- Added the ability to specify CSV styling in the init file (example in `public/init/test.json`).
- Improved the appearance of the legends generated with region mapping.
- Added the ability to region-map countries (example in `public/test/countries.csv`).
- Elminated distracting "jumping" of the selection indicator when picking point features while zoomed in very close to the surface.
- Fixed a bug that caused features to be picked from all layers in an Esri MapServer, instead of just the visible ones.
- Added support for the WMS MinScaleDenominator property and the Esri MapServer maxScale property, preventing layers from disappearing when zoomed in to close to the surface.
- Polygons loaded from KML files are now placed on the terrain surface.
- The 3D viewer now shows Bing Maps imagery unmodified, matching the 2D viewer. Previously, it applied a gamma correction.
- All catalog items now have an `info` property that allows arbitrary sections to be shown for the item in the info popup.
- `CkanCatalogGroup` now has a `groupBy` property to control whether catalog items are grouped by CKAN group ("group"), CKAN organization ("organization"), or not grouped at all ("none").
- `CkanCatalogGroup` now has a `useResourceName` property to control whether the name of the catalog item is derived from the resource (true), or the dataset itself (false).
- The catalog item info page now renders a much more complete set of Markdown and HTML elements.<|MERGE_RESOLUTION|>--- conflicted
+++ resolved
@@ -2,12 +2,9 @@
 
 #### next release (8.2.15)
 
-<<<<<<< HEAD
 - Moved default `activeStyle` from `TableMixin` to `TableAutomaticStylesStratum`.
 - `TableAutomaticStylesStratum` will no longer pick default `activeStyle` if it is hidden
-=======
 - Fix bug with "propagate `knownContainerUniqueIds` across references and their target" - missing `runInAction`
->>>>>>> 3718145d
 - [The next improvement]
 
 #### 8.2.14 - 2022-09-15
