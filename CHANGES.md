--- conflicted
+++ resolved
@@ -2,16 +2,12 @@
 
 #### next release (8.7.7)
 
-<<<<<<< HEAD
+- **Breaking changes:**
+
+  - Remove RollbarErrorServiceProvder
+  - Error services now instantiated externally to terriajs
 - Allow to use Cesium in `SCENE2D` mode (and WebMercator projection) as map viewer.
 - Add a new configuration parameter `mapViewers` to specify which map viewers to show in `SettingPanel`.
-=======
-- **Breaking changes:**
-
-  - Remove RollbarErrorServiceProvder
-  - Error services now instantiated externally to terriajs
-
->>>>>>> a21ecf7a
 - [The next improvement]
 
 #### 8.7.6 - 2024-08-22
