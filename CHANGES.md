# Change Log

#### next release (8.7.9)

<<<<<<< HEAD
- Add NominatimSearchProvider.
=======
- Properly initialize react ref in functional components
>>>>>>> 3bb62c48
- [The next improvement]

#### 8.7.8 - 2024-11-01

- Fix the layout of the story builder and the item search tool.
- Add support for Cloud Optimised Geotiff (cog) in Cesium mode. Currently supports EPSG 4326 and 3857. There is experimental support for other projections but performance might suffer and there could be other issues.
- Fix `Workbench.collapseAll()` and `Workbench.expandAll()` for References.
- Add to the "doZoomTo" function the case of an imagery layer with imageryProvider.rectangle
- Add "leafletMaxZoom" to configParameters so that the maxZoom of the Leaflet viewer can be changed.
- Restrict `sass` version to `< 1.80`- to avoid deprecations.

#### 8.7.7 - 2024-10-01

- **Breaking changes:**

  - Remove RollbarErrorServiceProvder
  - Error services now instantiated externally to terriajs

- Fix remaining lint warnings
- Augment cesium types and start using import instead of require in ts files
- Update to sass 1.79.1
- Add option to import assets from Cesium ion through the Add data panel. Use map config parameter "cesiumIonOAuth2ApplicationID" to enable the feature.

#### 8.7.6 - 2024-08-22

- Add I3SCatalogItem
  - getFeaturesFromPickResult now async to handle I3SNode.loadFields()
  - extract common style logic to new Cesium3dTilesStyleMixin.ts
- Set default value for date and datetime WPS fields only when the field is marked as required.
- Fix Sass deprecation warnings (declarations after nested blocks)
- Fix legend shown for WMS difference output item
- Add `diffItemProperties` trait to override properties of WSM difference output item. Useful for customizing feature info template strings etc.
- Add Proj4 definition for EPSG:8059
- Upgrade to terriajs-cesium 8.0.1.
- Re-enable terrain splitting.
- Add support for ArcGis ImageServer - this includes
  - Support for "dynamic" `exportImage` endpoint (using `102100` wkid)
  - Support for web mercator and wgs84 precached tiles
  - Basic support for raster functions - a dropdown is rendered in the workbench for custom raster functions
  - Traits to configure `bandIds` and `renderingRule`
- Increase `maxRefreshIntervals` from 1000 to 10000 for `WebMapServiceCatalogItem` and `ArcGisMapServerCatalogItem`.
- Add `nextDiscreteJulianDate` helper computed value to `DiscretelyTimeVaryingMixin`
- Add `EPSG:7899` to `Proj4Definitions`

#### 8.7.5 - 2024-06-26

- TSify some `js` and `jsx` files and provide `.d.ts` ambient type files for a few others. This is so that running `tsc` on an external project that imports Terria code will typecheck successfully.
- Upgraded a bunch of d3 dependencies for fixing security errors.
- Show rectangle selector for WPS bounding box parameter
- Fix `store` and `status` values send in WPS Execute request.
- Add docs for `modelDimensions`

#### 8.7.4 - 2024-06-07

- Fix position of draggable point after moving.
- Fix `getFeatureProperties` (in `FeatureInfoSection`) failing due to bad JSON parsing of nested strings.
- The `TableFeatureInfoStratum` default `featureInfoTemplate` will now not show `_id_` (internal Terria feature ID) in feature info
- Fix bug in FilterSection

#### 8.7.3 - 2024-05-28

- Fix broken chart selector
- Feature info template `<chart>` definition now accepts a `y-column` attribute to set the y-column that should be rendered in the feature info panel chart.
- Upgrade `thredds-catalog-crawler` to `v0.0.7` which makes a few security upgrades.
- Fix bug with broken datetime after that Timeline has been closed once.
- Fix WPS date time widget reset bug
- Set default date for WPS date time widget on load
- Add NumberParameterEditor to enable WPS AllowedValues Ranges to be set and use DefaultValue

#### 8.7.2 - 2024-05-14

- Add NumberParameterEditor to enable WPS AllowedValues Ranges to be set and use DefaultValue
- Feature info template has access to activeStyle of item having TableTraits.
- Updated a few dependencies to fix security warnings: `underscore`, `visx`, `shpjs`, `resolve-uri-loader`, `svg-sprite-loader`
- Allow related maps UI strings to be translated. Translation support for related maps content is not included.

#### 8.7.1 - 2024-04-16

- Upgraded to TerriajS Cesium 1.115.0
- Fix `PointStyleTraits.marker` bug where URLs were not being used.
- Fixed a bug with passing a relative baseUrl to Cesium >= 1.113.0 when `document.baseURI` is different to its `location`.
- Fix node v18 compatibility by forcing `webpack-terser-plugin` version resolution and fixing new type errors
- Reduce log noise in `MagdaReference`.

#### 8.7.0 - 2024-03-22

- **Breaking changes:**
  - `generateCatalogIndex` now uses `commander` to parse arguments. Run `node ./build/generateCatalogIndex.js --help` for more information.
- Fixed exception thrown from `objectArrayTrait` when a model has 0 strata and a `MergeStrategy` of `topStratum`.
- Fix `generateCatalogIndex` after `searchProvider` changes
- Fix bug with relative URLs being ignored in `generateCatalogIndex`
- Fix bug with ArcGisMapServerImageryProvider not correctly identifying if the `tile` endpoint can be used

#### 8.6.1 - 2024-03-14

- Fix SDMX `featureInfoTemplate` `<chart>` bug not showing correct `yColumn`

#### 8.6.0 - 2024-03-12

- **Breaking changes:**
  - Add `MergeStrategy` to `objectArrayTrait` - this includes a new `topStratum` strategy - similar to `Merge.All` (the default behaviour), but only elements that exist in the top-most strata will be merged with lower strata. Elements that only exist in lower strata will be removed.
  - **Note** the only trait with `MergeStrategy` set to `topStratum` is `lines` in `TableChartStyleTraits`.
- Fix `y-column` in `FeatureInfoPanelChart` (`<chart>`)

#### 8.5.2 - 2024-03-07

- Add `usePreCachedTilesIfAvailable` to `ArcGisMapServerCatalogItemTraits`.
- Improved `ChartableMixin.isMixedInto` to ensure there are no false positive matches when testing References.
- Fixed a bug in `MagdaReference` where members of a group would not be updated/created correctly when a group is reloaded.

#### 8.5.1 - 2024-02-23

- Added highly experimental CatalogProvider, intended to encapsulate functionality related to the entire catalog, or large subtrees of it, that doesn't fit into individual catalog member models.
- `BingMapsCatalogItem` now supports Bing's `culture` parameter.
- Update a prompt text in DataPreview.

#### 8.5.0 - 2024-02-07

- **Breaking changes:**
  - Upgrade TypeScript to 5.2
  - Switch Babel configuration to new JSX transform
- Improve tsconfig files
- Remove deprecated default `relatedMaps`
- Update `thredds-catalog-crawler` to `0.0.6`
- `WebMapServiceCatalogItem` will drop problematic query parameters from `url` when calling `GetCapabilities` (eg `"styles","srs","crs","format"`)
- Fixed regression causing explorer window not to display instructions when first opened.
- Enable eslint for typescript: plugin:@typescript-eslint/eslint-recommended
- Fixed a bug where the search box was missing for small screen devices.
- Prevent user adding empty web url
- Fix bug where search results shown in `My Data` tab
- Fix bug in function createDiscreteTimesFromIsoSegments where it might create duplicate timestamps.
- Add option to enable/disable shortening share URLs via InitSourceData.
- Fix bug in ArcGisMapServerCatalogItem.
- Add examples.
- Upgraded Cesium to 1.113.0 (i.e. `terriajs-cesium@6.2.0` & `terriajs-cesium-widgets@4.4.0`).

#### 8.4.1 - 2023-12-08

- Temporary UX fixes for clipping box:
  - An option to zoom to clipping box
  - An option to re-position the clipping box
  - Trigger repositioning of clipping box when the user enables clipping box for the first time
  - Cursor and scale point handle changes (makes it much easier to grasp)
  - More robust interaction with the box
- Fix a bug where `DragPoints` was interfering with pedstrian mode mouse movements.
- Update `webpack` to `4.47.0` to support Node >= 18 without extra command line parameters.
- Add support for multiple `urls` for `GeoJsonCatalogItem`.
- Automatically explode GeoJSON `MultiPoint` features to `Point` features.
- Add new table styling traits - `scaleByDistance` and `disableDepthTestDistance`.
- Add support for `LineString` and `MultiLineString` when using `GeoJsonCatalogItem` in `CZML` mode.

#### 8.4.0 - 2023-12-01

- **Breaking change:** Replaced `node-sass` with (dart) `sass`
  - You will need to update your `TerriaMap` to use `sass` instead of `node-sass`.
- Added `apiColumns` to `ApiTableCatalogItem` - this can now be used to specify `responseDataPath` per table column.
- `ArcGisMapServerCatalogItem` will now use "pre-cached tiles" if available if no (or all) `layers` are specified.

#### 8.3.9 - 2023-11-24

- **Breaking change:** new Search Provider model
  - Added SearchProviderMixin to connect searchProviders with a model system
  - Created a simple base Mixin (`SearchProviderMixin`) to attach SearchProviders to the Model system and enable easier creation of new search providers.
  - Made SearchProviders configurable from `config.json`.
  - See [0011-configurable-search-providers ADR](./architecture/0011-configurable-search-providers.md) and [Search providers customization](./doc/customizing/search-providers.md) for more details
- Make all icons in `CatalogGroup` black by default and white when a catalog group is focused, selected or hovered over. Improve lock icon position in workbench.

#### 8.3.8 - 2023-11-15

- Fix maximum call stack size exceeded on Math.min/max when creating Charts
- Fix boolean flag in `MyDataTab` displaying number
- Remove `jsx-control-statements` dependency
- Fix WMS nested group IDs - nested groups with the same name were not being created
- WMS `isEsri` default value will now check for case-insensitive `mapserver/wmsserver` (instead of `MapServer/WMSServer`)
- Tweak ArcGis MapServer WMS `GetFeatureInfo` default behaviour
  - Add `application/geo+json` and `application/vnd.geo+json` default `GetFeatureInfo` (after `application/json` in priority list)
  - Add `application/xml` default `GetFeatureInfo`. (if `isEsri` is true, then this will be used before `text/html`)
- Added many remaining ASGS 2021 region types to region mapping (STE_2021,ILOC_2021,IARE_2021,IREG_2021,RA_2021,SAL_2021,ADD_2021,DZN_2021,LGA_2022,LGA_2023,SED_2021,SED_2022,
  CED_2021,POA_2021,TR_2021,SUA_2021,UCL_2021,SOS_2021,SOSR_2021).
  - See [ASGS 2021](https://www.abs.gov.au/statistics/standards/australian-statistical-geography-standard-asgs-edition-3/jul2021-jun2026/access-and-downloads/digital-boundary-files)
- Added [Melbourne CLUE blocks](https://data.melbourne.vic.gov.au/pages/clue/) to region mapping.
- Fix WMS `GetMap`/`GetFeatureInfo` requests not having `styles` parameter (will use empty string instead of `undefined`)
- Add CesiumIon geocoder
- `CatalogGroup` will now not show members until loaded
- Add `GetTimeseries` support to `WebMapServiceCatalogItem`. This adds a new `supportsGetTimeseries` trait, which when true will replace `GetFeatureInfo` with `GetTimeseries` requests. It will also change `info_format` to `text/csv`, and show a chart in the feature info panel. Servers which advertise `GetTimeseries` capability will have this trait set to true by default. `GetTimeseries` requests will have `time = ""`.

#### 8.3.7 - 2023-10-26

- Fix `WebMapServiceCatalogItem` `allowFeaturePicking`
- Allow translation of TableStylingWorkflow.
- Fix "Remove all" not removing selected/picked features
- Fix crash on empty GeoJSON features
- Add `tableFeatureInfoContext` support to `GeoJsonMixin.createProtomapsImageryProvider`
- Fix `GeoJsonMixin` timeline animation for lines/polygons
- Fix bug in mismatched GeoJSON Feature `_id_` and TableMixin `rowId` - this was causing incorrect styling when using `filterByProperties` or features had `null` geometry
- Fix splitter for `GeoJsonMixin` (lines and polygon features only)
- Fix share links with picked features from `ProtomapsImageryProvider`
- Added on screen attribution and Google logo for Google Photorealistic 3D Tiles.
- Add `hideDefaultDescription` to `CatalogMemberTraits` - if true, then no generic default description will be shown when `description` is empty.

#### 8.3.6 - 2023-10-03

- Fixed a bug where incorrect "Remove all" icon is shown when the trait `displayGroup` of some group types (e.g.`wms-group`) is set to `true` but the members have not been populated yet.
- Fix regression in `excludeMembers`, `id` and `name` should be lower-case for comparing.

#### 8.3.5 - 2023-09-26

- Allow a story to use iframe tag if the source is youtube, youtube-nocookie or vimeo.
- Add `includeMembersRegex` to `GroupTraits`. This can be used to filter group members by id/name using a regular expression.

#### 8.3.4 - 2023-09-15

- Add `timeWindowDuration`, `timeWindowUnit` and `isForwardTimeWindow` traits to esri-mapServer type to support time window query.
- Move map credits to map column so it don't get hidden by chart panel
- TSify `MapColumn` module and reorganize components directory structure.
- Add null check to `WebMapServiceCatalogItem` `rectangle` calculation - and now we ascend tree of WMS `Layers` until we find a rectangle.
- Fix multi level nesting in ArcGIS Mapserver.

#### 8.3.3 - 2023-09-07

- Fixed broken point dragging interaction for user drawing in 3D mode.
- Fixed rectangle drawing in 2D mode.
- Added EPSG:7855 to `Proj4Definitions`.

#### 8.3.2 - 2023-08-11

- Fixed a bug when restoring timefilter from a share link having more than one imagery item with the same base URL (but different layer names).
- Fix WPS duplicate display of analysis results when loaded through a share URL
- Upgraded babel packages.

#### 8.3.1 - 2023-06-29

- **Breaking changes:**
  - Switched GoogleAnalytics to use Google Analytics 4 properties. Google's Universal properties no longer accept data from 01/07/2023, so migration is necessary anyway.
- Fix error when adding deeply nested references in search results.
- Add new option `focusWorkbenchItems` to `initialCamera` setting to focus the camera on workbench items when the app loads.
- Fixed bug where sharelinks created with no visible horizon would default to homeCamera view
- Improved calculation of 2D view from 3D view when no horizon visible
- Improve WMS and WFS error messages when requested layer names or type names are not present in GetCapabilities.

#### 8.3.0 - 2023-05-22

- **Breaking changes:**

  - **Upgraded Mobx to version 6.7.x**
  - **Upgraded Typescript to version 4.9.x**
  - See https://github.com/TerriaJS/terriajs/discussions/6787 for how to upgrade your map

#### 8.2.29 - 2023-05-18

- Fix app crash when rendering feature info with a custom title.
- Added new `CkanCatalogGroup` traits `resourceIdTemplate` and `restrictResourceIdTemplateToOrgsWithNames` to generate custom resource IDs for CKAN resources with unstable IDs.
- Fix `acessType` resolution for `MagdaReference` so that it uses the default terria resolution strategy when `magdaRecord` is not defined.

#### 8.2.28 - 2023-04-28

- Refactored TerriaViewer to expose a promise `terriaViewer.viewerLoadPromise` for async loading of viewers.
- Fix location point ideal zoom bug in 3D mode map.
- Add `EPSG:7844` to `Proj4Definitions`.
- TSify `Proj4Definitions` and `Reproject` modules.
- Update the docs for `excludeMembers`: mention the group/item id support
- Simplified `MapToolbar` API.

#### 8.2.27 - 2023-04-05

- Change icon used for display group remove button
- Make access control UI compatible to Magda v1 and v2 with v2 overriding v1.
- Remove karma-sauce-launcher dependency
- Add method `addFileDragDropListener` for receiving callbacks when user drags-n-drops a file.
- Improve `BoxDrawing` drag interaction.
- Fix a bug where `BoxDrawing` sometimes causes the map to loose pan and zoom interactivity.
- Optimize `LocationBar` component to reduce number of renders on mouse move.
- Optimize `Compass` component to reduce renders on each frame.
- Add `children` optional property to StandardUserInterfaceProps interface
- Add support for ArcGis MapServer with `TileOnly` capability - for example layers served from ArcGis Online. This is supported through `ArcGisMapServerCatalogItem`, `ArcGisMapServerCatalogGroup` and `ArcGisCatalogGroup`.

#### 8.2.26 - 2023-03-21

- Upgraded to terriajs-server 4.0.0.
- Added new `gulp dev` task that runs terriajs-server and `gulp watch` (incremental specs build) at the same time.

#### 8.2.25 - 2023-03-20

- Export `registerUrlHandlerForCatalogMemberType` for registering new url handler for catalog types.
- BoxDrawing changes:
  - Adds a new option called disableVerticalMovement to BoxDrawing which if set to true disables up/down motion of the box when dragging the top/bottom sides of the box.
  - Keeps height (mostly) steady when moving the box laterally on the map. Previously the height of the box used to change wrt to the ellipsoid/surface.
  - Fixes a bug that caused map panning and zooming to break when interacting with multiple active BoxDrawings.
  - Removed some code that was causing too much drift between mouse cursor and model when moving the model laterally on the map.
- Replaces addRemoteUploadType and addLocalUploadType with addOrReplaceRemoteFileUploadType and addOrReplaceLocalFileUploadType.

#### 8.2.24 - 2023-03-06

- Reimplement error message and default to 3d smooth mode when Cesium Ion Access Token is invalid.
- Layers shown via a share URL are now logged as a Google Analytics event
- Show an Add All / Remove All button for catalog groups when an optional `displayGroup` trait is true
- Rename the Map Settings "Raster Map Quality" slider to be just "Map Quality" as it also affects other things than raster data.
- Dragn-n-drop should respect disableZoomTo setting
- Fixed #6702 Terrain Hides Underground Features not working
- Add className prop for MyData tab so that it can be styled externally

#### 8.2.23 - 2023-01-06

- Only add groups to `CatalogIndex` if they aren't empty
- `BoxDrawing` improvements:
  - Added option `drawNonUniformScaleGrips` to enable/disable uniform-scaling
  - Set limit on the size of scaling grips relative to the size of the box
  - Small improvement to move interaction that prevents the box from locking up when trying to move at a camera angle parallel to the ground
  - Restore modified map state to the previous setting when interaction stops
- Fix bug in Cesium and Leaflet maps that resulted in `DataSource`s getting rendered even after their parent items are removed from the workbench.
- GltfMixin changes:
  - Refactors code to use stable `DataSource` and `Entity` values instead of re-creating them everytime `mapItems` is recomputed.
  - Disable zoom to for the item when position is unknown.
- Add `UploadDataTypes` API for extending the supported local and remote upload data types.
- Add option to upload terria web data (via url to json file/service)
- Refactor `Cesium3dTileMixin`.
- Updated related maps to fit mobile screens.
- Extend `responseDataPath` trait of `ApiTableCatalogItem` with support for mapping over arrays and collecting nested object values.
- Add `MapToolbar.addToolButton()` API for adding a tool button to the map navigation menu.
- Add `ActionBar` component for showing a floating menu bar at the bottom of the map.

#### 8.2.22 - 2022-12-02

- Protomaps Polygon features now only use `PolygonSymbolizer` (instead of `PolygonSymbolizer` and `LineSymbolizer`)
- Add `horizontalOrigin` and `verticalOrigin` to `TableLabelTraits`
- `TableStylingWorkflow` improvements:
  - Add more options to advanced mode (style title, hide style, long/lat column, time properties)
  - "Style" dropdown now shows `TableStyles` instead of `TableColumns`
  - Show "Variable" in "Fill color" if color column name doesn't match style name (eg style isn't generated by `TableAutomaticStylesStratum`)
  - Add symbology dropdown to advanced mode (was only showing in basic mode)
  - Add label and trail styling
  - When creating a new `bin` or `enum` value, the `null` ("default") values will be copied across.
- Move all Table related Traits to `lib/Traits/TraitsClasses/Table/` directory
- Handle errors thrown in `Cesium._attachProviderCoordHooks`. This fixes a bug where some WMTS layers break feature picking.
- Fix `Legend` outline bug - where invalid `boxStyle` meant old legend styles may be visible
- Fix `baseMapContrastColor` reactivity in `GeojsonMixin` - mvt was not updating when the basemap changes
- Add `SelectableDimensionMultiEnum` - A enum SelectableDimension that allows multiple values to be selected
- Fix `SelectableDimensionNumeric` handling of invalid values
- `ColorStyleLegend` will use `colorColumn` title by default. It will fallback to `TableStyle.title`
- Add `children` optional property to StandardUserInterfaceProps interface
- Fix `MapboxVectorTileCatalogItem` feature highlighting - this requires use of `idProperty` trait (also added `idProperty` to `ProtomapsImageryProvider`)
- Fix `MapboxVectorTileCatalogItem` `fillColor` also applying to Line features
- Add `maximumNativeZoom` to `ProtomapsImageryProvider`
- Fix image markers (eg `marker = "data:image/png;base64,..."`)
- Fix `AssimpCatalogItem` to correctly handle zip archives that contain files inside a root folder.

#### 8.2.21 - 2022-11-10

- Add check for WFS `layer.OtherSRS` in `buildSrsNameObject`
- Add `overridesBaseUrl` to `LanguageOptions`. This can be used to set the base URL for language override namespace translation files (see [client-side-config.md#LanguageConfiguration](./doc/customizing/client-side-config.md#LanguageConfiguration))
- Add `aboutButtonHrefUrl` to `configParameters`. Defaults to `"about.html"`. If set to `null`, then the About button will not be shown.
- Add `refreshIntervalTemplate` to `OpenDataSoftCatalogItemTraits` - this can be used to set `refreshInterval` using Mustache template rendered on ODS Dataset JSON object
- Add `plugins` property to `ConfigParameters` type
- Add more supported 4326 and 3857 CRS strings for WFS (eg `"urn:ogc:def:crs:EPSG::3857"` and `"urn:x-ogc:def:crs:EPSG:3857"`)

#### 8.2.20 - 2022-10-20

- Handle errors thrown in `ImageryProviderLeafletTileLayer.pickFeatures`. This fixes a bug where some WMTS layers break feature picking (in Leaflet/2D mode)

#### 8.2.19 - 2022-10-20

- Handle errors thrown in `Cesium._attachProviderCoordHooks`. This fixes a bug where some WMTS layers break feature picking.

#### 8.2.18 - 2022-10-19

- Fix `RelatedMaps` default broken URLs
- Add `mergeGroupsByName` trait to `GroupTraits` - this will merge all group members with the same name
- Fix bug with "propagate `knownContainerUniqueIds` across references and their target" - missing `runInAction`
- Add Carto v3 Maps API support for `table` and `query` endpoint (only GeoJSON - not MVT yet)
- Moved `activeStyle` default from `TableMixin` to `TableAutomaticStyleStratum`. The default `activeStyle` will now not pick a `hidden` `TableStyle`.
- Pin `flexsearch` version to `0.7.21` - as incorrect types are shipped in version `0.7.31`
- Only preload next timestep of timeseries rasters (WMS & ArcGIS MapServer) when animating the item on the map.
- Added error message if cesium stops rendering
- Add `enabled` to `TableStyleMapTraits` - which defaults to `true`
- Add `TableLabelStyleTraits` - this can be used to add `LabelGraphics` to point features (table or geojson)
- Add `TableTrailStyleTraits` - this can be used to add `PathGraphics` to time-series point features (table or geojson)
- Added missing `proxyCatalogItemUrl` to GeoJson, Shapefile, Gltf and AssImp catalog items.
- Added support for `OpenDataSoftCatalogGroup` with more than 100 datasets.
- Added `refreshIntervalTemplate` to `OpenDataSoftCatalogItemTraits` - this can be used to set `refreshInterval` using Mustache template rendered on ODS Dataset JSON object.
- Performance optimisation for time-series `TableMixin`
- Tweak `generateCatalogIndex` to use less memory. (+ add `diffCatalogIndex.js` script to show added/removed members between two catalog index files)
- Migrated `/#tools=1` to version 8.
- Removed dummy function `Terria.getUserProperty`.
- Removed unused version 7 React components.
- Fix Cesium `stoppedRenderingMessage`

#### 8.2.17 - 2022-09-23

- Fix region mapping feature `rowIds` incorrect type.

#### 8.2.16 - 2022-09-23

- Make srsName and outputFormat for WFS requests dynamic
- Added `excludeInactiveDatasets` to `CkanCatalogGroup` (`true` by default). This will filter out CKAN Datasets which have `state` or `data_state` (data.gov.au specific) **not** set to `"active"`.
- Fix `isTerriaFeatureData` bug - not checking `isJsonObject`
- Add `.logError()` to all usage of `updateModelFromJson` where the `Result` object is ignored
- Move `RelatedMaps` to terriajs. They are now generated from `configParameters` (see [`doc/customizing/client-side-config.md`](./doc/customizing/client-side-config.md#relatedmap))

#### 8.2.15 - 2022-09-16

- Fix bug with "propagate `knownContainerUniqueIds` across references and their target" - missing `runInAction`

#### 8.2.14 - 2022-09-15

- Moved map credits to map column so it don't get hidden by chart panel.
- TSified `FeatureInfo*.tsx`
  - `describeFromProperties` is now `generateCesiumInfoHTMLFromProperties`
  - `FeatureInfoSection` has been split up into `FeatureInfoSection.tsx`, `getFeatureProperties`, `mustacheExpressions` and `generateCesiumInfoHTMLFromProperties`
- Fix `{{terria.currentTime}}` in feature info template
- Add `{{terria.rawDataTable}}` in feature info template - to show raw data HTML table
- Added `TableFeatureInfoStratum` - which adds default feature info template to `TableMixin`
- Add `FeatureInfoContext` - used to inject properties into `FeatureInfoSections` context. These properties will be accessible from `featureInfoTemplate` mustache template.
  - `tableFeatureInfoContext` adds time series chart properties using `FeatureInfoContext` (`getChartDetails` has been removed)
- Move `maximumShownFeatureInfos` from `WebMapServiceCatalogItemTraits` to `MappableTraits`
- Remove `featureInfoUrlTemplate` from `OpenDataSoftCatalogItem` - as it is incompatible with time varying datasets
- Removed `formatNumberForLocale` - we now use `Number.toLocaleString`
- Rename `Feature` to `TerriaFeature` - improve typing and usage across code-base
  - Added `data: TerriaFeatureData` - which is used to pass Terria-specific properties around (eg `rowIds`)
- Added `loadingFeatureInfoUrl` to `FeatureInfoUrlTemplateMixin`
- Move `Cesium.ts` `ImageryLayer` feature picking to `cesium.pickImageryLayerFeatures()`
- Move `lib/Core/propertyGetTimeValues.js` into `lib/ReactViews/FeatureInfo/getFeatureProperties.ts`
- Add `showFeatureInfoDownloadWithTemplate` to `FeatureInfoTraits` - Toggle to show feature info download **if** a `template` has been provided. If no `template` is provided, then download will always show.
- Fix support for `initUrls` in `startData.initSources`
- Propagate `knownContainerUniqueIds` across references and their target.
- Show scrollbar for story content in Safari iOS.
- Use `document.baseURI` for building share links instead of `window.location`.

#### 8.2.13 - 2022-09-01

- Fix pedestrian drop behaviour so that the camera heading stays unchanged even after the drop
- Fixed a bug causing incorrect loading of EPSG:4326 layers in WMS v1.3.0 by sending wrong `bbox` in GetMap requests.
- Improve the CKAN model robustness by removing leading and trailing spaces in wms layer names.
- Load all `InitSources` sequentially instead of asyncronosly
- Fix `DOMPurify.sanitize` call in `PrintView`
- Fix warning for WFS item exceeding max displayable features
- Upgrade prettier to version 2.7.1

#### 8.2.12 - 2022-08-10

- Dropped "optional" from the prompt text in file upload modal for both local and web data.
- Changed the text for the first file upload option from "Auto-detect (recommended)" to simply "File type" for local files and "File or web service type" for web urls.
- Automatically suffix supported extension list to the entries in file type dropdown to improve clarity.
- Removed IFC from upload file type (until further testing).
- Move `CkanCatalogGroup` "ungrouped" group to end of members

#### 8.2.11 - 2022-08-08

- Add ability to customise the getting started video in the StoryBuilder panel
- Set cesium base URL by default so that cesium assets are resolved correctly
- Add `cesiumBaseUrl` to `TerriaOptions` for overriding the default cesium base url setting
- Fix broken Bing map logo in attributions
- Added ability to customise the getting started video in the StoryBuilder panel.
- Fixed a bug where menu items were rendered in the wrong style if the window was resized from small to large, or large to small.
- Strongly type `item` in WorkbenchItem and remove `show` toggle for non `Mappable` items.
- Add `configParameters.regionMappingDefinitionsUrls` - to support multiple URLs for region mapping definitions - if multiple provided then the first matching region will be used (in order of URLs)
  - `configParameters.regionMappingDefinitionsUrl` still exists but is deprecated - if defined it will override `regionMappingDefinitionsUrls`
- `TableMixin.matchRegionProvider` now returns `RegionProvider` instead of `string` region type. (which exists at `regionProvider.regionType`)
- Fix `shouldShorten` property in catalog and story `ShareUrl`
- Fix `shortenShareUrls` user property
- Add `videoCoverImageOpacity` option to `HelpContentItem` so that we can fade the background of help video panels.
- Fix a bug where all `HelpVideoPanel`s were being rendered resulting in autoplayed videos playing at random.
- Add `getFeatureInfoUrl` and `getFeatureInfoParameters` to `WebMapServiceCatalogItemTraits`
- Fix `SearchBoxAndResults` Trans values
- Fix `generateCatalogIndex` for nested references
- Fix `SearchBox` handling of `searchWithDebounce` when `debounceDuration` prop changes. It now fushes instead of cancels.

#### 8.2.10 - 2022-08-02

- **Breaking changes:**
  - **Minimum NodeJS version is now 14**
- Consolidate `HasLocalData` interface
- Add `GlTf` type definition (v2)
- Add `gltfModelUrl` to `GltfMixin` - this must be implemented by Models which use `GltfMixin`
- Moved `GltfCatalogItem` to `lib/Models/Catalog/Gltf/GltfCatalogItem.ts`
- Add experimental client-side 3D file conversion using [`assimpjs`](https://github.com/kovacsv/assimpjs) ([emscripten](https://emscripten.org) interface for the [assimp](https://github.com/assimp/assimp) library)
  - This supports `zip` files and `HasLocalData` - but is not in `getDataType` as the scene editor (closed source) is required to geo-reference
  - Supports over 40 formats - including Collada, obj, Blender, DXF - [full list](https://github.com/assimp/assimp/blob/master/doc/Fileformats.md)
- Add `description` to `getDataType` - this will be displayed between Step 1 and Step 2
- Add warning message to `GltfMixin` when showing in 2D mode (Leaflet)
- Upgrade `husky` to `^8.0.1`
- Prevent looping when navigating between scenes in StoryPanel using keyboard arrows
- Fix bug where StoryPanel keyboard navigation persists after closing StoryPanel
- Fix select when clicking on multiple features in 2D (#5660)
- Implemented support for `featureInfoUrlTemplate` on 2D vector features (#5660)
- Implemented FeatureInfoMixin in GeojsonMixin (#5660)
- `GpxCatalogItem` now use `GeojsonMixin` for loading data. (#5660)
- `GeoRssCatalogItem` now use `GeojsonMixin` for loading data. (#5660)
- Upgrade i18next to `v21`
- Limit workbench item title to 2 lines and show overflow: ellipsis after.
- Add `allowFeaturePicking` trait to Cesium3dTileMixin.
- Feature Info now hidden on Cesium3dTiles items if `allowFeaturePicking` set to false. Default is true.
- Add `initFragmentPaths` support for hostnames different to `configUrl`/`applicationUrl`
- Add DOMPurify to `parseCustomHtmlToReact` (it was already present in `parseCustomMarkdownToReact`)
- Update `html-to-react` to `1.4.7`
- Add `ViewState` React context provider to `StandardUserInterface` - instead of passing `viewState` or `terria` props through components, please use
  - `useViewState` hook
  - `withViewState` HOC
- Move `GlobalTerriaStyles` from `StandardUserInterface` to separate file
- Add `ExternalLinkWithWarning` component - this will replace all URLs in story body and add a warning message when URLs are clicked on.
- Fixed a bug where adding `CesiumTerrainCatalogItem` to workbench didn't apply it when `configParameters.cesiumTerrainAssetId` or `configParameters.cesiumTerrainUrl` was set.
- `CesiumTerrainCatalogItem` will now show a status `In use` or `Not in use` in the workbench.
- Rewrote `CesiumTerrainCatalogItem` to handle and report network errors.
- Set `JulianDate.toIso8601` second precision to nanosecond - this prevents weird date strings with scientific/exponent notation (eg `2008-05-07T22:54:45.7275957614183426e-11Z`)
- Add attribution for Natural Earth II and NASA Black Marble basemaps.

#### 8.2.9 - 2022-07-13

- Pin `html-to-react` to `1.4.5` due to ESM module in dependency (`parse5`) breaking webpack
- Add step to `"Deploy TerriaMap"` action to save `yarn.lock` after `sync-dependencies` (for debug purposes)
- TSIfy `SharePanel`
- Move `includeStoryInShare` out of `ViewState` into local state
- Implement ability to navigate between scenes in StoryPanel using keyboard arrows
- Rename `FeatureInfoMixin` to `FeatureInfoUrlTemplateMixin`
- Move `featureInfoTemplate` and `showStringIfPropertyValueIsNull` from `FeatureInfoTraits` to `MappableTraits` (all mappable catalog items)
- Remove `FeatureInfoUrlTemplateTraits` from all models that don't use `FeatureInfoUrlTemplateMixin`
- Fix "Regions: xxx" short report showing for non region mapped items
- Fix `showInChartPanel` default for mappable items

#### 8.2.8 - 2022-07-04

- Improve Split/compare error handling
- Fix `itemProperties` split bug
- Table styling is disabled if `MultiPoint` are in GeoJSON
- Add `GeoJsonTraits.useOutlineColorForLineFeatures` - If enabled, `TableOutlineStyleTraits` will be used to color Line Features, otherwise `TableColorStyleTraits` will be used.
- Fix feature highliting for `Line`, `MultiLine` and `MultiPoint`
- Await Internationalisation initialisation in `Terria.start`
- `UserDrawing.messageHeader` can now also be `() => string`

#### 8.2.7 - 2022-06-30

- Fix `WorkbenchItem` title height
- Add region map info and move "No Data" message to `InfoSections` in `TableAutomaticStylesStratum`
- Fix missing `TableColorStyleTraits.legend` values in `ColorStyleLegend`
- Fix `DateTimeSelectorSection.changeDateTime()` binding.
- `RegionProvider.find*Variable` functions now try to match with and without whitespace (spaces, hyphens and underscores)
- Clean up `regionMapping.json` descriptions
- Implement Leaflet credits as a react component, so it is easier to maintain them. Leaflet view now show terria extra credits.
- Implement Cesium credits as a react component, so it is easier to maintain them.
- Implement data attribution modal for map data attributions/credits. Used by both Leaflet and Cesium viewers.
- Fixed translation of Leaflet and Cesium credits.
- TSXify `ChartPanelDownloadButton`
- `ChartPanelDownloadButton` will now only export columns which are visible in chart
- Cleanup `Mixin` and `Traits` inheritance
- Wrap the following components in `observer` - `ChartItem`, `LineChart`, (chart) `Legends`, `ChartPanelDownloadButton`
- Improve TerriaReference error logging
- Fix handling GeoJSON if features have null geometry
- Fix bug where map tools names appear as translation strings
- Allow IFC files to be added to a map from local or web data (Requires non-open source plugin)
- Rename `useTranslationIfExists` to `applyTranslationIfExists` so it doesn't look like a React hook.
- Added a required parameter i18n to `applyTranslationIfExists` to avoid having stale translated strings when the language changes.
- Fix `StoryBuilder` remove all text color
- Fix `FeatureInfoPanel` `Loader` color

#### 8.2.6 - 2022-06-17

- **Breaking changes:**
  - Changed translation resolution. Now the "translation" namespace loads only from `${terria.baseUrl}/languages/{{lng}}/translation.json` (TerriaJS assets) and "languageOverrides" loads from `languages/{{lng}}/languageOverrides.json` (a TerriaMap's assets)
- Removed EN & FR translation files from bundle. All translation files are now loaded on demand.
- Moved translation files from `lib/Language/*/translation.json` to `wwwroot/languages/*/translation.json`.
- Fixed default 3d-tiles styling to add a workaround for a Cesium bug which resulted in wrong translucency value for point clouds.
- Remove Pell dependency, now replaced with TinyMCE (WYSIWYG editor library).
- Added `beforeRestoreAppState` hook for call to `Terria.start()` which gets called before state is restored from share data.
- Made `order` optional for `ICompositeBarItem`.
- Fix `includes` path for `url-loader` rule so that it doesn't incorrectly match package names with `terriajs` as prefix.
- Add help button for bookmarking sharelinks to SharePanel (if that help item exists in config)

#### 8.2.5 - 2022-06-07

- Add Google Analytics event for drag and drop of files onto map.
- Allow users to choose whether Story is included in Share
- Fixed bug that broke Cesium when WebGL was not available. Reverts to Leaflet.
- Fixed bug where `new Terria()` constructror would try to access `document` and throw an error when running in NodeJS.
- Add WPS support for `Date` (additional to existing `DateTime`) and support for `ComplexData` `Date`/`DateTime` WPS Inputs.
- TSXified `StandardUserInterface` and some other components. If your TerriaMap imports `StandardUserInterface.jsx` remove the `.jsx` extension so webpack can find the new `.tsx` file.
- Fix use of `baseMapContrastColor` in region mapping/protomaps and remove `MAX_SELECTABLE_DIMENSION_OPTIONS`.
- `mapItems` can now return arbitrary Cesium primitives.
- Added progress of 3DTiles data source loading to Progress Bar.
- ProgressBar colour now depends on baseMapContrastColor - improves visibility on light map backgrounds.
- Update `terriajs-cesium` to `1.92.0`.
- Replace Pell WYSIWYG editor library with TinyMCE, allows richer editing of Stories in the Story Builder
- Added support for using Compare / Split Screen mode with Cesium 3D Tiles.
- Fix `BottomDock.handleClick` binding
- Use the theme base font to style story share panel.
- Fix problem with Story Prompt not showing
- Fix global body style (font and focus purple)
- Add `color:inherit` to `Button`

#### 8.2.4 - 2022-05-23

- Update protomaps to `1.19.0` - now using offical version.
- Fix Table/VectorStylingWorkflow for datasets with no columns/properties to visualise
- Improve default `activeStyle` in `TableMixin` - if no `scalar` style is found then find first style with enum, text and finally region.
- Add Mustache template support to `modelDimensions` for string properties in `option.value` (with the catalog member as context)
- Added a check for disableExport in ChartPanelDownloadButton.jsx. Prevents download button rendering.
- Fix `CatalogIndex` types
- Moved code for retrieving a model by id, share key or CatalogIndex to a new function `terria.getModelByIdShareKeyOrCatalogIndex`.
- Updated handling of `previewedItemId` to use new function `terria.getModelByIdShareKeyOrCatalogIndex`. This will now use CatalogIndex if the `previewedItemId` cannot be found in models or model share keys.
- Fixed a race condition inside ModalPopup that caused the explorer panel (data catalogue) to be stuck hidden until refresh.
- Fix bug that broke the `DiffTool` preventing it from opening.
- TSify `BottomDock` and `measureElement` components.
- Fixed a bug in `GltfMixin` which resulted in some traits missing from `GltfCatalogItem` and broke tools like the scene editor.
- Leaflet attribution can be set through `config.leafletAttributionPrefix`. Attribution HTML string to show on Leaflet maps. Will use Leaflet's default if undefined. To hide Leaflet attribution - set `leafletAttributionPrefix:""`
- Re-add missing `helpPanel.mapUserGuide` translation string
- Fix `sortMembersBy` for child `Groups` and `References`
- Add `raiseError` convenience method to `TerriaError`
- Improve `filterOutUndefined` types
- Add [Maki icons](https://labs.mapbox.com/maki-icons/) - these can be used in `TablePointStyleTraits`. For example `marker = "hospital"`
- Rename `ProtomapsImageryProvider.duplicate()` to `ProtomapsImageryProvider.clone()`.
- Add [`ts-essentials` library](https://github.com/ts-essentials/ts-essentials) - "a set of high-quality, useful TypeScript types that make writing type-safe code easier"
- `GeojsonMixin` improvements
  - `uveMvt` is now `useTableStylingAndProtomaps`
  - If `useTableStylingAndProtomaps` is true, then protomaps is used for Line and Polygon features, and `TableMixin` is used for Point features (see `createLongitudeLatitudeFeaturePerRow()`)
  - `GeoJsonTraits.style` is now only supported by Cesium primitives (if defined, then `useTableStylingAndProtomaps` will be false). Instead you can use `TableStyleTraits`
- `TableMixin` improvements
  - Add new `TableStyleMap` model, this is used to support `enum`, `bin` and `null` styles for the following:
    - `TablePointStyleTraits` - this supports markers (URLs or Maki icons) and rotation, width, height and pixelOffset.
    - Add `TableOutlineStyleTraits` - this supports color and width.
  - Legends are now handled by `TableAutomaticLegendStratum`
  - Legends will be merged across `TableStyleMaps` and `TableColorMap` - for example, marker icons will be shown in legend with correct colors. See `MergedStyleMapLegend`
  - Default `activeStyle` is now picked by finding the first column of type `scalar`, and then the first column of type `enum`, then `text` and then finally `region`.
- `ArcGisFeatureServiceCatalogItem` now uses Table styling and `protomaps`
- Adapted `BaseModel.addObject` to handle adding objects to `ArrayTraits` with `idProperty="index"` and `isRemoval`. The new object will be placed at the end of the array (across all strata).
- Add `allowCustomInput` property to `SelectableDimensionGroup` - if true then `react-select` will allow custom user input.
- `TableStylingWorkflow` improvements
  - Better handling of swapping between different color scheme types (eg enum or bin)
  - Add point, outline and point-size traits

#### 8.2.3 - 2022-04-22

- **Breaking changes:**
  - `CkanItemReference` no longer copies `default` stratum to target - please use `itemProperties` instead.
- **Revert** Use CKAN Dataset `name` property for WMS `layers` as last resort.
- Add support for `WebMapServiceCatalogGroup` to `CkanItemReference` - this will be used instead of `WebMapServiceCatalogItem` if WMS `layers` can't be identified from CKAN resource metadata.
  - Add `allowEntireWmsServers` to `CkanCatalogGroupTraits` - defaults to `true`
- Ignore WMS `Layers` with duplicate `Name` properties
- Fix selectable dimensions passing reactive objects and arrays to updateModelFromJson (which could cause problems with array detection).

#### 8.2.2 - 2022-04-19

- Fixed a whitescreen with PrintView.

#### 8.2.1 - 2022-04-13

- Fixed selectable-dimension checkbox group rendering bug where the group is hidden when it has empty children.

#### 8.2.0 - 2022-04-12

- **Breaking changes:**
  - Multiple changes to `GtfsCatalogItem`:
    - Removed `apiKey` in favour of more general `headers`
    - Removed unused `bearingDirectionProperty` & `compassDirectionProperty`
    - `image` is no longer resolved relative to the TerriaJS asset folder. This will allow using relative URLs for assets that aren't inside the TerriaJS asset folder. Prepend "build/TerriaJS/" (the value of `terria.baseUrl`) to any existing relative `image` urls.
- Added `colorModelsByProperty` to `GtfsCatalogItem` which will colour 1 model differently for different vehichles based on properties matched by regular expression. E.g. colour a vehicle model by which train line the vehicle is travelling on.
- Fixed a bug where cross-origin billboard images threw errors in Leaflet mode when trying to recolour the image.
- Changed rounding of the numbers of the countdown timer in the workbench UI for items that use polling. The timer wil now show 00:00 for at most 500ms (instead of a full second). This means that for timers that are a multiple of 1000ms the timer will now show 00:01 for the last second before polling, instead of 00:00.
- TSified `BuildShareLink`, `InitSourceData` and `ShareData`.
- Added `HasLocalData` interface - which has `hasLocalData` property to implement.
- Added `ModelJson` interface - which provides loose type hints for Model JSON.
- Added `settings` object to `InitSourceData` - provides `baseMaximumScreenSpaceError, useNativeResolution, alwaysShowTimeline, baseMapId, terrainSplitDirection, depthTestAgainstTerrainEnabled` - these properties are now saved in share links/stories.
- Moved `setAlwaysShowTimeline` logic from `SettingsPanel` to `TimelineStack.ts`.

#### 8.1.27 - 2022-04-08

- Use CKAN Dataset `name` property for WMS `layers` as last resort.
- Set CKAN Group will now set CKAN Item `name` in `definition` stratum.
- Ignore GeoJSON Features with no geometry.
- Fix feedback link styling.
- Improve `CatalogIndexReference` error messages.

#### 8.1.26 - 2022-04-05

- **Breaking changes**
  - All dynamic groups (eg `WebMapServiceCatalogGroup`) will create members and set `definition` strata (instead of `underride`)
- New `GltfMixin`, which `GltfCatalogItem` now uses.
- Hook up `beforeViewerChanged` and `afterViewerChanged` events so they are
  triggered on viewer change. They are raised only on change between 2D and 3D
  viewer mode.
- Removed references to conversion service which is no longer used in version >=8.0.0.
- Added experimental routing system - there may be breaking changes to this system in subsequent patch releases for a short time. The routes currently include:
  - `/story/:share-id` ➡ loads share JSON from a URL `${configParameters.storyRouteUrlPrefix}:share-id` (`configParameters.storyRouteUrlPrefix` must have a trailing slash)
  - `/catalog/:id` ➡ opens the data catalogue to the specified member
- Fixed a polyline position update bug in `LeafletVisualizer`. Polylines with time varying position will now correctly animate in leaflet mode.
- Change button cursor to pointer
- Add `GeoJsonTraits.filterByProperties` - this can be used to filter GeoJSON features by properties
- Add GeoJSON `czmlTemplate` support for `Polygon/MultiPolygon`
- Add custom `heightOffset` property to `czmlTemplate`
- Fixed a bug where Cesium3DTilePointFeature info is not shown when being clicked.
- Added optional `onDrawingComplete` callback to `UserDrawing` to receive drawn points or rectangle when the drawing is complete.
- Fixed a bug in `BoxDrawing` where the box can be below ground after initialization even when setting `keepBoxAboveGround` to true.
- Add `itemProperties`, `itemPropertiesByType` and `itemPropertiesByIds` to `GroupTraits` and `ReferenceTraits`.
  - Properties set `override` strata
  - Item properties will be set in the following order (highest to lowest priority) `itemPropertiesByIds`, `itemPropertiesByType`, `itemProperties`.
  - If a parent group has `itemProperties`, `itemPropertiesByType` or `itemPropertiesByIds` - then child groups will have these values copied to `underride` when the parent group is loaded
  - Similarly with references.
- Fix `viewCatalogMember` bug - where `_previewItem` was being set too late.
- Improve error message in `DataPreview` for references.
- Fix alignment of elements in story panel and move some styling from scss to styled components
- Click on the stories button opens a story builder (button on the left from story number)
- Added ASGS 2021 regions to region mapping:
  - SA1-4 (e.g. sa3_code_2021)
  - GCCSA
  - STE & AUS (aliased to existing 2011/2016 data due to no change in geometry, names & codes)
- Added LGA regions from 2019 & 2021 to region mapping - only usable by lga code
- Increase `ForkTsCheckerWebpackPlugin` memoryLimit to 4GB
- Add `renderInline` option to markdownToHtml/React + TSify files
- Organise `lib/Map` into folder structure
- When `modelDimensions` are changed, `loadMapItems()` is automatically called
- Add `featureCounts` to `GeoJsonMixin` - this tracks number of GeoJSON Features by type
- Add `polygon-stroke`, `polyline-stroke` and `marker-stroke` to GeoJSON `StyleTraits` - these are only applied to geojson-vt features (not Cesium Primitives)
- TableMixin manual region mapping dimensions are now in a `SelectableDimensionGroup`
- Fix misc font/color styles
- Create reusable `StyledTextArea` component
- `Collapsible` improvements:
  - Add `"checkbox"` `btnStyle`
  - `onToggle` can now stop event propagation
  - `title` now supports custom markdown
- Add `rightIcon` and `textLight` props to `Button`
- New `addTerriaScrollbarStyles` scss mixin
- `TableAutomaticStylesStratum` now creates `styles` for every column - but will hide columns depending on `TableColumnType`
- `TableAutomaticStylesStratum.numberFormatOptions` is now `TableStyle.numberFormatOptions`
- Implement `TableColorStyleTraits.legendTicks` - this will determine number of ticks for `ContinuousColorMap` legends
- `DiscreteColorMap` will now use `minimumValue`/`maximumValue` to calculate bins
- `SelectableDimensions` improvements
  - Add `color`, `text`, `numeric` and `button` types
  - Add `onToggle` function to `SelectableDimensionGroup`
  - `Group` and `CheckboxGroup` now share the same UI and use `Collapsible`
  - `enum` (previously `select`) now uses `react-select` component
  - `color` uses `react-color` component
  - `DimensionSelectorSection` / `DimensionSelector*` are now named the same as the model - eg `SelectableDimension`
- Create `Portal`, `PortalContainer`,`SidePanelContainer` and `WorkflowPanelContainer`. There are used by `WorkflowPanel`.
- Create `WorkflowPanel` - a basic building block for creating Workflows that sit on top of the workbench
  - It has three reusable components, `Panel`, `PanelButton`, `PanelMenu`
- Create `selectableDimensionWorkflow` - This uses `WorkflowPanel` to show `SelectableDimensions` in a separate side panel.
  - `TableStylingWorkflow` - set styling options for TableMixin models
  - `VectorStylingWorkflow` - this extends `TableStylingWorkflow` - used to set styling options for GeoJsonMixin models (for Protomaps/geojson-vt only)
- Create `viewingControls` concept. This can be used to add menu items to workbench items menu (eg "Remove", "Export", ...)
  - TSXify `ViewingControls`
- Add temporary `legendButton` property - this is used to show a "Custom" button above the Legend if custom styling has been applied
  - This uses new `TableStyle.isCustom` property
- Move workbench item controls from `WorkbenchItem.jsx` `WorkbenchItemControls.tsx`
- Add `UrlTempalteImageryCatalogItem`, rename `RasterLayerTraits` to `ImageryProviderTraits` and add some properties.
- Added `ViewingControlsMenu` for making catalog wide extensions to viewing controls options.
- Added `MapToolbar`, a simpler API for adding buttons to the map navigation menu for the most common uses cases.
- Added `BoxDrawing` creation methods `fromTransform` and `fromTranslationRotationScale`.
- Fixed a bug where `zoom` hangs for catalog items with trait named `position`.
- Moved workflows to `Models/Workflows` and added helper method `runWorkflow` to invoke a workflow.
- Change NaturalEarth II basemap to use `url-template-imagery`
- Remove Gnaf API related files as the service was terminated.

#### 8.1.25 - 2022-03-16

- Fix broken download link for feature info panel charts when no download urls are specified.
- Fixed parameter names of WPS catalog functions.
- Improve WMS 1.1.1 support
  - Added `useWmsVersion130` trait - Use WMS version 1.3.0. True by default (unless `url` has `"version=1.1.1"` or `"version=1.1.0"`), if false, then WMS version 1.1.1 will be used.
  - Added `getFeatureInfoFormat` trait - Format parameter to pass to GetFeatureInfo requests. Defaults to "application/json", "application/vnd.ogc.gml", "text/html" or "text/plain" - depending on GetCapabilities response
- Add `legendBackgroundColor` to `LegendOwnerTraits` and `backgroundColor` to `LegendTraits`
- Add `sld_version=1.1.0` to `GetLegendGraphics` requests
- Filter `"styles","version","format","srs","crs"` conflicting query parameters from WMS `url`
- WMS `styles`, `tileWidth`, `tileHeight` and `crs`/`srs` will use value in `url` if it is defined (similar to existing behavior with `layers`)
- WMS will now show warning if invalid `layers` (eg if the specified `layers` don't exist in `GetCapabilities`)
- ArcGisFeatureServerCatalogItem can now load more than the maximum feature limit set by the server by making multiple requests, and uses GeojsonMixin
- Avoid creating duplication in categories in ArcGisPortalCatalogGroup.
- Fix `CatalogMemberMixin.hasDescription` null bug
- `TableStyle` now calculates `rectangle` for point based styles
- Fixed error installing dependencies by changing dependency "pell" to use github protocol rather than unencrypted Git protocol, which is no longer supported by GitHub as of 2022-03-15.

#### 8.1.24 - 2022-03-08

- Ignores duplicate model ids in members array in `updateModelFromJson`
- Add support for `crs` property in GeoJSON `Feature`
- Add feature highlighting for Protomaps vector tiles
- Add back props `localDataTypes` and `remoteDataTypes` to the component `MyData` for customizing list of types shown in file upload modal.

#### 8.1.23 - 2022-02-28

- **Breaking changes**:
  - `IDEAL ZOOM` can be customised by providing `lookAt` or `camera` for `idealZoom` in `MappableTraits`. The `lookAt` takes precedence of `camera` if both exist. The values for `camera` can be easily obtained from property `initialCamera` by calling shared link api .

* Fixed crash caused by ArcGisMapServerCatalogItem layer missing legend.
* Refactored StoryPanel and made it be collapsible
* Added animation.ts as a utility function to handle animation end changes (instead of using timeout)
* Fixed a bug where `buildShareLink` serialised the feature highlight model & geometry. Picked features are still serialised and geometry is reloaded on accessing the share link.

#### 8.1.22 - 2022-02-18

- Added play story button in mobile view when there is an active story
- `IDEAL ZOOM` can be customised by providing `idealZoom` property in `MappableTraits`.
- Fix `AddData` options

#### 8.1.21 - 2022-02-08

- Fixed bug where WMS layer would crash terria if it had no styles, introduced in 8.1.14

#### 8.1.20 - 2022-02-04

- Fixed whitescreen on Print View in release/production builds

#### 8.1.19 - 2022-01-25

- Add WMS support for `TIME=current`
- Only show `TableMixin.legends` if we have rows in dataColumnMajor and mapItems to show
- Add `WebMapServiceCatalogGroup.perLayerLinkedWcs`, this can be used to enable `ExportWebCoverageService` for **all** WMS layers. `item.linkedWcsCoverage` will be set to the WMS layer `Name` if it is defined, layer `Title` otherwise.
- MagdaReference can use addOrOverrideAspects trait to add or override "terria" aspect of target.
- Added new print preview page that opens up in a new window
- TSXified PrintView

#### 8.1.18 - 2022-01-21

- Add missing default Legend to `TableAutomaticStylesStratum.defaultStyle`
- Fix a bug in CompositeCatalogItem that causes share URLs to become extremely long.
- Fix `OpacitySection` number precision.
- Add `sortMembersBy` to `GroupTraits`. This can be set to sort group member models - For example `sortMembersBy = "name"` will alphabetically sort members by name.
- Remove `theme.fontImports` from `GlobalTerriaStyles` - it is now handled in `TerriaMap/index.js`
- Add check to `featureDataToGeoJson.getEsriFeature` to make sure geometry exists

#### 8.1.17 - 2022-01-12

- **Breaking changes**:
  - Minimum node version is now 12 after upgrading node-sass dependency

* Automatically cast property value to number in style expressions generated for 3d tiles filter.
* Re-enable procedure and observable selectors for SOS items.
* Fix broken "Ideal zoom" for TableMixin items.
* The opacity of 3d tiles can now be changed with the opacity slider in the workbench
* RasterLayerTraits and Cesium3dTilesTraits now share the newly created OpacityTraits
* `disableOpacityControl` is now a trait and can be set in the catalog.
* TSXified OpacitySection
* Upgrade compiler target from es2018 to es2019
* Fix default table style legends
* Remove SOS defaults legend workaround
* Update NodeJS version to 14 in `npm-publish` GitHub action

#### 8.1.16 - 2021-12-23

- Added region mapping support for Commonwealth Electoral Divisions as at 2 August 2021 (AEC) as com_elb_name_2021.

#### 8.1.15 - 2021-12-22

- Fix sharelink bug, and make `isJson*` type checks more rigorous
- Remove `uniqueId` from `CatalogMemberMixin.nameInCatalog` and add it as fallback to `CatalogMemberMixin.name`
- Add `shareKeys` and `nameInCatalog` to `CatalogIndexReference`.
- Remove `description` field from `CatalogIndex`
  - The `CatalogIndex` can now be used to resolve models in sharelinks
- Add support for zipped `CatalogIndex` json files.
- Fix `SplitReferences` which use `shareKeys`
- Make `isJson*` type assertion functions more rigorous
  - Add `deep` parameter, so you can use old "shallow" type check for performance reasons if needed
- Add Shapefile to `CkanDefaultFormatsStratum`
- Fix `ArcGisMapServerCatalogItem` metadata bug
- Remove legend traits from CatalogMemberMixin, replacing them with LegendOwnerTraits, and add tests to enforce correct use of legends.
- Add better support for retreiving GeoJsonCatalogItem data through APIs, including supporting geojson nested within json objects
- Fixed `ContinuousColorMap` min/max value bug.
- `TableStyle.outlierColor` is now only used if `zFilter` is active, or `colorTraits.outlierColor` is defined
- Add `forceConvertResultsToV8` to `WebProcessingServiceCatalogFunction`. If your WPS processes are returning v7 json, you will either need to set this to `true`, or set `version: 0.0.1` in JSON output (which will then be automatically converted to v8)
- Cleanup `CatalogFunction` error handling
- Fix `SelectAPolygonParameterEditor` feature picking (tsified)
- Add `WebMapServiceCatalogItem.rectangle` support for multiple WMS layers
- Fix picked feature highlighting for ArcGis REST API features (and TSify `featureDataToGeoJson`)
- Re-enable GeoJSON simple styling - now if more than 50% of features have [simple-style-spec properties](https://github.com/mapbox/simplestyle-spec) - automatic styling will be disabled (this behaviour can be disabled by setting `forceCesiumPrimitives = false`)
- Don't show `TableMixin` `legends` or `mapItems` if no data
- Fix `GeoJsonCatalogItem.legends`
- Add `isOpen` to `TerriaReferenceTraits`

#### 8.1.14 - 2021-12-13

- **Breaking changes**:
  - `Result.throwIfUndefined()` will now only throw if `result.value` is undefined - regardless of `result.error`

* Reimplement option to zoom on item when adding it to workbench, `zoomOnAddToWorkbench` is added to `MappableTraits`.
* Update terria-js cesium to `1.81.3`
* Re-allowed models to be added to `workbench` if the are not `Mappable` or `Chartable`
* Moved `WebMapServiceCatalogItem.GetCapbilitiesStratum` to `lib\Models\Catalog\Ows\WebMapServiceCapabilitiesStratum.ts`
* Moved `WebMapServiceCatalogItem.DiffStratum` to `DiffableMixin`
* `callWebCoverageService` now uses version WCS `2.0.0`
  - All WCS export functionality is now in `ExportWebCoverageServiceMixin`
  - Added `WebCoverageServiceParameterTraits` to `WebMapServiceCatalogItemTraits.linkedWcsParameters`. It includes `outputFormat` and `outputCrs`
  - Will attempt to use native CRS and format (from `DescribeCoverage`)
  - No longer sets `width` or `height` - so export will now return native resolution
* Anonymize user IP when using google analytics.
* Fix crash when TableMixin-based catalog item had invalid date values
* Fix `WebMapServiceCatalogItem.styles` if `supportsGetLegendGraphics = false`. This means that if a WMS server doesn't support `GetLegendGraphics` requests, the first style will be set as the default style.

#### 8.1.13 - 2021-12-03

- Paramerterised the support email on the help panel to use the support email in config
- Refactored `TableColumn get type()` to move logic into `guessColumnTypeFromValues()`
- `TableMixin.activeStyle` will set `TableColumnType = hidden` for `scalar` columns with name `"id"`, `"_id_"` or `"fid"`
- Fix bug `TableColumn.type = scalar` even if there were no values.
- Table columns named `"easting"` and `"northing"` are now hidden by default from styles
- `TableColumn.type = enum` requires at least 2 unique values (including null) to be selected by default
- Tweak automatic `TableColumn.type = Enum` for wider range of values
- Exporting `TableMixin` will now add proper file extensions
- Added `TimeVaryingTraits.timeLabel` trait to change label on `DateTimeSelectorSection` (defaults to "Time:")
  - This is set to `timeColumn.title`
- `TableColumn` will try to generate prettier `title` by un-camel casing, removing underscores and capitalising words
- `TableStyle` `startDates`, `finishDates` and `timeIntervals` will only set values for valid `rowGroups` (invalid rows will be set to `null`). For example, this means that rows with invalid regions will be ignored.
- Add "Disable style" option to `TableMixin.styleDimensions` - it can be enabled with `TableTraits.showDisableStyleOption`
- Added `timeDisableDimension` to `TableMixin` - this will render a checkbox to disable time dimension if `rowGroups` only have a single time interval per group (i.e. features aren't "moving" across time) - it can be enabled with `TableTraits.showDisableTimeOption` - `TableAutomaticStylesStratum` will automatically enable this if at least 50% of rowGroups only have one unique time interval (i.e. they don't change over time)\
- Remove border from region mapping if no data
- Add `baseMapContrastColor` and `constrastColor` to `BaseMapModel`
- Fixed `TableMixin.defaultTableStyle.legends` - `defaultTableStyle` is now not observable - it is created once in the `contructor`
- Removed `Terria.configParameters.enableGeojsonMvt` - geojson-vt/Protomaps is now used by default
- `GpxCatalogItem` now uses `GeojsonMixin`
- Add an external link icon to external hyperlink when using method `parseCustomHtmlToReact`. This feature can be switched off by passing `{ disableExternalLinkIcon: true }` in `context` argument.
- Tsify `sendFeedback.ts` and improve error messages/notifications
- Removed unused overrideState from many DataCatalog React components.
- Fixed a bug where adding a timeseries dataset from the preview map's Add to map button didn't add the dataset to the `timelineStack`.
- Fixed incorrect colour for catalog item names in the explorer panel when using dynamic theming.
- Moved `CatalogIndex` loading from constructor (called in `Terria.start`) to `CatalogSearchProvider.doSearch` - this means the index will only be loaded when the user does their first search
- Add basic auth support to `generateCatalogIndex`, fix some bugs and improve performance
- Update terria-js cesium to `1.81.2`
- Add `uniqueId` as fallback to `nameInCatalog`
- Remove duplicated items from `OpenDataSoftGroup` and `SocrataGroup`

#### 8.1.12 - 2021-11-18

- Bigger zoom control icons.
- Modified "ideal zoom" to zoom closer to tilesets and datasources.
- Added `configParameters.feedbackPostamble`. Text showing at the bottom of feedback form, supports the internationalization using the translation key
- `GeoJsonMixin.style["stroke-opacity"]` will now also set `polygonStroke.alpha` and `polylineStroke.alpha`
- Reduce `GeoJsonMixin` default stroke width from `2` to `1`
- Add `TableMixin` styling to `GeoJsonMixin` - it will treat geojson feature properties as "rows" in a table - which can be styled in the same way as `TableMixin` (eg CSV). This is only enabled for geojson-vt/Protomaps (which requires `Terria.configParameters.enableGeojsonMvt = true`). For more info see `GeojsonMixin.forceLoadMapItems()`
  - This can be disabled using `GeojsonTraits.disableTableStyle`
- Opacity and splitting is enabled for Geojson (if using geojson-vt/protomaps)
- Replaced `@types/geojson` Geojson types with `@turf/helpers`
- In `GeojsonMixin` replaced with `customDataLoader`, `loadFromFile` and `loadFromUrl` with `forceLoadGeojsonData`
- `GeojsonMixin` will now convert all geojson objects to FeatureCollection
- Exporting `GeojsonMixin` will now add proper file extensions
- `WebFeatureServiceCatalogItem` now uses `GeoJsonMixin`
- Fix `ProtomapsImageryProvider` geojson feature picking over antimeridian
- Add Socrata group to "Add web data
- Added "marker-stroke-width", "polyline-stroke-width", "polygon-stroke-width" to `GeojsonStyleTraits` (Note these are not apart of [simplestyle-spec](https://github.com/mapbox/simplestyle-spec/tree/master/1.1.0) and can only be used with `geojson-vt`)
- Add a method refreshCatalogMembersFromMagda to Terria class.
- Renable `useNativeResolution` on mobile
- Store `useNativeResolution`, `baseMaximumScreenSpaceError` as local properties
- Moved CKAN default `supportedFormats` to `CkanDefaultFormatsStratum`
- Add properties to `CkanResourceFormatTraits`
  - `maxFileSize` to filter out resources with large files (default values: GeoJSON = 150MB, KML = 30MB, CZML = 50MB)
  - `removeDuplicates` (which defaults to true) so we don't get duplicate formats for a dataset (it will check `resource.name`)
    - If there are multiple matches, then the newest (from resource.created property) will be used
  - `onlyUseIfSoleResource` to give a given resource format unless that is all that exists for a dataset
- Add CKAN `useSingleResource`, if `true`, then the highest match from `supportedResourceFormats` will be used for each dataset
- ArcGis Map/Feature Service will now set CRS from `latestWkid` if it exists (over `wkid`)
- Fix CKAN ArcGisFeatureService resources
- ArcGisFeatureServer will now set `outSR=4326` so we don't need to reproject client-side

#### 8.1.11 - 2021-11-15

- Fix `SettingsPanel` type issue

#### 8.1.10 - 2021-11-15

- Fix `CswCatalogGroup` XML types
- Added `MAINCODE` aliases for all ABS Statistical Area regions that were missing them.
- Fixed `superGet` replacement in webpack builds with babel versions `7.16.0` and above.

#### 8.1.9 - 2021-11-01

- TSify workbench splitter control and fix broken styling.
- Fix app crash when opening AR tool.

#### 8.1.8 - 2021-10-29

- Tsified `SettingPanel`
- Moved `setViewerMode` function from `Terria` class to `ViewerMode`
- Refactored checkbox to use children elements for label instead of label
  property, `isDisabled`, `isChecked` and `font-size: inherit` style is passed
  to each child element (so propper styling is maintained)
- Fix an internal bug where Cesium.prototype.observeModelLayer() fails to remove 3D tilesets in certain cases.
- Rename `TerriaError._shouldRaiseToUser` to `overrideRaiseToUser`
  - Note: `userProperties.ignoreError = "1"` will take precedence over `overrideRaiseToUser = true`
- Fix `overrideRaiseToUser` bug causing `overrideRaiseToUser` to be set to `true` in `TerriaError.combine`
- Add `rollbar.warning` for `TerriaErrorSeverity.Warning`
- Disable `zFilter` by default
- Remove use of word "outlier" in zFilter dimension and legend item (we now use "Extreme values")
- Add `cursor:pointer` to `Checkbox`
- Fix `MapNavigation` getter/setter `visible` bug.
  - Replace `CompositeBarItemController` `visible` setter with `setVisible` function
- Use `yarn` in CI scripts (and upgrade node to v14)
- Fix app crash when previewing a nested reference in the catalog (eg when viewing an indexed search result where the result is a reference).
- Ported feaure from v7 to set WMS layers property from the value of `LAYERS`, `layers` or `typeName` from query string of CKAN resource URL.

#### 8.1.4 - 2021-10-15

- Make flex-search usage (for `CatalogIndex`) web-worker based
- Add `completeKnownContainerUniqueIds` to `Model` class - This will recursively travese tree of knownContainerUniqueIds models to return full list of dependencies
- Add all models from `completeKnownContainerUniqueIds` to shareData.models (even if they are empty)

#### 8.1.3 - 2021-10-14

- Reimplement map viewer url param
- Added `terriaError.importance` property. This can be set to adjust which error messages are presented to the user.
  - `terriaErrorNotification` and `WarningBox` will use the error message with highest importance to show to the user ("Developer details" remains unchanged)
- Add `terriaError.shouldRaiseToUser` override, this can be used to raise errors with `Warning` severity.
- `terriaError.raisedToError` will now check if **any** `TerriaError` has been raised to the user in the tree.
- `workbench.add()` will now keep items which only return `Warning` severity `TerriaErrors` after loading.
- Improve SDMX error messages for no results
- Fix SDMX FeatureInfoSection time-series chart to only show if data exists.
- Improve GeoJSON CRS projection error messages
- Add `Notification` `onDismiss` and `ignore` properties.
- Fix `AsyncLoader` result bug
- Remove `Terria.error` event handler
- Refactor `workbench.add` to return `Result`
- Consolidated network request / CORS error message - it is now in `t("core.terriaError.networkRequestMessage")`.
  - It can be injected into other translation strings like so: `"groupNotAvailableMessage": "$t(core.terriaError.networkRequestMessage)"`
  - Or, you can use `networkRequestError(error)` to wrap up existing `TerriaError` objects
- Fix incorrect default `configParameters.feedbackPreamble`
- Fix incorrect default `configParameters.proj4def` - it is now `"proj4def/"`
- Fix Branding component. It wasn't wrapped in `observer` so it kept getting re-rendered
- Add `FeedbackLink` and `<feedbacklink>` custom component - this can be used to add a button to open feedback dialog (or show `supportEmail` in feedback is disabled)
- Fix `ContinuousColorMap` `Legend` issue due to funky JS precision
- Fix mobx computed cycle in `CkanDatasetStratum` which was making error messages for failed loading of CKAN items worse.

#### 8.1.2 - 2021-10-01

- Removed duplicate Help icon and tooltip from the map navigation menu at the bottom as it is now shown in the top menu.
- Fixed a bug where the app shows a scrollbar in some instances.
- Wrap clean initSources with action.
- Modified `TerriaReference` to retain its name when expanded. Previously, when the reference is expanded, it will assume the name of the group or item of the target.
- Proxy `catalogIndex.url`

#### 8.1.1 - 2021-09-30

- **Breaking changes:**
  - `blacklist` has been renamed to `excludeMembers` for `ArcGisPortalCatalogGroup` and `CkanCatalogGroup`.

* Tsifyied and refactored `RegionProvider` and `RegionProviderList`, and re-enabled `loadRegionIDs`
* `TableColorMap` `minimumValue` and `maximumValue` will now take into account valid regions.
* `tableMixin.loadRegionProviderList()` is now called in `tableMixin.forceLoadMapItems()` instead of `mappableMixin.loadMapItems()`
* Add TableColumn and TableStyle `ready` computed property. Columns will only be rendered if `ready` is `true`. At the moment it is only used to wait until `loadRegionIDs` has finished.
* Moved region mapping `ImageryProvider` code to `lib/Table/createRegionMappedImageryProvider.ts`
* Fix `ChartPanel` import `Result` bug.
* Improve handling of featureInfoTemplate for composite catalog items.
* Mobile help menu will now show a link to map user guide if it is configured in `Terria.configParameters.helpItems`.
* Fixed the layout of items in mobile navigation
* Add Mapbox Vector Tile support. This is using [protomaps.js](https://github.com/protomaps/protomaps.js) in the new `ProtomapsImageryProvider`. This includes subset of MVT style specification JSON support.
* `MapboxVectorCanvasTileLayer` is now called `ImageryProviderLeafletGridLayer`
* `CesiumTileLayer` is now called `ImageryProviderLeafletTileLayer`.
* Added `geojson-vt` support to `GeoJsonMixin`, which will tile geojson into vector tiles on the fly, and use the new `ProtomapsImageryProvider`.
* Added `configParameter.enableGeojsonMvt` temporary feature flag for experimental Geojson-Mapbox vector tiles. Default is `false`.
* Added `forceCesiumPrimitives` to `GeoJsonTraits`. This can be used to render cesium primitives instead of Mapbox vector-tiles (if `configParameter.enableGeojsonMvt` is `true`)
* Add `scale` observable to `TerriaViewer`. This will give distance between two pixels at the bottom center of the screen in meters.
* Fixed `withControlledVisibility` method to inherit `propTypes` of its wrapped component.
* Added `MinMaxLevelMixin` and `MinMaxLevelTraits` to handle defining min and max scale denominator for layers.
* Extracted function `scaleToDenominator` to core - for conversion of scale to zoom level.
* Share/start data conversion will now only occur if `version` property is `0.x.x`. Previously, it was `version` property is **not** `8.x.x`
* Filter table column values by Z Score. This is controlled by the following `TableColorStyleTraits`:
  - `zScoreFilter` - Treat values outside of specifed z-score as outliers, and therefore do not include in color scale. This value is magnitude of z-score - it will apply to positive and negative z-scores. For example a value of `2` will treat all values that are 2 or more standard deviations from the mean as outliers. This must be defined to be enabled - currently it is only enabled for SDMX (with `zScoreFilter=4`).
  - `zScoreFilterEnabled - True, if z-score filter is enabled
  - `rangeFilter` - This is applied after the `zScoreFilter`. It is used to effectively 'disable' the zScoreFilter if it doesn't cut at least the specified percange of the range of values (for both minimum and maximum value). For exmaple if `rangeFilter = 0.2`, then the zScoreFilter will only be effective if it cuts at least 20% of the range of values from the minimum and maximum value
* Add `outlierColor` to `ContinuousColorMap`
* Add `placement` to `SelectableDimension`. This can be used to put `SelectableDimension` below legend using `placement = "belowLegend`
* Add `SelectableDimensionCheckbox` (and rename `SelectableDimension` to `SelectableDimensionSelect`)
* Add `outlierFilterDimension` checkbox `SelectableDimension` to workbench to enable/disable dimension
* Extend `tableStyle.rowGroups` to regions
* Fix `spreadFinishTime` bug
* Fix diverging `ContinuousColorMap` - it will now center color scale around 0.
* Refactor `SocrataMapViewCatalogItem` to use `GeoJsonMixin`
* `SocrataCatalogGroup` will not not return groups for Facets if there is only one - so it skips an unnecessary group level.
* Update protomaps.js to `1.5.0`
* SDMX will now disable the region column if less than 2 valid regions have been found
* Set `spreadStartTime` and `spreadFinishTime` to `true` for SDMX
* Add SDMX `metadataURLs` from dataflow annotations
* Improve SDMX chart titles
* `TableMixin` will now remove data if an error occurs while calling `forceLoadTableData`
* Make `regionColumn` `isNullable` - this means region column can be disabled by setting to `null`.
* Fix scalar column color map with a single value
* TableMixin will now clear data if an error occurs while calling `forceLoadTableData`
* `TableMixin` will now not return `mapItems` or `chartItems` if `isLoading`
* SDMX will now use `initialTimeSource = stop`
* Fix `duplicateModels` duplicating observables across multiple models
* Support group models in workbench -- All members will be automatically added to the map.
* Added location search button to welcome modal in mobile view.
* Add `DataUrlTraits` to `CatalogMemberTraits.dataUrls`. It contains an array of data URLS (with optional `title` which will render a button). It is handled the same as `MetadataUrls` except there is a `type` property which can be set to `wcs`, `wfs`... to show info about the URL.
* Made search location bar span full width in mobile view.
* Automatically hide mobile modal window when user is interacting with the map.
* Disabled feature search in mobile
* Disabled export (clip&ship) in mobile
* Fixed misplaced search icon in mobile safari.
* Prevents story text from covering the whole screen in mobile devices.
* Add `CatalogIndex`, `CatalogIndexReference` and `generateCatalogIndex()` script. These can be used to generate a static JSON index of a terria catalog - which can then be searched through using `flexsearch`
* Added `weakReference` flag `ReferenceMixin`, this can be used to treat References more like a shortcut (this means that `sourceReference` isn't used when models are shared/added to the workbench - the `target` is used instead)
* GroupMixin.isMixedInto and MappableMixin.isMixedInto are now more strict - and won't pass for for References with `isMappable` or `isGroup`.
* `Workbench.add` can now handle nested `References` (eg `CatalogIndexReference -> CkanReference -> WMSCatalogItem`).
* Add `description` trait to `CatalogMemberReferenceTraits`
* Added `excludeMembers` property to `GroupTraits` (this replaced the `blacklist` property in v7). It is an array of strings of excluded group and item names. A group or item name that appears in this list will not be shown to the user. This is case-insensitive and will also apply to all child/nested groups
* Fixes an app crash on load in iOS-Safari mobile which was happening when rendering help panel tooltips.
* Fixed `WebMapServiceCatalogItem` not sending additional `parameters` in `GetFeatureInfo` queries.
* Changed mobile header icons and improved styling.
* Fixed a problem with computeds and AsyncLoader when loading `mapItems` (and hence children's `mapItems`) of a CompositeCatalogItem.
* Fix `YDYRCatalogFunction` `description`
* Extend input field for search in mobile view to full width of the page.
* Automatically hide mobile modal window when user is interacting with the map (like picking a point or drawing a shape).
* Adjusted styling of x-axis labels in feature info panel to prevent its clipping.
* When expanding charts from the same catalog item, we now create a new item if the expanded chart has a different title from the previously expanded chart for the same item. This behavior matches the behavior in `v7`.
* Improve status message when feature info panel chart is loading
* Fix broken chart panel download button.
* Changed @vx/_ dependencies to @visx/_ which is the new home of the chart library
* The glyph style used for chart points can now be customized.
* Added `TerriaReference` item, useful for mounting a catalog tree from an external init file at any position in the current map's catalog tree.
* Changed @vx/_ dependencies to @visx/_ which is the new home of the chart library
* The glyph style used for chart points can now be customized.
* Chart tooltip and legend bar can now fit more legends gracefully.

#### 8.1.0 - 2021-09-08

- **Breaking changes:**
  - Overhaul of map navigation: items no longer added inside UserInterface using <Nav> jsx.

* New version of map navigation ([#5062](https://github.com/TerriaJS/terriajs/pull/5062))
  - It consists of
    - a high level api `MapNavigationModel` for managing the navigation items, which is responsible for managing the state of navigation items. It is passing commands to invidual item controller.
    - a `MapNavigationItemController` that holds and control the state of navigation item. When new navigation item is created it should extend controller and provide the definition on how it state should be updated.
  - Terria exposes instance of navigation model to the world.
  - Converted all existing navigation items to utilise new navigation model, and registered them in terria navigation model (`registerMapNavigations.tsx`).
  - Resolved issue with some navigation items not being clickable on mobile due to overlap from others.
* Fixed a bug in Difference tool where difference image was showing with zero opacity in some situations.
* Fixed `CzmlCatalogItem` to react correctly to input data changes.

#### 8.0.1 - 2021-09-06

- Added `catalog-converter` support for v7 `#start` data.
- add french Help button translation
- Enable FeatureInfoSectionSpec tests
- Add `itemProperties` to `ArcGisMapServerCatalogGroupTraits` so that `ArcGisMapServerCatalogGroup` can override relevant traits of its layers.
- Add `feature` object to `FeatureInfoSection.getTemplateData`
- Add a way to replace text in feature info templates. See [Replace text](doc/connecting-to-data/customizing-data-appearance/feature-info-template.md) for details.
- Fixed unnecessary model reloads or recomputing of `mapItems` when switching between story scenes.
- Fixed story reset button.
- Moved help button to the top menu

#### 8.0.0 - 2021-08-13

- **Breaking changes**:
  - Require `translate#` in front of translatable content id in `config.json` (i.e. `helpContent`).
  - `colorPalette` no longer supports a list of CSS colors (eg `rgb(0,0,255)-rgb(0,255,0)-rgb(255,0,0)`). Instead please use `binColors`.
  - Organise `Traits` folder into `Traits/Decorators` and `Traits/TraitsClasses`
  - Renamed all mixin instance type definitions to `XMixin.Instance`.
  - Basemaps are now defined as `baseMaps` object (see [baseMaps object docs](./doc/customizing/initialization-files.md#basemaps))
    - list of available basemaps is defined in `baseMaps.items`. This list is combined with default base maps so it's possible to override defaults
    - definition of `initBaseMapId` and `initBaseMapName` are moved to `baseMaps.defaultBaseMapId` and `baseMaps.defaultBaseMapName`
    - `previewBaseMapId` is moved to `baseMaps.previewBaseMapId`
    - implemented `baseMaps.enabledBaseMaps` array of base map ids to define a list of baseMaps available to user
    - updated docs for `baseMaps`
  - `$color-splitter` and `theme.colorSplitter` has been replaced with `$color-secondary` and `theme.colorSecondary`
  - `canZoomTo` has bee replaced with `disableZoomTo` in `MappableTraits`
  - `showsInfo` has been replaced with `disableAboutData` in `CatalogMemberTraits`
  - `AsyncLoader` loadXXX methods now return `Result` with `errors` **they no longer throw errors** - if you need errors to be thrown you can use `(await loadXX).throwIfError()`.
  - Removed `openGroup()` - it is replaced by `viewState.viewCatalogMember`
  - Renamed `ReferenceMixin.is` to `ReferenceMixin.isMixedInto`

* Fixed a bug with numeric item search where it sometimes fails to return all matching values.
* Respect order of objects from lower strata in `objectArrayTrait`.
* Fix datetime button margin with scroll in workbench.
* Fix checkbox when click happen on svg icon. (#5550)
* Added progress indicator when loading item search tool.
* Add `nullColor` to `ConstantColorMap` - used when `colorColumn` is of type `region` to hide regions where rows don't exist.
* `TableStyles` will only be created for `text` columns if there are no columns of type `scalar`, `enum` or `region`.
* Moved `TableStyle.colorMap` into `TableColorMap`
* Replaced `colorbrewer.json` with `d3-scale-chromatic` - we now support d3 color scales (in addition to color brewer) - see https://github.com/d3/d3-scale-chromatic
* Added `ContinuousColorMap` - it will now be used by default for `scalar` columns
  - To use `DiscreteColorMap` - you will need to set `numberOfBins` to something other than `0`.
* `TableColorMap` default color palette for `scalar` columns is not `Reds` instead of `RdYlOr`
* Legends for `scalar` columns will now calculate optimal `numberFormatOptions.maximumFractionDigits` and `numberFormatOptions.minimumFractionDigits`
* Fix sharing user added data of type "Auto-detect".
* #5605 tidy up format string used in `MagdaReference`
* Fix wms feature info returning only one feature
* `WebMapServiceCatalogGroup` will now create layer auto-IDs using `Name` field to avoid ID clashes.
* Added `GroupMixin` `shareKey` generation for members - if the group has `shareKeys`.
* Organise `Traits` folder into `Traits/Decorators` and `Traits/TraitsClasses
* Organise `Traits` folder into `Traits/Decorators` and `Traits/TraitsClasses`
* I18n-ify shadow options in 3DTiles and some strings in feature info panel.
* Fix `StyledIcon` css `display` clash
* Limit `SelectableDimension` options to 1000 values
* Added support for `SocrataCatalogGroup` and `SocrataMapViewCatalogGroup`
  - Notes on v7 to v8 Socrata integration:
    - Share links are not preserved
    - Added basic support for dataset resources
* Organise `Models` directory into multiple sub-directories (#5626)
  - New model related classes are moved to `Models/Definition`
  - Catalog related files are moved to `Models/Catalog`
    - ESRI, OWS, GTFS and CKAN related files are moved to their own sub-directories in `Models/Catalog/`
    - Other Catalog items related files are moved to `Models/Catalog/CatalogItems`
    - Other Catalog items related files are moved to `Models/Catalog/CatalogGroups`
    - Catalog functions related files are moved to `Models/Catalog/CatalogFunction`
  - Removed unused Models files
* Modified BadgeBar to be more tolerant to longer strings
* Added `MapboxMapCatalogItem`.
* Added `MapboxStyleCatalogItem`.
* Fix splitter thumb icon vertical position
* Renamed all mixin instance type definitions to `XMixin.Instance`.
* Clean up `ViewControl` colors
  - `$color-splitter` and `theme.colorSplitter` has been replaced with `$color-secondary` and `theme.colorSecondary`
* Clean up `SplitterTraits`
  - `SplitterTraits` is now included in `RasterLayerTraits`
  - Removed `supportsSplitter` variable
  - Added `disableSplitter` trait
* Clean up `canZoomTo`
  - Replaced with `disableZoomTo` in `MappableTraits`
* Clean up `showsInfo`
  - Replaced with `disableAboutData` in `CatalogMemberTraits`
* Add `TerriaErrorSeverity` enum, values can be `Error` or `Warning`.
  - Errors with severity `Error` are presented to the user. `Warning` will just be printed to console.
  - By default, errors will use `Error`
  - `TerriaErrorSeverity` will be copied through nested `TerriaErrors` on creation (eg if you call `TerriaError.from()` on a `Warning` then the parent error will also be `Warning`)
  - Loading models from share links or stories will use `Warning` if the model is **not in the workbench**, otherwise it will use `Error`.
* In `terriaErrorNotification` - show `error.message` (as well as `error.stack`) if `error.stack` is defined
* `AsyncLoader` now has an observable `result` property.
* `viewState.viewCatalogMember()` now handles loading catalog members, opening groups and showing "Add Data" window.
* Fix `MagdaReference` `forceLoadReference` bug.
* Clean up `CkanCatalogGroup` loading - errors are no-longer swallowed.
* Clean up `3dTilesMixin` loading - errors are no-longer swallowed.
* Fix `DataPreviewSections` info section bug.
* Move `FeedbackForm` `z-index` to same as `Notification` - this is so it will appear above Data catalog.
* Added `result.raiseError()`, `result.pushErrorTo()` and `result.clone()` helper methods - and `Result.combine()` convenience function
* Renamed `ReferenceMixin.is` to `ReferenceMixin.isMixedInto`
* Added support for logging to external error service and configuring it via config parameters. See `errorService` in [client configuration](doc/customizing/client-side-config.md).
* Fix `DiscreteColorMap` bug with `binColors` and added warning message if `colorPalette` is invalid.
* Fix `EnumColorMap` bug with `binColors`
* Moved d3-scale-chromatic code into `tableColorMap.colorScaleCategorical()` and `tableColorMap.colorScaleContinuous()`
* Disabled welcome popup for shared stories
* Add WMS support for default value of time dimension.
* Make CompositeCatalogItem sync visibility to its members.
* Add `description` and `example` static properties to `Trait`, and added `@traitClass` decorator.
* Add `parent` property to `Trait`, which contains parent `TraitClass`.
* New model-generated documentation in `generateDocs.ts`
* Refactored some `Traits` classes so they use `mixTraits` instead of extending other `Traits` classes.
* Allow translation of some components.
* Fixed a bug which prevented adding any reference catalog item while the story is playing.
* Bumped terriajs-server to ^3.3.3

#### 8.0.0-alpha.87

- Re-add basemap images to terriajs rather than requiring all TerriaMaps to have those basemap images. Default basemaps will use those images.
- Data from TableMixin always overrides other feature information (e.g. from vector tiles in region mapping) by column name and title for feature info templating (consistent with v7).
- Fixed point entity creation for TableMixin where different columns are used for point size and colour.
- Changed MappableMixin's initialMessage to show while map items are loaded. Map items could be displayed behind the disclaimer before a user accepts the disclaimer.
- Fixed a cyclic dependency between initialMessage and app spinner (globe gif greysreen) that caused the app spinner to be present forever when loading a share link.
- Removed hardcoded credit links and made it configurable via terria config parameters.
- Disable `TableMixin` time column if only one unique time interval

#### 8.0.0-alpha.86

- **Breaking changes**:
  - `EnumColorMap` will only be used for enum `TableColumns` with number of unique values <= number of bins

* Add `options` to CSV papaparsing
* `TableMixin` will now only show points **or** region mapping - not both
* Add `FeatureInfoMixin` support for 2D vector features (in Cesium only)
* `TableStyles` are now hidden from the "Display Variable" selector if the number of colors (enumColors or numberOfBins) is less than 2. As a ColorMap with a single color isn't super useful.
* Improved default `TableColumn.isSampled` - it will be false if a binary column is detected (0 or 1)
* Improved default Table charting - now a time column will be used for xAxis by default
* Added `spreadFinishTime` - which works same way as `spreadStartTime` - if `true`, finish time of feature will be "spread" so that all features are displayed at the latest time step.
* Added support for `OpenDataSoft` - only point or region based features + timeseries
* `GeoJsonMixin`-based catalog items with polygon features can be extruded if a `heightProperty` is specified.
* Bugfix to make time-based geojson work when there are multiple features with the same time property value.
* Add `czmlTemplate` to `GeoJsonTraits` - it can be used to replace GeoJSON Point features with a CZML packet.
* Made the moment points in the chart optionally clickable.

#### 8.0.0-alpha.85

- **Breaking changes**:
  - Removed `registerAnalytics.js`
  - Removed `HelpMenuPanel.jsx`

* Added analytic events related to story, share and help menu items, Also refactored events to use category and action enums.
* Remove table style `SelectableDimension` from SDMX
* `GyroscopeGuidance` can now be translated.
* Wraps tool title bar text using `...`.

#### 8.0.0-alpha.84

- Fix `ArcGisMapServerCatalogGroup` infinite loading by removing the cycle of calling `loadMembers` that was present in the `DataCatalogGroup` React component. However calling `loadMembers` is still not cached as it should for `ArcGisMapServerCatalogGroup`, and the infinite loading bug could return.
- Fix bug `selectableDimensions` bug in `Cesium3dTilesMixin` and `GltfCatalogItem`.

#### 8.0.0-alpha.83

- Add `modelDimensions` to `CatalogMemberMixin` - this can be used to apply model stratum with a `SelectableDimension` (i.e. a drop-down menu).
- `GeoJsonMixin`-based catalog items can now be styled based on to their properties through traits.
- `GeoJsonMixin`-based catalog items can now vary over time if a `timeProperty` is specified.

#### 8.0.0-alpha.82

- **Breaking changes**:
  - IndexedItemSearchProvider: (bounding) `radius` option is no longer supported in `resultsData.csv` of search indexes.

* Show a toast and spinner icon in the "Ideal zoom" button when the map is zooming.
* `zoomTo()` will return a promise that resolves when the zoom animation is complete.
* Modifies `IndexedItemSearchProvider` to reflect changes to `terriajs-indexer` file format.
* Move feature info timeseries chart funtion to `lib\Table\getChartDetailsFn.ts`
* Fix feature info timeseries chart for point (lat/long) timeseries
* Feature info chart x-values are now be sorted in acending order
* Remove merging rows by ID for `PER_ROW` data in `ApiTableCatalogItem`
* Make `ApiTableCatalogItem` more compatible with Table `Traits`
  - `keyToColumnMapping` has been removed, now columns must be defined in `columns` `TableColumnTraits` to be copied from API responses.
* Move notification state change logic from ViewState into new class `NotificationState`
* Catalog items can now show a disclaimer or message before loading through specifying `InitialMessageTraits`
* Added Leaflet hack to remove white-gaps between tiles (https://github.com/Leaflet/Leaflet/issues/3575#issuecomment-688644225)
* Disabled pedestrian mode in mobile view.
* Pedestrian mode will no longer respond to "wasd" keys when the user is typing in some input field.
* Fix references to old `viewState.notification`.
* wiring changeLanguage button to useTranslation hook so that it can be detected in client maps
* Add `canZoomTo` to `TableMixin`
* SDMX changes:
  - Add better SDMX server error messages
  - `conceptOverrides` is now `modelOverrides` - as dataflow dimension traits can now be overridden by codelist ID (which is higher priortiy than concept ID)
  - Added `regionTypeReplacements` to `modelOverride`- to manually override detected regionTypes
  - `modelOverrides` are created for SDMX common concepts `UNIT_MEASURE`, `UNIT_MULT` and `FREQ`
    - `UNIT_MEASURE` will be displayed on legends and charts
    - `UNIT_MULT` will be used to multiple the primary measure by `10^x`
    - `FREQ` will be displayed as "units" in Legends and charts (eg "Monthly")
  - Single values will now be displayed in `ShortReportSections`
  - Custom feature info template to show proper dimension names + time-series chart
  - Smarter region-mapping
  - Removed `viewMode` - not needed now due to better handling of time-series
* Fix `DimensionSelector` Select duplicate ids.
* Add Leaflet splitter support for region mapping
* Fix Leaflet splitter while zooming and panning map
* Split `TableMixin` region mapping `ImageryParts` and `ImageryProvider` to improve opacity/show performance
* Removed `useClipUpdateWorkaround` from Mapbox/Cesium TileLayers (for Leaflet) - because we no longer support IE
* Fix overwriting `previewBaseMapId` with `initBaseMapId` by multiple `initData`.
* GeoJSON Mixin based catalog items can now call an API to retrieve their data as well as fetching it from a url.
* Changes to loadJson and loadJsonBlob to POST a request body rather than always make a GET request.
* Added ApiRequestTraits, and refactor ApiTableCatalogItemTraits to use it. `apiUrl` is now `url`.

#### 8.0.0-alpha.81

- Fix invalid HTML in `DataPreviewSections`.
- Fix pluralisation of mapDataState to support other languages.
- Fix CSW `Stratum` name bug.
- Add `#configUrl` hash parameter for **dev environment only**. It can be used to overwrite Terria config URL.

#### 8.0.0-alpha.80

- Removed `Disclaimer` deny or cancel button when there is no `denyAction` associated with it.

#### 8.0.0-alpha.79

- Make `InfoSections` collapsible in `DataPreview`. This adds `show` property to `InfoSectionTraits`.
  - `WebMapServiceCatalogItem` service description and data description are now collapsed by default.
- Revert commit https://github.com/TerriaJS/terriajs/commit/668ee565004766b64184cd2941bbd53e05068ebb which added `enzyme` devDependency.
- Aliases `lodash` to `lodash-es` and use `babel-plugin-lodash` reducing bundle size by around 1.09MB.
- Fix CkanCatalogGroup filterQuery issue. [#5332](https://github.com/TerriaJS/terriajs/pull/5332)
- Add `cesiumTerrainAssetId` to config.json to allow configuring default terrain.
- Added in language toggle and first draft of french translation.json
  - This is enabled via language languageConfiguration.enabled inside config.json and relies on the language being both enumerated inside languageConfiguration.langagues and availble under {code}/translation.json
- Updated to terriajs-cesium 1.81
- Create the Checkbox component with accessibility in mind.
- Convert `FeedbackForm` to typescript.

#### 8.0.0-alpha.78

- Add `ignoreErrors` url parameter.

#### 8.0.0-alpha.77

- **Breaking changes**:
  - `terria.error.raiseEvent` and `./raiseErrorToUser.ts` have been replaced with `terria.raiseErrorToUser`.
  - `terria.error.addEventListener` has been replaced with `terria.addErrorEventListener`

* New Error handling using `Result` and `TerriaError` now applied to initial loading, `updateModelFromJson()`, `upsertModelFromJson()` and `Traits.fromJson()`. This means errors will propagate through these functions, and a stacktrace will be displayed.
  - `Result` and the new features of `TerriaError` should be considered unstable and may be extensively modified or removed in future 8.0.0-alpha.n releases
* New `terriaErrorNotification()` function, which wraps up error messages.
* `TerriaError` can now contain "child" errors - this includes a few new methods: `flatten()` and `createParentError()`. It also has a few new convenience functions: `TerriaError.from()` and `TerriaError.combine()`.
* Convert `Branding.jsx` to `.tsx`
* Added `configParams.brandBarSmallElements` to set Branding elements for small screen (also added theme props)
* Add `font` variables and `fontImports` to theme - this can be used to import CSS fonts.
* Convert `lib/Styled` `.jsx` files to `.tsx` (including Box, Icon, Text). The most significant changes to these interfaces are:
  - `Box` no longer accepts `<Box positionAbsolute/>` and this should now be passed as `<Box position="absolute"/>`.
  - `Text`'s `styledSize` has been removed. Use the `styledFontSize` prop.
  - `ButtonAsLabel` no longer accepts `dark`. A dark background is now used when `light` is false (or undefined).
* Fixes CZML catalog item so that it appears on the timeline.
* Enable `theme` config parameter. This can now be used to override theme properties.

#### 8.0.0-alpha.76

- Added support for setting custom concurrent request limits per domain through `configParameters.customRequestSchedulerLimits`.
- Added `momentChart` to region-mapped timeseries
- Add time-series chart (in FeatureInfo) for region-mapped timeseries
- Only show `TableMixin` chart if it has more than one
- Add `TableChartStyle` name trait.

#### 8.0.0-alpha.75

- Fix `NotificationWindow` bug with `message`.
- Re-add `loadInitSources` to `Terria.updateApplicationUrl()`
- Added support for `elements` object in catalogue files (aka init files).
  - Using this object you can hide/show most UI elements individually.
  - See https://github.com/TerriaJS/terriajs/pull/5131. More in-depth docs to come.

#### 8.0.0-alpha.74

- Fix JS imports of `TerriaError`

#### 8.0.0-alpha.73

- Add `title` parameter in `raiseErrorToUser` to overwrite error title.
- Added some error handling in `Terria.ts` to deal with loading init sources.
- TSify `updateApplicationOnHashChange` + remove `loadInitSources` from `Terria.updateApplicationUrl()`

#### 8.0.0-alpha.72

- **Breaking changes**:
  - Added clippingRectangle to ImageryParts.
  - Any item that produces ImageryParts in mapItems (any raster items) must now also provide a clippingRectangle.
  - This clippingRectangle should be derived from this.cesiumRectangle (a new computed property) & this.clipToRectangle as demonstrated in many raster catalog items (e.g. OpenStreetMapCatalogItem.ts).

* Adds experimental ApiTableCatalogItem.
* Fixes a bug where FeatureInfoDownload tries to serialize a circular object
* Added `removeDuplicateRows` to `TableTraits`
* `forceLoadTableData` can now return undefined - which will leave `dataColumnMajor` unchanged
* Fix sharing preview item.
* Added z-index to right button group in mobile header menu
* Added cesiumRectangle computed property to MappableMixin. This is computed from the `rectangle` Trait.
* Fixed a Cesium render crash that occured when a capabilities document specified larger bounds than the tiling scheme's supported extent (bug occured with esri-mapServer but wms was probably also affected).
* In fixing Cesium render crash above clipping rectangles are now added to Cesium ImageryLayer (or Leaflet CesiumTileLayer) rather than being included in the ImageryProvider. ImageryParts has been updated to allow passing the clipping rectangle through to Cesium.ts and Leaflet.ts where ImageryLayer/CesiumTileLayer objects are created.

#### 8.0.0-alpha.71

- Fix accidental translation string change in 8.0.0-alpha.70

#### 8.0.0-alpha.70

- **Breaking changes**:
  - Merge `Chartable` and `AsyncChartableMixin` into new **`ChartableMixin`** + `loadChartItems` has been replaced by `loadMapItems`.
  - To set base map use `terriaViewer.setBaseMap()` instead of `terriaViewer.basemap = ...`
  - Incorrect usage of `AsyncLoader` **will now throw errors**

* Add `hideInBaseMapMenu` option to `BaseMapModel`.
* Change default basemap images to relative paths.
* Add `tileWidth` and `tileHeight` traits to `WebMapServiceCatalogItem`.
* Add docs about `AsyncLoader`
* Remove interactions between AsyncLoaders (eg calling `loadMetadata` from `forceLoadMapItems`)
* ... Instead, `loadMapItems` will call `loadMetadata` before triggering its own `AsyncLoader`
* Add `isLoading` to `CatalogMemberMixin` (combines `isLoading` from all the different `AsyncLoader`)
* Move `Loader` (spinner) from `Legend` to `WorkbenchItem`.
* Merge `Chartable` and `AsyncChartableMixin` into **`ChartableMixin`** + remove `AsyncLoader` functionality from `ChartableMixin` - it is now all handled by `loadMapItems`.
* Removed `AsyncLoader` functionality from `TableMixin` - it is now handled by `loadMapItems`.
  - `TableMixin.loadRegionProviderList()` is now called in `MappableMixin.loadMapItems()`
* Added `TerriaViewer.setBaseMap()` function, this now calls `loadMapItems` on basemaps
* Fix load of persisted basemap
* Fix sharing of base map
* Added backward compatibility for `baseMapName` in `initData` (eg share links)
* Add `WebMapService` support for WGS84 tiling scheme

#### 8.0.0-alpha.69

- **Breaking changes**:
  - Basemaps are now configured through catalog JSON instead of TerriaMap - see https://github.com/TerriaJS/terriajs/blob/13362e8b6e2a573b26e1697d9cfa5bae328f7cff/doc/customizing/initialization-files.md#basemaps

* Updated terriajs-cesium to version 1.79.1
* Make base maps configurable from init files and update documentation for init files [#5140](https://github.com/TerriaJS/terriajs/pull/5140).

#### 8.0.0-alpha.68

- Remove points from rectangle `UserDrawing`
- Fix clipboard typing error.
- Ported `WebProcessingServiceCatalogGroup`.
- Add CSW Group support
- Revert "remove wmts interfaces from ows interfaces" (873aa70)
- Add `math-expression-evaluator` library and `ColumnTransformationTraits`. This allows expressions to be used to transform column values (for example `x+10` to add 10 to all values).
- Fix bug in `TableColumn.title` getter.
- Add support for TableColumn quarterly dates in the format yyyy-Qx (eg 2020-Q1).
- Fix region mapping feature highlighting.
- Update clipboard to fix clipboard typing error.
- Added direction indicator to the pedestrian mode minimap.
- Limit up/down look angle in pedestrian mode.
- Automatically disable pedestrian mode when map zooms to a different location.
- Add support for time on `ArcGisMapServerCatalogItem`
- Merge `Mappable` and `AsyncMappableMixin` into **`MappableMixin`**.
- Fixed a issue when multiple filters are set to Cesium3DTilesCatalogItem
- Async/Awaitify `Terria.ts` + fix share links loading after `loadInitSources`.
- Tsified `TerriaError` + added support for "un-rendered" `I18nTranslateString`
- Tsified `raiseErrorToUser` + added `wrapErrorMessage()` to wrap error message in something more user friendly (using `models.raiseError.errorMessage` translation string).

#### 8.0.0-alpha.67

- TSify `Loader` function.
- Added walking mode to pedestrian mode which clamps the pedestrain to a fixed height above the surface.
- Upgraded catalog-converter to fix dependency version problem and ensure that all imports are async to reduce main bundle size.

#### 8.0.0-alpha.66

- **Breaking changes**:
  - Changed merging behaviour of Trait legends (of type `LegendTraits`) in `CatalogMemberTraits`. This affects legends on all `CatalogMember` models. Legend objects in higher strata now replace values in lower strata that match by index, rather than merging properties with them.

* Add `MetadataUrlTraits` to `CatalogMemberTraits.metadataUrls`. It contains an array of metadata URLS (with optional `title` which will render a button)
* Restore `cesiumTerrainUrl` config parameter. [#5124](https://github.com/TerriaJS/terriajs/pull/5124)
* I18n-ify strings in settings panel. [#5124](https://github.com/TerriaJS/terriajs/pull/5124)
* Moved `DataCustodianTraits` into `CatalogMemberTraits` and `CatalogMemberReferenceTraits`.
* `TableMixin` styles ("Display variables") will now look for column title if style title is undefined
* Add fallback colours when Color.fromCssColorString is used.
* Allow nullable `timeColumn` in table styles. Useful for turning off auto-detection of time columns.
* Added tool for searching inside catalog items. Initial implementation works for indexed 3d tilesets.
* Added support for shapefile with `ShapefileCatalogItem`
* Added `GeoJsonMixin` for handling the loading of geojson data.
* Extended the `GeoJsonCatalogItem` to support loading of zip files.
* Fixed broken feature highlighting for raster layers.
* Show a top angle view when zooming to a small feature/building from the item search result.
* Fix `TableTimeStyleTraits.idColumns` trait type.
* Added a new `lineAndPoint` chart type
* CustomChartComponent now has a "chart-type" attribute
* Fix `ArcGisMapServerCatalogItem` layer ID and legends bug
* Re-add region mapping `applyReplacements`.
* Added `SearchParameterTraits` to item search for setting a human readable `name` or passing index specific `queryOptions` for each parameter through the catalog.
* Added `AttributionTraits` to mappable and send it as property when creating Cesium's data sources and imagery providers. [#5167](https://github.com/TerriaJS/terriajs/pull/5167)
* Fixed an issue where a TerriaMap sometimes doesn't build because of typing issues with styled-components.
* Renamed `options` to `providerOptions` in `SearchableItemTraits`.
* Fix `CkanCatalogGroup.groupBy = "none"` members
* Fix `TableMixin` region mapping feature props and make Long/Lat features use column titles (if it exists) to match v7 behaviour.
* Add support for `CkanItemReference` `wms_layer` property
* Add support for `ArcGisMapServerCatalogGroup` to use `sublayerIds`.
* Added Pedestrian mode for easily navigating the map at street level.
* Clean up `LayerOrderingTraits`, remove `WorkbenchItem` interface, fix `keepOnTop` layer insert/re-ordering.
* Remove `wordBreak="break-all"` from Box surrounding DataPreview
* Re-added merging of csv row properties and vector tile feature properties for feature info (to match v7 behaviour).
* Fixes a bug in pedestrian mode where dropping the pedestrian in northern hemisphere will position the camera underground.
* Implement highlight/hide all actions for results of item search.
* Disable pickFeatures for WMS `_nextImageryParts`.
* Fix Leaflet `ImageryLayer` feature info sorting
* Fix hard-coded colour value in Story
* Use `configParameters.cesiumIonAccessToken` in `IonImageryCatalogItem`
* Added support for skipping comments in CSV files
* Fix WMS GetLegendGraphics request `style` parameter
* Loosen Legend `mimeType` check - so now it will treat the Legend URL as an image if the `mimeType` matches **OR** the file extension matches (previously, if `mimeType` was defined, then it wouldn't look at filetype extension)
* Fix `DiffTool` date-picker label `dateComparisonB`
* Fix app crash when switching different tools.
* Create `merge` `TraitsOption` for `objectArrayTrait`
* Move `Description` `metadataUrls` above `infoSections`.
* Upgraded i18next and i18next-http-backend to fix incompatibility.
* Added support for dd/mm/yyyy, dd-mm-yyyy and mm-dd-yyyy date formats.

#### 8.0.0-alpha.65

- Fixed SDMX-group nested categories
- SDMX-group will now remove top-level groups with only 1 child

#### 8.0.0-alpha.64

- Fixed WMS style selector bug.
- `layers` trait for `ArcGisMapServerCatalogItem` can now be a comma separated string of layer IDs or names. Names will be auto-converted to IDs when making the request.

#### 8.0.0-alpha.63

- Add `v7initializationUrls` to terria config. It will convert catalogs to v8 and print warning messages to console.
- Add `shareKeys` support for Madga map-config maps (through `terria` aspect)
- Revert WMS-group item ID generation to match v7
- Add `addShareKeysToMembers` to `GroupMixin` to generate `shareKeys` for dynamic groups (eg `wms-group)
- Added `InitDataPromise` to `InitSources`
- Add reverse `modelIdShareKeysMap` map - `model.id` -> `shareKeys`
- Upgraded `catalog-converter` to 0.0.2-alpha.4
- Reverted Legend use of `object` instead of `img` - sometimes it was showing html error responses
- Legend will now hide if an error is thrown
- Update youtube urls to nocookie version
- Share link conversion (through `catalog-converter`) is now done client-side
- Fix Geoserver legend font colour bug
- Remove legend broken image icon
- Added high-DPI legends for geoserver WMS (+ font size, label margin and a few other tweaks)
- `LegendTraits` is now part of `CatalogMemberTraits`
- Add `imageScaling` to `LegendTraits`
- WMS now `isGeoserver` if "geoserver` is in the URL
- Add WMS `supportsGetLegendRequest` trait
- Improved handling of WMS default styles

#### 8.0.0-alpha.62

- Fixed an issue with not loading the base map from init file and an issue with viewerMode from init files overriding the persisted viewerMode
- Fixed issues surrounding tabbed catalog mode
- Now uses `catalog-converter` to convert terriajs json in WPS response from v7 to v8.
- Fixed a bug in `UserDrawing` which caused points to not be plotted on the map.
- Fixed app crash when switching between different types of parameter in `GeoJsonParameterEditor`.
- Fixed errors when previewing an item in a group that is open by default (`isOpen: true` in init file).
- Fixed mobx warnings when loading geojson catalog items.
- Add `multiplierDefaultDeltaStep` Trait, which tries to calculate sensible multiplier for `DistrectelyTimeVarying` datasets. By default it is set to 2, which results in a new timestep being displayed every 2 seconds (on average) if timeline is playing.
- Hide info sections with empty content in the explorer preview.
- Port `shareKeys` from version 7
- Update/re-enable `GeoJsonCatalogItemSpec` for v8.
- add `DataCustodianTraits` to `WebMapServiceCatalogGroupTraits`
- Changed behaviour of `updateModelFromJson` such that catalog groups with the same id/name from different json files will be merged into one single group.
- Fixed error when selecting an existing polygon in WPS input form.
- Upgraded `catalog-converter` to 0.0.2-alpha.3.

#### 8.0.0-alpha.61

- New `CatalogFunctionMixin` and `CatalogFunctionJobMixin`
- Tsified `FunctionParameters`
- New `YourDataYourRegions` `CatalogFunctionMixin`
- Added `inWorkbench` property
- Added `addModelToTerria` flag to `upsertModelFromJson` function
- Added `DataCustodianTraits` to `WebMapServiceCatalogItem`
- Added `disableDimensionSelectors` trait to `WebMapServiceCatalogItem`. Acheives the same effect of `disableUserChanges` in v7.
- Temporarily stopped using `papaparse` for fetching Csv urls till an upstream bug is fixed.
- Fix async bug with loading `ReferenceMixin` and then `Mappable` items in `initSources`
- Remove `addToWorkbench`, it has been replaced with `workbench.add`
- Improve handling of `ArcGisMapServerCatalogItem` when dealing with tiled layers.
- Ensure there aren't more bins than unique values for a `TableStyle`
- Add access control properties to items fetched from Esri Portal.
- Improves magda based root group mimic behaviour introdcued in 8.0.0-alpha.57 by adding `/` to `knownContainerUniqueIds` when `map-config*` is encountered
- Fixed broken chart disclaimers in shared views.
- Fixed a bug where chart disclaimers were shown even for chart items disabled in the workbench.
- Fixed a bug where charts with titles containing the text "lat" or "lon" were hidden from feature info panel.
- Fixed a bug that occurred when loading config from magda. `initializationUrls` are now applied even if `group` aspect is not set

#### 8.0.0-alpha.60

- Fix WMS legend for default styles.
- Request transparent legend from GeoServer.
- Reverted the following due to various issues with datasets:
  - Add basic routing support
  - Add better page titles when on various routes of the application
  - Add prerendering support on `/catalog/` routes (via `prerender-end` event &
    allowing TerriaMap to hit certain routes)

#### 8.0.0-alpha.59

- Update magda error message
- Add a short report section if trying to view a `3d-tiles` item in a 2d map.
- Fix bug in `Terria.interpretStartData`.
- Add `ThreddsCatalogGroup` model.
- Port `supportsColorScaleRange`, `colorScaleMinimum` and `colorScaleMaximimum` from `master` to `WebMapServiceCatalogItem` model.
- Ported MapboxVectorTileCatalogItem ("mvt").
- When expanding a chart from the feature info panel, we now place a colored dot on the map where the chart was generated from.
- Add basic routing support
- Add better page titles when on various routes of the application
- Add prerendering support on `/catalog/` routes (via `prerender-end` event &
  allowing TerriaMap to hit certain routes)
- Update `WorkbenchButton` to allow for links rather than buttons, including
  changing About Data to a link

#### 8.0.0-alpha.58

- Add `FeatureInfoTraits` to `ArcGisMapServerCatalogItem`
- Fix zooming bug for datasets with invalid bounding boxes.
- Add new model for `ArcGisTerrainCatalogItem`.
- Add 3D Tiles to 'Add web data' dropdown.
- Fix naming of item in a `CkanCatalogGroup` when using an item naming scheme other than the default.

#### 8.0.0-alpha.57

- Fix memoization of `traitsClassToModelClass`.
- Chart expanded from feature info panel will now by default show only the first chart line.
- Chart component attribtues `column-titles` and `column-units` will now accept a simpler syntax like: "Time,Speed" or "ms,kmph"
- Fix presentation of the WMS Dimension metadata.
- Magda based maps now mimic "root group uniqueId === '/'" behaviour, so that mix and matching map init approaches behave more consistently

#### 8.0.0-alpha.56

- Add `itemProperties` trait to `WebMapMapCatalogGroup`.
- Add support for `formats` traits within `featureInfoTemplate` traits.
- Fix handling of `ArcGisPortalItemReference` for when a feature layer contains multiple sublayers.
- Implemented new compass design.

#### 8.0.0-alpha.55

- Upgraded to patched terriajs-cesium v1.73.1 to avoid build error on node 12 & 14.

#### 8.0.0-alpha.54

- Add a `infoAsObject` property to the `CatalogMemberMixin` for providing simpler access to `info` entries within templating
- Add a `contentAsObject` trait to `InfoSectionTraits` where a json object is more suitable than a string.
- Add `serviceDescription` and `dataDescription` to `WebMapServiceCatalogItem` info section.
- Extend `DataPreviewSections.jsx` to support Mustache templates with context provided by the catalog item.
- Add support for `initializationUrls` when loading configuration from Magda.
- Add `:only-child` styling for `menu-bar.scss` to ensure correctly rounded corners on isolated buttons.
- Improve Branding component for mobile header
- Add support for `displayOne` configuration parameter to choose which brand element to show in mobile view
- Update Carto basemaps URL and attribution.
- Add `clipToRectangle` trait to `RasterLayerTraits` and implement on `WebMapServiceCatalogItem`, `ArcGisMapServiceCatalogItem`, `CartoMapCatalogItem`, `WebMapTileServiceCatalogItem`.
- Allow Magda backed maps to use an inline `terria-init` catalog without it getting overwritten by map-config before it can be parsed
- Deprecated `proxyableDomainsUrl` configuration parameter in favour of `serverconfig` route
- Ported a support for `GpxCatalogItem`.
- Feature info is now shareable.
- Add option `canUnsetFeaturePickingState` to `applyInitData` for unsetting feature picking state if it is missing from `initData`. Useful for showing/hiding feature info panel when switching through story slides.
- Properly render for polygons with holes in Leaflet.
- Fixes a bug that showed the chart download button when there is no downloadable source.
- Add `hideWelcomeMessage` url parameter to allow the Welcome Message to be disabled for iframe embeds or sharing scenarios.
- Ensure the `chartDisclaimer` is passed from catalog items to derived chart items.
- Don't calculate a `rectangle` on a `ArcGisPortalReferenceItem` as they appear to contain less precision than the services they point to.
- Allow an `ArcGisPortalReferenceItem` to belong to multiple `CatalogGroup`'s.
- Fix argis reference bug.
- Made possible to internationalize tour contend.
- Added TileErrorHandlerMixin for handling raster layer tile errors.
- Fixed a bug that caused the feature info chart for SOS items to not load.
- SOS & CSV charts are now shareable.

#### 8.0.0-alpha.53

- Ported an implementation of CatalogSearchProvider and set it as the default
- Notification window & SatelliteImageryTimeFilterSection now uses theme colours
- Improved look and feel of `StyledHtml` parsing
- Fix `applyAriaId` on TooltipWrapper causing prop warnings
- Make share conversion notification more pretty (moved from `Terria.ts` to `shareConvertNotification.tsx`)
- Tsxify `Collapsible`
- `ShortReportSections` now uses `Collapsible`
- Add `onToggle`, `btnRight`, `btnStyle`, `titleTextProps` and `bodyBoxProps` props in `Collapsible`
- Add `Notification.message` support for `(viewState: ViewState) => React.ReactNode`
- Added splitting support to `WebMapTileServiceCatalogItem`.

#### 8.0.0-alpha.52

- Prevent duplicate loading of GetCapabilities
- Update the `GtfsCatalogItem` to use the `AutoRefreshingMixin`.
- Add a condition to the `AutoRefreshingMixin` to prevent unnecessary polling when an item is disabled in the workbench.
- Upgraded to Cesium v1.73.
- Removed any references to `BingMapsApi` (now deprecated).
- Add support for resolving `layers` parameter from `Title` and not just `Name` in `WebMapServiceCatalogItem`.
- Change TrainerBar to show all steps even if `markdownDescription` is not provided

#### 8.0.0-alpha.51

- Add WMTS group/item support
- Create `OwsInterfaces` to reduce duplicate code across OWS servies
- Fix story prompt being permanent/un-dismissable
- Fixed a bug that caused the feature info chart for SOS items to not load.

#### 8.0.0-alpha.50

- Support for searching WFS features with WebFeatureServiceSearchProvider
- WFS-based AustralianGazetteerSearchProvider
- Fixed a bug causing users to be brought back to the Data Catalogue tab when clicking on an auto-detected user added catalogue item.
- Fixed a bug causing Data Preview to not appear under the My Data tab.
- Fix WMS style `DimensionSelector` for layers with no styles
- Add WMS legend for items with no styles
- Add warning messages if catalog/share link has been converted by `terriajs-server`.
- Update the scroll style in `HelpVideoPanel` and `SidePanel` helpful hints.
- Updated leaflet attribution to match the style of cesium credits.
- Remove `@computed` props from `WebFeatureServiceCapabilities`
- Fixed bug causing the Related Maps dropdown to be clipped.
- Add SDMX-json support for groups and items (using SDMX-csv for data queries)
- `TableMixin` now uses `ExportableMixin` and `AsyncMappableMixin`
- Move region provider loading in `TableMixin` `forceLoadTableMixin` to `loadRegionProviderList`
- Added `TableAutomaticStylesStratum.stratumName` instead of hard-coded strings
- Added `Dimension` interface for `SelectableDimension` - which can be used for Traits
- Make `SelectableDimension.options` optional

#### 8.0.0-alpha.49

- WMS GetFeatureInfo fix to ensure `style=undefined` is not sent to server
- Add support for splitting CSVs (TableMixins) that are using region mapping.
- `addUserCatalogMember` will now call `addToWorkbench` instead of `workbench.add`.
- Replaces `ShadowSection` with `ShadowMixin` using `SelectableDimensions`
- Fix Webpack Windows path issue
- Updated icons for view and edit story in the hamburger menu.
- Implemented new design for story panel.

#### 8.0.0-alpha.48

- Allow `cacheDuration` to be set on `ArcGisPortalCatalogGroup` and `ArcGisPortalItemReference`.
- Set default `ArcGisPortalCatalogGroup` item sorting by title using REST API parameter.
- Call `registerCatalogMembers` before running tests and remove manual calls to `CatalogMemberFactory.register` and `UrlMapping.register` in various tests so that tests reflect the way the library is used.
- Updated stratum definitions which used hardcoded string to use `CommonStrata` values.

#### 8.0.0-alpha.47

- Removed hard coded senaps base url.
- Added option for manual Table region mapping with `enableManualRegionMapping` TableTrait. This provides `SelectableDimensions` for the region column and region type.
- Added WMS Dimensions (using `SelectableDimensions`)
- Added WMS multi-layer style, dimension and legend support.
- Merged the `StyleSelector` and `DimensionsSelector`, and created a `SelectableDimensions` interface.
- Added `chartColor` trait for DiscretelyTimeVarying items.
- Replaced all instances of `createInfoSection` and `newInfo` with calls to `createStratumInstance` using an initialisation object.
- Added trait `leafletUpdateInterval` to RasterLayerTraits.
- Fix styling of WFS and GeoRSS.
- Fixed a bug that caused re-rendering of xAxis of charts on mouse move. Chart cursor should be somewhat faster as a result of this fix.
- Fixed a bug that caused some catalogue items to remain on the map after clicking "Remove all" on the workbench.
- Deleted old `ChartDisclaimer.jsx`
- Moved `DiscretelyTimeVaryingMixin` from `TableAutomaticStylesStratum` to `TableMixin`
- Added basic region-mapping time support
- Add short report to `ArcGisFeatureServerItem` for exceeding the feature limit.
- Added shift-drag quick zoom

#### 8.0.0-alpha.46

- Fixed i18n initialisation for magda based configurations

#### 8.0.0-alpha.45

- Upgraded to Cesium v1.71.
- Change `ExportableData` interface to `ExportableMixin` and add `disableExport` trait.
- Add basic WFS support with `WebFeatureServiceCatalogGroup` and `WebFeatureServiceCatalogItem`
- Update style of diff tool close button to match new design
- Remove sass code from the `HelpPanel` component
- Added an option for translation override from TerriaMap
- Help content, trainer bar & help terms can use translation overrides
- Accepts `backend` options under a new `terria.start()` property, `i18nOptions`
- Use `wms_api_url` for CKAN resources where it exists
- Tsxified `DateTimePicker` and refactored `objectifiedDates` (moved to `DiscretelyTimeVaryingMixin`).
- Update style of 'Change dates' button in delta to be underlined
- Fix issue with delta 'Date comparison' shifting places when querying new location
- Shows a disabled splitter button when entering diff
- Make Drag & Drop work again (tsxify `DragDropFile.tsx` and refactor `addUserFiles.ts`)
- Add `TimeVarying.is` function

#### 8.0.0-alpha.44

- Pass `format` trait on `TableColumnTraits` down to `TableAutomaticStylesStratum` for generating legends
- Add `multipleTitles` and `maxMultipleTitlesShowed` to `LegendItemTraits`
- Aggregate legend items in `createLegendItemsFromEnumColorMap` by colour, that is merge legend items with the same colour (using `multipleTitles`)
- Only generate `tableStyles` for region columns if no other styles exist
- TableAutomaticStylesStratum & CsvCatalogItem only returns unique `discreteTimes`s now
- Specified specific terriajs config for ForkTsCheckerWebpackPlugin

#### 8.0.0-alpha.43

- Replace `@gov.au/page-alerts` dependency with our own warning box component. This removes all `pancake` processes which were sometimes problematic.

#### 8.0.0-alpha.42

- Added ArcGIS catalog support via ArcGisPortalItemReference

#### 8.0.0-alpha.41

- Add `cacheDuration` and `forceProxy` to `UrlTraits` and add `cacheDuration` defaults to various catalog models.
- Tsify `proxyCatalogItemUrl`.
- Simplified SidePanel React refs by removing the double wrapping of the `withTerriaRef()` HOC
- Merged `withTerriaRef()` HOC with `useRefForTerria()` hook logic
- Breadcrumbs are always shown instead of only when doing a catalog search

#### 8.0.0-alpha.40

- Improve info section of `WebMapServiceCatalogItem` with content from GetCapabilities
- Re-implement `infoSectionOrder` as `CatalogMember` trait.
- Add `infoWithoutSources` getter to `CatalogMemberMixin` to prevent app crash when using `hideSources`
- Add support for nested WMS groups
- Added breadcrumbs when clicking on a catalogue item from a catalogue search

#### 8.0.0-alpha.39

- Development builds sped up by 3~20x - ts-loader is now optional & TypeScript being transpiled by babel-loader, keeping type check safety on a separate thread

#### 8.0.0-alpha.38

- Add `show` to `ShortReportTraits` and Tsxify `ShortReport`
- Convert `ShortReport` to styled-components, add accordian-like UI
- 3D tiles support is now implemented as a Mixin.

#### 8.0.0-alpha.37

- Add `refreshEnabled` trait and `AsyncMappableMixin` to `AutoRefreshMixin`
- Ensure `CkanCatalogGroup` doesn't keep re-requesting data when opening and closing groups.
- Add `typeName` to `CatalogMemberMixin`
- Add `header` option to `loadText`
- Add `isMixedInto` function for `AsyncMappableMixin` and `AsyncChartableMixin`
- Added file upload support for `GltfCatalogItem`. The supported extension is glb.
- Improve runtime themeing via styled components across main UI components
- Updated default welcome video defaults to a newer, slower video
- Difftool will now pick any existing marked location (like from a search result) and filter imagery for that location.
- Updated labelling & copy in Difftool to clarify workflow
- ChartCustomComponent now `abstract`, no longer specific to CSV catalog items. Implement it for custom feature info charts.
- Update date picker to use theme colours
- Removed some sass overrides on `Select` through `StyleSelectorSection`
- Update LeftRightSection to use theme colours
- Ported `GeoRssCatalogItem` to mobx, added support to skip entries without geometry.
- Update Difftool BottomPanel UI to clearer "area filter" and date pickers
- Update Difftool BottomPanel to load into Terria's BottomDock
- Rearrange MapButton layout in DOM to properly reflow with BottomDock
- Update Difftool MainPanel to not get clipped by BottomDock
- Rearrange MapDataCount to exist inside MapColumn for more correct DOM structure & behaviour
- Re-added chart disclaimer.

#### mobx-36

- Added `pointer-events` to `MapNavigation` and `MenuBar` elements, so the bar don't block mouse click outside of the button.
- Fixes "reminder pop-up" for help button being unclickable
- Use `useTranslation` instead of `withTranslation` in functional component (`MapDataCount`)
- Make welcome video url and placeholder configurable via configparameters
- Added `ExportableData` interface.
- Added `ExportData` component for data catalog.
- Added WCS "clip and ship" for WMS
- Added basic CSV export function
- Extend `UserDrawing` to handle rectangles
- Tsxify `MapInteractionMode`
- Changed default orientation for `GltfCatalogItem` to no rotation, instead of zero rotation wrt to terrain
- Added a title to welcome message video

#### mobx-35

- Add "Upload" to tour points
- Add tooltips anywhere required in UI via `parseCustomMarkdownToReactWithOptions` & customisable via `helpContentTerms`
- Add "map state" map data count to highlight state of map data
- Add a reminder "pop-up" that shows the location of the help button
- Fix bug causing story pop-up to be off screen
- Fix bug causing helpful hints to be cut off on smaller screens
- Changed the `Tool` interface, now accepting prop `getToolComponent` instead of `toolComponent`
- Added `ToolButton` for loading/unloading a tool
- Added `TransformationTraits` that can be used to change position/rotation/scale of a model.
- Merge master into mobx. This includes:
  - Upgraded to Cesium v1.68.
  - Story related enhancements:
    - Added a title to story panel with ability to close story panel.
    - Added a popup on remove all stories.
    - Added button for sharing stories.
    - Added a question popup on window close (if there are stories on the map so users don't lose their work).
- Added a new `editor` Icon
- Changed `ToolButton` to show the same icon in open/close state. Previously it showed a close icon in close state.

#### mobx-34

- Bug fix for `DatePicker` in `BottomDock` causing app crash
- Made changes to the video modals: close button has been added, pressing escape now closes the component and some basic unit tests created
- Updated the video modal for _Data Stories: Getting Started_ to use the new `VideoGuide` component
- Tweaked MyData/AddData tabs to make it possible to invoke them without using the `ExplorerWindow` component and also customize the extensions listed in the dropdown.
- Fix the timeline stack handling for when there are multiple time-enabled layers
- Ported timeseries tables.
- Extended the support for styles for ESRI ArcGis Feature Server. Line styles are supported for lines and polygon outlines in both Cesium and Leaflet viewer. #4405
- Fix polygon outline style bug.
- Add a unit test for polygon outline style.
- Add TrainerPane/TrainerBar "Terry the task trainer"
- Use `1.x.x` of `karma-sauce-launcher` to fix CI build failures
- Stop unknown icons specified in config.json from crashing UI
- Creates a `ShadowTraits` class that is shared by `GltfCatalogItem` and `Cesium3DTilesCatalogItem`.
- Fixed a bug where user added data was removed from catalogue when Remove from map button in data catalog is clicked.
- Fix leaflet zoom to work when bounding rectangle exists but doesn't have bounds defined

#### mobx-33

- Updated generic select so icon doesn't block click
- Re-added loading bar for leaflet & cesium viewers

#### mobx-32

- Made expanded SOS chart item shareable.
- Fixed a regression bug where the time filter is shown for all satellite imagery items
- Add unit tests for `WelcomeMessage` and `Disclaimer`
- Fixed minor UI errors in console
- Replaced helpful hints text with the new version
- Made the shapes of some of the workbench components rounded
- Add `clampToGround` property on to holes within polygons in `GeoJsonCatalogItem`
- Set default `clampToGround` trait to `true` for `GeoJsonCatalogItem`
- Fixed a bug where WMS items caused type errors in newer babel and typescript builds, due to mixed mixin methods on DiffableMixin & DiscretelyTimeVaryingMixin
- Fixed a bug where KmlCatalogItem did not use the proxy for any urls.
- Add support for `CkanCatalogGroup` and `CkanItemReference`.
- Added unit test to ensure getAncestors behaviour
- Hide the chart legend if there are more than four items to prevent things like FeatureInfo being pushed out of the view and the map resizing.
- Prevent addedByUser stack overflow
- Fixed a chart bug where moment points do not stick to the basis item when they are of different scale.
- Fixed a bug where the moment point selection highlight is lost when changing the satellite imagery date.
- Removed sass from Clipboard
- Updated LocationSearchResults to support multiple search providers
- Replaced lifesaver icon on the help button with a question mark button
- Fix handling of points and markers around the anti-meridian in the `LeafletVisualizer`.
- Fixed difference tool losing datepicker state by keeping it mounted
- Disabled unhelpful Help button when in `useSmallScreenInterface`
- Fixed a bug where a single incorrect catalog item in a group would prevent subsequent items from loading.
- Improved catalog parsing to include a stub (`StubCatalogItem`) when terriajs can't parse something

#### mobx-31

- Fixes broken time filter location picker when other features are present on the map.
- Fixes the feature info panel button to show imagery at the selected location.
- Added `hideSource` trait to `CatalogMemberTraits`. When set to true source URL won't be visible in the explorer window.
- Added `Title`, `ContactInformation`, `Fees` to the `CapabilitiesService` interface so they are pulled on metadata load.
- Resolved name issue of `WebMapServiceCapabilities`. Now it returns a name resolved from `capabilities` unless it is set by user.
- Added setting of `isOpenInWorkbench`, `isExperiencingIssues`, `hideLegendInWorkbench`, `hideSource` strats for `WebMapServiceCatalogItem` from `WebMapServiceCatalogGroup`.

#### mobx-30

- Ported welcome message to mobx with new designs
- Updated CI clientConfig values to include new help panel default
- Bumped explicit base typescript to 3.9.2
- Lock rollbar to 2.15.2
- Ported disclaimer to mobx with new designs
- Added diff tool for visualizing difference (delta) of images between 2 dates for services that support it.
- Updated workbench ViewingControls styles to line up with icons
- Prevent re-diff on workbench items that are already a diff
- Updated splitter to force trigger resizes so it catches up on any animation delays from the workbench
- Update workbench to trigger resize events onTransitionEnd on top of view-model-triggers
- Added satellite imagery to help panel
- Stop disclaimer clashing with welcome message by only loading WelcomeMessage after disclaimer is no longer visible
- Fixes a difftool bug where left/right items loose their split direction settings when the tool is reset
- Fixes a splitter bug where split direction is not applied to new layers.
- Re-added satellite guide prompt option via `showInAppGuides`
- Changed tour "go back 1 tour point" messaging from "previous" to "back"

#### mobx-29

- Fix handling of urls on `Cesium3DTilesCatalogItem` related to proxying and getting confused between Resource vs URL.
- Renamed `UrlReference.createUrlReferenceFromUrlReference` to `UrlReference.createCatalogMemberFromUrlReference`
- Moved url to catalog member mapping from `createUrlRefernceFromUrl.register` to `UrlToCatalogMemberMapping` (now in `UrlReference.ts` file)
- Added in-app tour framework & base tour items
- Make the help panel customisable for different maps by modifying `config.json`
- Added generic styled select
- Remove maxZoom from leaflet map.
- Run & configure prettier on terriajs lib/ json files
- Changed most of the icons for the `MapNavigation` section (on the right hand side) of the screen
- Added a close button to story panel
- Made `MapIconButton` to animate when expanding
- Remove requirement for browser to render based on make half pixel calculations for the Compass & stop it jumping around when animating

#### mobx-28

- Fix SASS exports causing some build errors in certain webpack conditions

#### mobx-1 through mobx-27

- Fixed DragDropFile and `createCatalogItemFromFileOrUrl` which wasn't enabled/working in mobx, added tests for `createCatalogItemFromFileOrUrl` and renamed `createCatalogItemFromUrl` to `createUrlRefernceFromUrl`.
- Fixed bug in StratumOrder where `sortBottomToTop` would sort strata in the wrong order.
- Allow member re-ordering via GroupMixin's `moveMemberToIndex`
- Fixed a bug where `updateModelFromJson` would ignore its `replaceStratum` parameter.
- Re-added Measure Tool support
- Re-added `CartoMapCatalogItem`
- Re-implemented `addedByUser` to fix bug where previews of user added data would appear in the wrong tab.
- Added header options for loadJson5, & allow header overrides on MagdaReference loading
- Re-added some matcher-type mappings in `registerCatalogMembers`.
- Added `UrlReference` to represent catalog items created from a url with an auto-detected type.
- Modified `upsertModelFromJson` so that when no `id` is provided, the `uniqueId` generated from `localId` or `name` is incremented if necessary to make it unique.
- Re-enable search components if SearchProvider option provided
- Modified tests to not use any real servers.
- Fixed bug causing workbench items to be shared in the wrong order.
- Fix bug where urls in the feature info panel weren't turned into hyperlinks
- Fix preview map's base map and bounding rectangle size
- Fixed positioning of the buttons at the bottom and the timeline component on mobile
- Added `hasLocalData` property to indicate when a catalog item contains local data. This property is used to determine whether the item can be shared or not.
- Fixed bug causing user added data to not be shared. Note that user added catalog item urls are now set at the user stratum rather than the definition stratum.
- Added the ability to filter location search results by an app-wide bounding box configuration parameter
- Re-introduce UI elements for search when a catalogSearchProvider is provided
- Fix bug that prevented live transport data from being hidden
- Hide opacity control for point-table catalog items.
- Fixed bug where `Catalog` would sometimes end up with an undefined `userAddedDataGroup`.
- Show About Data for all items by default.
- Fixed translation strings for the descriptive text about WMS and WFS URLs in the data catalogue.
- Fix bug that throws an error when clicking on ArcGIS Map Service features
- Fix initialisation of `terria`'s `shareDataService`.
- Support Zoom to Data on `CsvCatalogItem` when data has lat-lon columns.
- Add a trait called `showShadowUi` to `Cesium3DTilesCatalogItem` which hide shadows on workbench item UI.
- Re-added `ArcGisFeatureServerCatalogItem` and `ArcGisFeatureServerCatalogGroup`
- Prevent TerriaMap from crashing when timeline is on and changing to 2D
- Rewrite charts using `vx` svg charting library.
- Fixed bug causing `ArcGisFeatureServerCatalogItem` to throw an error when a token is included in the proxy url.
- Fix a bug for zooming to `ArcGisMapServerCatalogItem` layers
- Modified creation of catalog item from urls to set the item name to be the url at the defaults stratum rather than the definition stratum. This prevents actual item names at load strata from being overridden by a definition stratum name which is just a url.
- Fixed a bug causing highlighting of features with `_cesium3DTileFeature` to sometimes stop working. Also changed highlight colour to make it more visible.
- Fixed bug causing user added data with an auto-detected data type to not be shared properly.
- Modified `addToWorkbench` so that when a catalog item fails to load it is removed from the workbench and an error message is displayed.
- Add support for feature picking on region mapped datasets
- Revamp map buttons at top to support two menu configuration
- Viewer (2d/3d/3d-non-terrain) & basemap preferences are persisted to local storage again, and loaded back at startup
- Dramatically simplified map button styling (pre-styled-components)
- Allow DropdownPanel(InnerPanel) to show centered instead of offset toward the left
- Added AccessControlMixin for tracking access control of a given MagdaReference
- Add a legend title trait
- Show private or public dataset status on data catalog UI via AccessControlMixin
- Added `pointSizeMap` to `TableStyle` to allow point size to be scaled by value
- Added `isExperiencingIssues` to `CatalogMemberTraits`. When set to true, an alert is displayed above the catalog item description.
- Add gyroscope guidance
- Enable StyleSelectorSection workbench control for `WebMapServiceCatalogItem`
- New-new ui
- Add WIP help panes
- Added "Split Screen Mode" into workbench
- Moved excess workbench viewing controls into menu
- Updated bottom attribution styling
- Begin styled components themeing
- Make `clampToGround` default to true for `ArcGisFeatureServerCatalogItemTraits` to stop things from floating
- Add fix for `WebMapServiceCatalogItem` in `styleSelector` to prevent crash.
- Revert changes to `StyleSelectorSelection` component and refactor `WebMapServiceCatalogItem` styleSelector getter.
- Added a temporary fix for bug where a single model failing to load in `applyInitData` in `Terria` would cause other models in the same `initData` object to not load as well.
- Change gyroscope focus/hover behaviour to move buttons on hover
- Stop showing previewed item when catalog is closed
- Prevent `StoryPanel.jsx` from reloading magda references on move through story.
- Add google analytics to mobx
- Fixed google analytics on story panel
- Fixed path event name undefined labelling
- Enable zoomTo and splitter on `CartoMapCatalogItem`.
- Added name to `MapServerStratum` in `ArcGisMapServerCatalogItem`.
- Readded basic `CompositeCatalogItem`.
- Ported Augmented Reality features
- Fixed bug causing "Terrain hides underground features" checkbox to sometimes become out of sync between `SettingPanel` and `WorkbenchSplitScreen`.
- Ports the Filter by Location" feature for Satellite imagery. The property name setting is renamed to `timeFilterPropertyName` from `featureTimesProperty`.
- Made split screen window in workbench hidden when viewer is changed to 3D Smooth and 2D
- Tidy Help UI code
- Added `allowFeatureInfoRequests` property to `Terria` and prevent unnecessary feature info requests when creating `UserDrawing`s.
- Tidied up analytics port, fixed `getAncestors` & added `getPath` helper
- Updated upload icon to point upwards
- Prevent catalog item names from overflowing and pushing the collapse button off the workbench
- Stopped analytics launch event sending bad label
- Add .tsx tests for UI components
- Provide a fallback name for an `ArcGisServerCatalogItem`
- Ensure `CesiumTileLayer.getTileUrl` returns a string.
- Polished help UI to match designs
- Adds methods `removeModelReferences` to Terria & ViewState for unregistering and removing models from different parts of the UI.
- Add basic support for various error provider services, implementing support for Rollbar.
- Add trait to enabling hiding legends for a `CatalogMember` in the workbench.
- Added new help menu item on how to navigate 3d data
- Add traits to customize color blending and highlight color for `Cesium3DTilesCatalogItem`
- Reimplemented splitting using `SplitItemReference`.
- Fix bug that caused contents on the video panel of the help UI to overlay the actual video
- Overhauled location search to be a dropdown instead of list of results
- Fixed bug causing full app crash or viewer zoom refresh when using 3D view and changing settings or changing the terrain provider.
- Implements `SensorObservationServiceCatalogItem`.
- Add support for styling CSVs using a region mapped or text columns.
- Update Compass UI to include larger rotation target, remove sass from compass
- Link Compass "help" button to `navigation` HelpPanelItem (requires generalisation later down the track)
- Improve keyboard traversal through right-hand-side map icon buttons
- Link Compass Gyroscope guidance footer text to `navigation` HelpPanelItem (requires generalisation later down the track)
- Removed hardcoded workbench & Panel button colours
- Ensure CSV column names are trimmed of whitespace.
- Really stop analytics launch event sending bad & now empty & now finally the real label
- Re-added `ArcGisMapServerCatalogGroup` and `ArcGisServerGroup`.
- Tidy Compass UI animations, styles, titles
- Bumped mobx minor to 4.15.x, mobx-react major to 6.x.x
- Add `dateFormat` trait to `TimeVaryingTraits` to allowing formatting of datestrings in workbench and bottomdock.
- Tidy Gyroscope Guidance positioning
- Fixed FeatureInfoPanel using old class state
- Fixed MapIconButton & FeedbackButton proptypes being defined incorrectly
- Implement SenapsLocationsCatalogItem
- Update papaparse and improve handling for retrieveing CSVs via chunking that have no ContentLenth header

### v7.11.17

- Moved strings in DateTimeSelector and FeatureInfoPanel into i18next translation file.

### v7.11.16

- Fixed a bug where the timeline would not update properly when the timeline panel was resized.

### v7.11.15

- Fixed a bug when clicking the expand button on a chart in feature info when the clicked feature was a polygon.

### v7.11.14

- Update CARTO Basemaps CDN URL and attribution.
- Fixed issue with node 12 & 14 introduced in Cesium upgrade.

### v7.11.13

- Upgraded to Cesium v1.73.
- Removed any references to `BingMapsApi` (now deprecated).

### v7.11.12

- Fixed a crash with GeoJsonCatalogItem when you set a `stroke-opacity` in `styles`.

### v7.11.11

- If `showIEMessage` is `true` in config.json, warn IE11 users that support is ending.

### v7.11.10

- Remove caching from TerriaJsonCatalogFunction requests.
- Upgraded minimum node-sass version to one that has binaries for node v14.

### v7.11.9

- Update Geoscience Australia Topo basemap.
- Remove caching from WPS requests.
- Fix entity outline alpha value when de-selecting a feature.

### v7.11.8

- Upgraded to terriajs-cesium v1.71.3 which fixes a bug running gulp tasks on node v14.

### v7.11.7

- Add additional region mapping boundaries.

### v7.11.6

- Rework the handling of point datasets on the anti-meridian when using LeafletJS.
- Fix indices in some translation strings including strings for descriptions of WMS and WMS service.
- Upgraded to Cesium v1.71.

### v7.11.5

- Added `GeoRssCatalogItem` for displaying GeoRSS files comming from rss2 and atom feeds.
- Bug fix: Prevent geojson files from appearing twice in the workbench when dropped with the .json extension
- Story related enhancements:
  - Added a title to story panel with ability to close story panel.
  - Added a popup on remove all stories.
  - Added button for sharing stories.
  - Added a question popup on window close (if there are stories on the map so users don't lose their work).
- Pinned `html-to-react` to version 1.3.4 to avoid IE11 incompatibility with newer version of deep dependency `entities`. See https://github.com/fb55/entities/issues/209
- Added a `MapboxStyleCatalogItem` for showing Mapbox styles.
- Add a `tileErrorThresholdBeforeDisabling` parameter to `ImageryLayerCatalogItem` to allow a threshold to set for allowed number of tile failures before disabling the layer.

### v7.11.4

- Add support for `classBreaks` renderer to `ArcGisFeatureServerCatalogItem`.
- Upgraded to Cesium v1.68.
- Replace `defineProperties` and `freezeObject` to `Object.defineProperties` and `Object.freeze` respectively.
- Bumped travis build environment to node 10.
- Upgraded to `generate-terriajs-schema` to v1.5.0.

### v7.11.3

- Added babel dynamic import plugin for webpack builds.
- `ignoreUnknownTileErrors` will now also ignore HTTP 200 responses that are not proper images.

### v7.11.2

- Pass minimumLevel, in Cesium, to minNativeZoom, in Leaflet.
- Upgraded to Cesium v1.66.

### v7.11.1

- Fix for color of markers on the map associated with chart items

### v7.11.0

- Fix draggable workbench/story items with translation HOC
- Added first revision of "delta feature" for change detection of WMS catalog items which indicate `supportsDeltaComparison`
- Improve menu bar button hover/focus states when interacting with its panel contents
- Add ability to set opacity on `GeoJsonCatalogItem`
- Expanded test cases to ensure WorkbenchItem & Story have the correct order of components composed
- Fix broken catalog functions when used with translation HOC
- Fix bug with momentPoints chart type when plotting against series with null values
- Make the default `Legend` width a little smaller to account for the workbench scrollbar
- Bug fix for expanding chart - avoid creating marker where no lat lon exists.
- Add a `ChartDisclaimer` component to display an additional disclaimer above the chart panel in the bottom dock.
- Add `allowFeatureInfoRequests` property to `Terria` and prevent unnecessary feature info requests when creating `UserDrawing`s.
- Removes unsupported data that is drag and dropped from the workbench and user catalog.
- Adjusted z-index values so that the explorer panel is on top of the side panel and the notification window appears at the very top layer.
- Allow `CkanCatalogItem` names to be constructed from dataset and resource names where multiple resources are available for a single dataset
- Set the name of ArcGis MapServer CatalogGroup and CatalogItem on load
- Improve autodetecting WFS format, naming of the WFS catalog group and retaining the zoomToExtent
- Remove unnecessary nbsp; from chart download and expand buttons introduced through internationalization.
- Fix story prompt flag not being set after dismissing story, if `showFeaturePrompts` has been enabled

### v7.10.0

- Added proper basic internationalisation beginnings via i18next & react-i18next
- Fixed a bug where calling `openAddData()` or `closeCatalog()` on ViewState did not correctly apply the relevant `mobileViewOptions` for mobile views.
- Fixed filter by available dates on ImageryLayerCatalogItem not copying to the clone when the item is split.
- Fixed an error in `regionMapping.json` that causes some states to be mismatched when using Australian state codes in a column labelled "state". It is still recommended to use "ste", "ste_code" or "ste_code_2016" over "state" for column labels when matching against Australian state codes.
- Fixed bug where "User data" catalog did not have add-buttons.
- Added ability to re-add "User data" CSV items once removed from workbench.
- Changed catalog item event labels to include the full catalog item path, rather than just the catalog item name.
- Added support for `openAddData` option in config.json. If true, the "Add Data" dialog is automatically opened at startup.
- Welcome message, in-app guides & new feature prompts are now disabled by default. These can be re-enabled by setting the `showWelcomeMessage`, `showInAppGuides` & `showFeaturePrompts` options in config.json.
- Updated Welcome Message to pass its props to `WelcomeMessagePrimaryBtnClick` & `WelcomeMessageSecondaryBtnClick` overrides
- Welcome message, in-app guides & new feature prompts are now disabled by default. These can be re-enabled by setting the `showWelcomeMessage`, `showInAppGuides` & `showFeaturePrompts` options in config.json.
- Updated Welcome Message to pass its props to `WelcomeMessagePrimaryBtnClick` & `WelcomeMessageSecondaryBtnClick` overrides.
- Fixed a bug in anti-meridian handling causing excessive memory use.
- Handled coordinate conversion for GeoJson geometries with an empty `coordinates` array.
- Fixed height of My Data drag and drop box in Safari and IE.

### v7.9.0

- Upgraded to Cesium v1.63.1. This upgrade may cause more problems than usual because Cesium has switched from AMD to ES6 modules. If you run into problems, please contact us: https://terria.io/contact

### v7.8.0

- Added ability to do in-app, "static guides" through `<Guide />`s
- Added in-app Guide for time enabled WMS items
- Initial implementation of language overrides to support setting custom text throughout the application.
- Added ability to pass `leafletUpdateInterval` to an `ImageryLayerCatalogItem` to throttle the number of requests made to a server.

### v7.7.0

- Added a quality slider for the 3D map to the Map panel, allowing control of Cesium's maximumScreenSpaceError and resolutionScale properties.
- Allowed MapboxMapCatalogItems to be specified in catalog files using type `mapbox-map`.
- We now use styles derived from `drawingInfo` from Esri Feature Services.
- Chart related enhancements:
  - Added momentPoints chart type to plot points along an available line chart.
  - Added zooming and panning on the chart panel.
  - Various preventative fixes to prevent chart crashes.
- Increased the tolerance for intermittent tile failures from time-varying raster layers. More failures will now be allowed before the layer is disabled.
- Sensor Observation Service `GetFeatureOfInterest` requests no longer erroneously include `temporalFilters`. Also improved the generated request XML to be more compliant with the specification.
- Fixed a bug where differences in available dates for `ImageryLayerCatalogItem` from original list of dates vs a new list of dates, would cause an error.
- Improved support for layers rendered across the anti-meridian in 2D (Leaflet).
- Fixed a crash when splitting a layer with a `momentPoints` chart item.
- Fixed a crash when the specified Web Map Service (WMS) layer could not be found in the `GetCapabilities` document and an alternate legend was not explicitly specified.

### v7.6.11

- Added a workaround for a bug in Google Chrome v76 and v77 that caused problems with sizing of the bottom dock, such as cutting off the timeline and flickering on and off over the map.
- Set cesium rendering resolution to CSS pixel resolution. This is required because Cesium renders in native device resolution since 1.61.0.

### v7.6.10

- Fixed error when opening a URL shared from an explorer tab. #3614
- Resolve a bug with `SdmxJsonCatalogItem`'s v2.0 where they were being redrawn when dimensions we're changed. #3659
- Upgrades terriajs-cesium to 1.61.0

### v7.6.9

- Automatically set `linkedWcsCoverage` on a WebMapServiceCatalogItem.

### v7.6.8

- Added ability in TerriaJsonCatalogFunction to handle long requests via HTTP:202 Accepted.

### v7.6.7

- Fixed share disclaimer to warn only when user has added items that cannot be shared.

### v7.6.6

- Basemaps are now loaded before being enabled & showed

### v7.6.5

- Add the filename to a workbench item from a drag'n'dropped file so it isn't undisplayed as 'Unnamed item'.
- Fixed inability to share SOS items.
- Added an option to the mobile menu to allow a story to be resumed after it is closed.
- The "Introducing Data Stories" prompt now only needs to be dismissed once. Previously it would continue to appear on every load until you clicked the "Story" button.
- Fixed a crash that could occur when the feature info panel has a chart but the selected feature has no chart data.
- Fixed a bug where the feature info panel would show information on a vector tile region mapped dataset that had no match.

### v7.6.4

- Add scrollbar to dropdown boxes.
- Add support for SDMX version 2.1 to existing `SdmxJsonCatalogItem`.
- Add a warning when sharing a map describing datasets which will be missing.
- Enable the story panel to be ordered to the front.
- Disable the autocomplete on the title field when adding a new scene to a story.
- Fix SED codes for regionmapping

### v7.6.3

- Fixed a bug with picking features that cross the anti-meridian in 2D mode .
- Fixed a bug where `ArcGisMapServerCatalogItem` legends were being created during search.
- Fixed a bug where region mapping would not accurately reflect share link parameters.

### v7.6.2

- Fixed a bug that made some input boxes unreadable in some web browsers.

### v7.6.1

- Fixed a bug that prevented the "Feedback" button from working correctly.
- Fix a bug that could cause a lot of extra space to the left of a chart on the feature info panel.

### v7.6.0

- Added video intro to building a story
- Allow vector tiles for region mapping to return 404 for empty tiles.

### v7.5.2

- Upgraded to Cesium v1.58.1.
- Charts are now shared in share & story links

### v7.5.1

- Fixed a bug in Cesium that prevented the new Bing Maps "on demand" basemaps from working on `https` sites.

### v7.5.0

- Added the "Story" feature for building and sharing guided tours of maps and data.
- Added sharing within the data catalog to share a given catalog group or item
- Switched to using the new "on demand" versions of the Bing Maps aerial and roads basemaps. The previous versions are deprecated.

### v7.4.1

- Remove dangling comma in `regionMapping.json`.
- `WebMapServicCatalogItem` now includes the current `style` in generated `GetLegendGraphic` URLs.

### v7.4.0

- Upgraded to Cesium v1.57.
- Fixed a bug where all available styles were being retrieved from a `GetCapabilities` for each layer within a WMS Group resulting in memory crashes on WMSs with many layers.
- Support State Electoral Districts 2018 and 2016 (SED_Code_2018, SED_Code_2016, SED_Name_2018, SED_Name_2016)

### v7.3.0

- Added `GltfCatalogItem` for displaying [glTF](https://www.khronos.org/gltf/) models on the 3D scene.
- Fixed a bug where the Map settings '2D' button activated '3D Smooth' view when configured without support for '3D Terrain'.
- Added `clampToTerrain` property to `GeoJsonCatalogItem`.
- When clicking a polygon in 3D Terrain mode, the white outline is now correctly shown on the terrain surface. Note that Internet Explorer 11 and old GPU hardware cannot support drawing the highlight on terrain, so it will not be drawn at all in these environments.

### v7.2.1

- Removed an extra close curly brace from `regionMapping.json`.

### v7.2.0

- Added `hideLayerAfterMinScaleDenominator` property to `WebMapServiceCatalogItem`. When true, TerriaJS will show a message and display nothing rather than silently show a scaled-up version of the layer when the user zooms in past the layer's advertised `MinScaleDenominator`.
- Added `GeoJsonParameterEditor`.
- Fixed a bug that resulted in blank titles for catalog groups loaded from automatically detected (WMS) servers
- Fixed a bug that caused some chart "Expand" options to be hidden.
- Added `CED_CODE18` and `CED_NAME18` region types to `regionMapping.json`. These are now the default for CSV files that reference `ced`, `ced_code` and `ced_name` (previously the 2016 versions were used).
- Improved support for WMTS, setting a maximum level to request tiles at.

### v7.1.0

- Support displaying availability for imagery layers on charts, by adding `"showOnChart": true" or clicking a button in the UI.
- Added a `featureTimesProperty` property to all `ImageryLayerCatalogItem`s. This is useful for datasets that do not have data for all locations at all times, such as daily sensor swaths of near-real-time or historical satellite imagery. The property specifies the name of a property returned by the layer's feature information query that indicates the times when data is available at that particular location. When this property is set, TerriaJS will display an interface on the workbench to allow the user to filter the times to only those times where data is available at a particular location. It will also display a button at the bottom of the Feature Information panel allowing the user to filter for the selected location.
- Added `disablePreview` option to all catalog items. This is useful when the preview map in the catalog will be slow to load.
- When using the splitter, the feature info panel will now show only the features on the clicked side of the splitter.
- Vector polygons and polylines are now higlighted when clicked.
- Fixed a bug that prevented catalog item split state (left/right/both) from being shared for CSV layers.
- Fixed a bug where the 3D globe would not immediately refresh when toggling between the "Terrain" and "Smooth" viewer modes.
- Fixed a bug that could cause the chart panel at the bottom to flicker on and off rapidly when there is an error loading chart data.
- Fixed map tool button positioning on small-screen devices when viewing time series layers.

### v7.0.2

- Fixed a bug that prevented billboard images from working on the 2D map.
- Implemented "Zoom To" support for KML, CZML, and other vector data sources.
- Upgraded to Cesium v1.55.

### v7.0.1

- Breaking Changes:
  - TerriaJS no longer supports Internet Explorer 9 or 10.
  - An application-level polyfill suite is now highly recommended, and it is required for Internet Explorer 11 compatibility. The easiest approach is to add `<script src="https://cdn.polyfill.io/v2/polyfill.min.js"></script>` to the `<head>` element of your application's HTML page, which will deliver a polyfill suite tailored to the end-user's browser.
  - TerriaJS now requires Node.js v8.0 or later.
  - TerriaJS now requires Webpack v4.0 or later.
  - TerriaJS now uses Gulp v4.0. If you have Gulp 3 installed globally, you'll need to use `npm run gulp` to run TerriaJS gulp tasks, or upgrade your global Gulp to v4 with `npm install -g gulp@4`.
  - TerriaJS now uses Babel v7.0.
  - Removed `UrthecastCatalogItem`, `UrthecastCatalogGroup`, and `registerUrthcastCatalogItems`. The Urthecast functionality was dependent on an npm package that hadn't been updated in three years and had potential security vulnerabilities. Please [let us know](https://gitter.im/TerriaJS/terriajs) if you were using this functionality.

### v6.5.0

- Add support for rendering Mapbox Vector Tiles (MVT) layers. Currently, polygons are the only supported geometry type, and all polygons are drawn with the same outline and fill colors.
- `wwwroot/data/regionMapping.json` is now the default region mapping file (rather than a file provided by TerriaMap), and needs to be explicitly overridden by a `regionMappingDefinitionsUrl` setting in config.json.

### v6.4.0

- The Feature Info panel can now be moved by clicking and dragging it.
- The map tool buttons are now arranged horizontally instead of vertically on small-screen mobile devices.
- When using a Web Map Service (WMS) catalog item with the `linkedWcsUrl` and `linkedWcsCoverage` properties, we now pass the selected WMS style to the Web Coverage Service (WCS) so that it can optionally return different information based on the selected style.
- Added `stationIdWhitelist` and `stationIdBlacklist` properties to `SensorObservationServiceCatalogItem` to allow filtering certain monitoring stations in/out.
- Fixed a bug that caused a crash when attempting to use a `style` attribute on an `<a>` tag in Markdown+HTML strings such as feature info templates.
- Fixed a bug that displaced the chart dropdown list on mobile Safari.

### v6.3.7

- Upgraded to Cesium v1.53.

### v6.3.6

- Dragging/dropping files now displays a more subtle notification rather than opening the large Add Data / My Data panel.
- The `sendFeedback` function can now be used to send additional information if the server is configured to receive it (i.e. `devserverconfig.json`).
- Made custom feedback controls stay in the lower-right corner of the map.
- Improved the look of the toolbar icons in the top right, and added an icon for the About page.

### v6.3.5

- Changed the title text for the new button next to "Add Data" on the workbench to "Load local/web data".
- Fixed a bug that caused the area to the right of the Terria log on the 2D map to be registered as a click on the logo instead of a click on the map.
- Fixed a bug that caused the standard "Give Feedback" button to fail to open the feedback panel.
- Swapped the positions of the group expand/collapse icon and the "Remove from catalogue" icon on the My Data panel, for more consistent alignment.
- Made notifications honor the `width` and `height` properties. Previously, these values were ignored.

### v6.3.4

- Added the ability to add custom components to the feedback area (lower right) of the user interface.

### v6.3.3

- Upgraded to Cesium v1.51.

### v6.3.2

- Added "filterByProcedures" property to "sos" item (default: true). When false, the list of procedures is not passed as a filter to GetFeatureOfInterest request, which works better for BoM Water Data Online services.

### v6.3.1

- Fixed a bug that caused the compass control to be misaligned in Internet Explorer 11.

### v6.3.0

- Changed the "My Data" interface to be much more intuitive and tweaked the visual style of the catalog.
- Added `CartoMapCatalogItem` to connect to layers using the [Carto Maps API](https://carto.com/developers/maps-api/).

## v6.2.3

- Made it possible to configure the compass control's colors using CSS.

### v6.2.2

- Removed the Terria logo from the preview map and made the credit there smaller.
- Fall back to the style name in the workbench styles dropdown when no title is given for a style in WMS GetCapabilities.

### v6.2.1

- We now use Cesium Ion for the Bing Maps basemaps, unless a `bingMapsKey` is provided in [config.json](https://docs.terria.io/guide/customizing/client-side-config/#parameters). You can control this behavior with the `useCesiumIonBingImagery` property. Please note that if a `bingMapsKey` is not provided, the Bing Maps geocoder will always return no results.
- Added a Terria logo in the lower left of the map. It can be disabled by setting `"hideTerriaLogo": true` in `config.json`.
- Improved the credits display on the 2D map to be more similar to the 3D credits.
- Fixed a bug that caused some legends to be missing or incomplete in Apple Safari.

### v6.2.0

- Added a simple WCS "clip and ship" functionality for WMS layers with corresponding a WCS endpoint and coverage.
- Fixed problems canceling drag-and-drop when using some web browsers.
- Fixed a bug that created a time period where no data is shown at the end of a time-varying CSV.
- Fixed a bug that could cause endless tile requests with certain types of incorrect server responses.
- Fixed a bug that could cause endless region tile requests when loading a CSV with a time column where none of the column values could actually be interpreted as a time.
- Added automatic retry with jittered, exponential backoff for tile requests that result in a 5xx HTTP status code. This is especially useful for servers that return 503 or 504 under load. Previously, TerriaJS would frequently disable the layer and hit the user with an error message when accessing such servers.
- Updated British National Grid transform in `Proj4Definitions` to a more accurate (~2 m) 7 parameter version https://epsg.io/27700.
- Distinguished between 3D Terrain and 3D Smooth in share links and init files.
- Upgraded to Cesium v1.50.

### v6.1.4

- Fixed a bug that could cause the workbench to appear narrower than expected on some systems, and the map to be off-center when collapsing the workbench on all systems.

### v6.1.3

- When clicking a `Split` button on the workbench, the new catalog item will no longer be attached to the timeline even if the original was. This avoids a confusing situation where both catalog items would be locked to the same time.
- Added KMZ to the whitelisted formats for `MagdaCatalogItem`.
- Fixed a bug that caused a crash when switching to 2D with vector data already on the map, including when visiting a share link with vector data when the map ends up being 2D.
- The "Hide Workbench" button is now attached to the side of the Workbench, instead of on the opposite side of the screen from it.

### v6.1.2

- Fixed a bug that prevented `BingMapsSearchProviderViewModel` and other uses of `loadJsonp` from working correctly.

### v6.1.1

- Upgraded to terriajs-server v2.7.4.

### v6.1.0

- The previous default terrain provider, STK World Terrain, has been deprecated by its provider. _To continue using terrain in your deployed applications, you *must* obtain a Cesium Ion key and add it to `config.json`_. See https://cesium.com/ to create an Ion account. New options are available in `config.json` to configure terrain from Cesium Ion or from another source. See https://terria.io/Documentation/guide/customizing/client-side-config/#parameters for configuration details.
- Upgraded to Cesium v1.48.
- Added `Cesium3DTilesCatalogItem` for visualizing [Cesium 3D Tiles](https://github.com/AnalyticalGraphicsInc/3d-tiles) datasets.
- Added `IonImageryCatalogItem` for accessing imagery assets on [Cesium Ion](https://cesium.com/).
- Added support for Cesium Ion terrain assets to `CesiumTerrainProvider`. To use an asset from Ion, specify the `ionAssetId` and optionally the `ionAccessToken` and `ionServer` properties instead of specifying a `url`.
- Fixed a bug that could cause legends to be missing from `WebMapServiceCatalogItems` that had `isEnabled` set to true.

### v6.0.5

- Added `rel="noreferrer noopener"` to all `target="_blank"` links. This prevents the target page from being able to navigate the source tab to a new page.
- Fixed a bug that caused the order of items on the Workbench to change when visiting a share link.

### v6.0.4

- Changed `CesiumSelectionIndicator` to no longer use Knockout binding. This will avoid a problem in some environments, such as when a Content Security Policy (CSP) is in place.

### v6.0.3

- Fixed a bug that prevented users from being able to enter coordinates directly into catalog function point parameter fields.

### v6.0.2

- Fixed a bug that prevented interaction with the 3D map when the splitter was active.

### v6.0.1

- Added `parameters` property to `ArcGisMapServerCatalogItem`, allowing arbitrary parameters to be passed in tile and feature info requests.

### v6.0.0

- Breaking Changes:
  - An application-level polyfill suite is now required for Internet Explorer 9 and 10 compatibility. The easiest approach is to add `<script src="https://cdn.polyfill.io/v2/polyfill.min.js"></script>` to the `<head>` element of your application's HTML page.
  - In TerriaJS v7.0.0 (the _next_ major release), a polyfill suite may be required for Internet Explorer 11 as well. Adopting the approach above now will ensure you don't need to worry about it then.
- Overhauled support for printing. There is now a Print button on the Share panel that will provide a much better printable form of the map than the browser's built-in print feature. If a user uses the browser's print button instead, a message at the top will suggest using the TerriaJS Print feature and open the Share panel. Calling `window.print` (e.g. on a TerriaJS instance inside an iframe) will invoke the new TerriaJS print feature directly.
- Fixed a bug that caused `Leaflet.captureScreenshot` to show all layers on both sides even with the splitter active.
- Fixed a bug that prevented some vector features from appearing in `Leaflet.captureScreenshot`.
- Added ability to move the splitter thumb position vertically so that users can move it to prevent occlusions.
- Added `TerriaJsonCatalogFunction`. This catalog function allows an arbitrary HTTP GET to be invoked with user-provided parameters and return TerriaJS catalog JSON.
- Fixed a bug that could cause the feature info panel to sometimes be nearly transparent in Internet Explorer 11.
- Fixed a bug that caused an expanded preview chart's workbench item to erroneously show the date picker.
- Updated `MagdaCatalogItem` to match Magda project

### 5.7.0

- Added `MagdaCatalogItem` to load details of a catalog item from [Magda](https://github.com/TerriaJS/magda).
- Fixed a bug that could cause a time-dynamic WMS layer to fail to ever show up on the map if the initial time on the timeline was outside the intervals where the layer had data.
- Fixed a bug which could cause a crash during load from share link when the layer default is to not `useOwnClock` but the share link has `useOwnClock` set.
- Fixed an issue that caused a 'This data source is already shown' error in particular circumstances.

### 5.6.4

- Fixed a bug causing an error message when adding tabular data to the workbench before it was loaded.

### 5.6.3

- Display of Lat Lon changed from 3 deciml places to 5 decimal places - just over 1m precision at equator.
- Fixed a bug that caused the timeline to appear when changing the time on the workbench for a layer not attached to the timeline.
- The workbench date/time picker is now available for time varying point and region CSVs.
- Fixed a bug that caused the workbench date picker controls to disappear when the item was attached to the timeline and the timeline's current time was outside the valid range for the item.

### 5.6.2

- Renamed search marker to location marker.
- Added the clicked coordinates to the bottom of the feature info panel. Clicking the marker icon will cause the location to be indicated on the map.
- The location marker is now included in shared map views.
- Fixed a bug that could cause split WMS layers to show the incorrect layer data for the date shown in the workbench.
- Refactored current time handling for `CatalogItem` to reduce the complexity and number of duplicated current time states.
- Fixed feature info updating when the time is changed from the workbench for `TableCatalogItem`.
- Change the workbench catalog item date picker so that updating the date does not disable the timeslider.
- Fix a bug that meant that, when the current time was updated on an `ImageryCatalogItem` while the layer wasn't shown, the old time was still shown when the layer was re-enabled.
- Added `{{terria.currentTime}}` to feature info template.
- Added a way to format times within a feature info tempate. E.g. `{{#terria.formatDateTime}}{"format": "dd-mm-yyyy HH:MM:ss"}{{terria.currentTime}}{{/terria.formatDateTime}}`.
- Fixed a bug that caused the selection indicator to float strangely when visiting a share link with a selected feature.
- Fixed a bug that caused a region to be selected even when clicking on a hole in that region.
- Fixed a bug that prevented the selection indicator from following moving features on the 2D map.
- Fixed a bug that caused Leaflet to stop rendering further points in a layer and throw errors when calculating extent when one point had invalid characters in the latitude or longitude field.
- We now default to `autoPlay: false` if it's not specified in `config.json`.
- Changed search box placeholders to more precisely reflect their functionality.
- CartoDB basemaps are now always loaded over HTTPS.

### 5.6.1

- Fixed a bug that could cause the workbench UI to hang when toggling concepts, particularly for an `SdmxJsonCatalogItem`.
- Added previous and next buttons to workbench catalog item date picker.

### 5.6.0

- Upgraded to Cesium 1.41.

### 5.5.7

- Added support for using tokens to access WMS layers, particularly using the WMS interface to ArcGIS servers.

### 5.5.6

- Tweaked the sizing of the feature info panel.
- Fixed a bug that caused `ArcGisMapServerCatalogItem` to always use the server's single fused map cache, if available. Now, if the `layers` property is specified, we request individual dynamic layers and ignore the fused map cache.

### 5.5.5

- Fixed a bug that caused the feature info panel to stop working after clicking on a location search marker.
- Added support for ArcGIS tokens on the 2D map. Previously, tokens only worked reliably in 3D.
- Improved handling of tile errors, making it more consistent between 2D and 3D.
- Fixed a bug that prevented the Add Data button from working Internet Explorer 9 unless the DevTools were also open.
- Improved the sizing of the feature info panel so it is less likely to completely obscure the map.

### 5.5.4

- Fixed a serious bug that prevented opening the Data Catalog in Internet Explorer.
- Fixed some problems with the Terria Spatial Analytics `CatalogFunctions`.

### 5.5.3

- Fixed a bug in SDMX-JSON when using `cannotSum`.

### 5.5.2

- Deprecated SDMX-JSON catalog items' `cannotDisplayPercentMap` in favour of `cannotSum`.
- Updated `cannotSum` so that it does not display a total in some cases, as well as suppressing the regional-percentage checkbox. `cannotSum` can be either a mapping of concept ids to the values that prevent summing, or simply `true` to always prevent summing.
- Fixed a bug that caused an error when Splitting a layer that does not have a `clock`.

### 5.5.1

- Added `cannotDisplayPercentMap` to SDMX-JSON catalog items, to optionally turn off the "display as a percentage of regional total" checkbox when the data is not a count (eg. a rate or an average).

### 5.5.0

- Added the ability to split the screen into a left-side and right-side, and show raster and region mapped layers on only one side of the splitter.
- Added the ability to use a tabbed catalog in the explorer panel on desktop site. Setting `tabbedCatalog` parameter to `true` in `config.json` causes top-level groups in the catalog to list items in separate explorer panel tabs.
- Added the ability to use vector tile properties in feature info templates when using region mapping (data row attributes will overwrite vector tile properties with the same name)
- Properties available in feature info templates are now JSON parsed and replaced by their javascript object if they start with `[` or `{` and parse successfully
- Decreased flickering of time-varying region mapped layers by pre-rendering the next time interval.
- Fixed a bug in `WebMapServiceCatalogItem` that could cause a WMS time time dimension to be interpreted incorrectly if it was specified only using dates (not times) and with a periodicity of less than a day.

### 5.4.5

- Improved behaviour of SDMX-JSON items when no data is available.

### 5.4.4

- Added support for specifying namespaced layer names in the `WebMapServiceCatalogItem` `layers` property.
- Made TerriaJS tolerant of XML/HTML inside text elements in WMS GetCapabilities without being properly wrapped in `CDATA`.

### 5.4.3

- Fixed a build problem on case-sensitive file systems (e.g. most Linux systems).

### 5.4.2

- We no longer show the Zoom To button on the workbench when there is no rectangle to zoom to.

### 5.4.1

- Fixed a bug when sharing SDMX-JSON catalog items.
- Improved display of "Add Data" panel on small screens when Feedback and Feature Info panels are open.
- Added "search in data catalog" link to mobile search.
- Added a button to automatically copy share url into clipboard in share panel.
- Added `initFragmentPaths` property to the `parameters` section of `config.json`. It can be used to specify an array of base paths for resolving init fragments in the URL.
- Modified `CkanCatalogItem` to exclude files that advertise themselves as KML files but have the file extension .ZIP.
- Removed "View full size image" link on the share panel. Chrome 60 removed the ability to navigate to a data URI, and other browsers are expected to follow this lead.

### 5.4.0

- Breaking change: removed some old types that haven't been used since the new React-based user interface in v4.0.0, specifically `KnockoutHammerBinding`, `KnockoutMarkdownBinding`, `PopupMessageConfirmationViewModel`, `PopupMessageViewModel`, and `PopupViewModel`.
- Added the ability to use tokens from terriajs-server for layers requiring ESRI tokens.
- Catalog group items are now sorted by their in-catalog name

### 5.3.0

- Added the ability to use the analytics region picker with vector tile region mapping by specifiying a WMS server & layer for analytics only.
- Updated the client side validation to use the server-provided file size limit when drag/dropping a file requiring the conversion service.
- `zoomOnEnable` now works even for a catalog item that is initially enabled in the catalog. Previously, it only worked for catalog items enabled via the user interface or otherwise outside of the load process.
- Added `initialTimeSource` property to `CsvCatalogItem` so it is possible to specify the value of the animation timeline at start from init files.
- Added to documentation for customizing data appearance.
- Added `CatalogShortcut` for creating tool items for linking to a `CatalogItem`.
- Renamed `ViewState.viewCatalogItem()` to `viewCatalogMember` to reflect that it can be used for all `CatalogMembers`, not just `CatalogItems`.
- Fixed a bug that could cause a crash when switching to 2D when the `initialView` was just a `Rectangle` instead of a `CameraView`.
- Fixed a bug that caused multiple layers with generated, gradient legends to all show the same legend on the Workbench.

### 5.2.11

- Pinned `urijs` to v1.18.10 to work around a breaking change in v1.18.11.

### 5.2.10

- Improved the conversion of Esri polygons to GeoJSON by `featureDataToGeoJson`. It now correctly handles polygons with holes and with multiple outer rings.
- Added some fields to the dataset info page for `CkanCatalogItem`.
- Fixed a bug that could cause some layers, especially the Bing Maps basemap, to occasionally be missing from the 2D map.
- Fixed a bug that could cause the selected time to move to the end time when sharing a map with a time-dynamic layer.

### 5.2.9

- A catalog item's `cacheDuration` property now takes precedence over the cache duration specified by the code. Previously, the `cacheDuration` would only override the default duration (2 weeks).

### 5.2.8

- Added option to expand the HTML embed code and toggle URL shorting for the share link.
- The Share feature now includes the current time selected on the timeline, so that anyone visiting a share link will see the map at the intended time.

### 5.2.7

- Added the Latitude and Longitude to the filename for the Feature Information file download.
- Added the time to the timeline labels when zoomed in to a single day. Previously, the label sometimes only showed the date.

### 5.2.6

- Added the ability to disable the conversion service so that no user data is sent outside of the client by setting `conversionServiceBaseUrl` to `false` in the `parameters` section of `config.json`.
- Added the ability to disable the location button by setting `disableMyLocation` to `true` in the `parameters` section of `config.json`.
- Fixed a bug that caused the share functionality to fail (both screenshot and share link) in 2d mode.
- Fixed a bug with explicitly styled enum columns in Internet Explorer.
- Fixed a bug that caused the selected column in a csv to be the second column when a time column is present.

### 5.2.5

- Fixed a bug with `forceProxy: true` which meant that vector tiles would try, and fail, to load over the proxy.
- Added documentation for customizing data appearance, and folded in existing but orphaned documentation for creating feature info templates.
- Changed the LocateMe button so that it toggles and continuously updates the location when Augmented Reality is enabled.
- Added the ability to set SDMX-JSON region names from a region type dimension, using a Mustache template. This was required so regions can be mapped to specific years, even if not specified by the SDMX-JSON server.
- Added `viewermode` to the users persistent local storage to remember the last `ViewerMode` used.
- Added the ability to customize the preamble text on the feedback form ("We would love to hear from you!") by setting `feedbackPreamble` in the `parameters` section of `config.json`.

### 5.2.4

- Fixed a bug that prevented error messages, such as when a dataset fails to load, from being shown to the user. Instead, the errors were silently ignored.

### 5.2.3

- Fixed a bug that gave expanded Sensor Observation Service charts poor names.
- Fixed a bug that prevented some table-based datasets from loading.

### 5.2.2

- Fixed download of selected dataset (as csv) so that quotes are handled in accordance with https://tools.ietf.org/html/rfc4180. As a result, more such downloads can be directly re-loaded in Terria by dragging and dropping them.

### 5.2.1

- Changed the default opacity for points from CSV files without a value column to 1.0 (previously it was 0.6). This is a workaround for a Cesium bug (https://github.com/AnalyticalGraphicsInc/cesium/issues/5307) but really a better choice anyway.
- Fixed a bug which meant non-standard properties of some table data sources (eg. csv, SOS, SDMX-JSON) were missing in the feature info panel, because of a breaking change in Cesium 1.33.

### 5.2.0

- Fixed a bug that caused layer disclaimers to fail to appear when the layer was enabled via a share link. Since the user was unable to accept the disclaimer, the layer also failed to appear.
- Added `AugmentedVirtuality` (user facing feature name Augmented Reality) to allow users to use their mobile device's orientation to set the camera view.
- Added the `showFeaturesAtAllTimes` option to Sensor Observation Service items. This improves the user experience if the server returns
  some features starting in 1990, say, and some starting in 1995, so that the latter still appear (as grey points with no data) in 1990.
- Fixed a bug that prevented preview charts in the feature info panel from updating when the user changed the Sensor Observation Service frequency.
- Fixed a bug that allowed the user to de-select all the display choices for Sensor Observation Service items.
- Improved the appearance of charts where all the y-values are null. (It now shows "No preview available".)
- Upgraded to Leaflet 1.0.3 for the 2D and preview maps.
- Upgraded to [Cesium 1.33](https://github.com/AnalyticalGraphicsInc/cesium/blob/1.33/CHANGES.md) for the 3D view.

### 5.1.1

- Fixed a bug that caused an 'added' and a 'shown' event for "Unnamed Item" to be logged to Google Analytics when previewing an item in the catalog.
- Added a 'preview' Google Analytics event when a catalog item is shown on the preview map in the catalog.
- Fixed a bug that prevented csv files with missing dates from loading.
- Fixed a bug that could cause an error when adding a layer without previewing it first.

### 5.1.0

- Fixed a bug that prevented `WebMapServiceCatalogItem` from acting as a time-dynamic layer when the time dimension was inherited from a parent layer.
- `WebMapServiceCatalogItem` now supports WMS 1.1.1 style dimensions (with an `Extent` element) in addition to the 1.3.0 style (`Dimension` only).
- `WebMapServiceCatalogItem` now passes dates only (rather than dates and times) to the server when the TIME dimension uses the `start/stop/period` form, `start` is a date only, and `period` does not include hours, minutes, or seconds.
- `WebMapServiceCatalogItem` now supports years and months (in addition to days, hours, minutes, and seconds) in the period specified of a TIME dimension.
- `WebMapServiceCatalogItem` now ignores [leap seconds](https://en.wikipedia.org/wiki/Leap_second) when evaluating ISO8601 periods in a time dimension. As a result, 2 hours after `2016-06-30T23:00:00Z` is now `2016-07-01T01:00:00Z` instead of `2016-07-01T00:59:59Z` even though a leap second at the end of June 2016 makes that technically 2 hours and 1 second. We expect that this is more likely to align with the expectations of WMS server software.
- Added option to specify `mobileDefaultViewerMode` in the `parameters` section of `config.json` to specify the default view mode when running on a mobile platform.
- Added support for `itemProperties` to `CswCatalogGroup`.
- Added `terria.urlEncode` function for use in feature info templates.
- Fixed a layout problem that caused the coordinates on the location bar to be displayed below the bar itself in Internet Explorer 11.
- Updated syntax to remove deprecation warnings with React version 15.5.

### 5.0.1

- Breaking changes:
  - Starting with this release, TerriaJS is meant to be built with Webpack 2. The best way to upgrade your application is to merge from [TerriaMap](https://github.com/TerriaJS/TerriaMap). If you run into trouble, post a message on the [TerriaJS forum](https://groups.google.com/forum/#!forum/terriajs).
  - Removed the following previously-deprecated modules: `registerKnockoutBindings` (no replacement), `AsyncFunctionResultCatalogItem` (now `ResultPendingCatalogItem`), `PlacesLikeMeFunction` (now `PlacesLikeMeCatalogFunction`), `SpatialDetailingFunction` (now `SpatialDetailingCatalogFunction`), and `WhyAmISpecialFunction` (now `WhyAmISpecialCatalogFunction`).
  - Removed `lib/Sass/StandardUserInterface.scss`. It is no longer necessary to include this in your application.
  - Removed the previously-deprecated third pararameter, `getColorCallback`, of `DisplayVariablesConcept`. Pass it inside the `options` parameter instead.
  - Removed the following previously-deprecated properties from `TableColumn`: `indicesIntoUniqueValues` (use `uniqueValues`), `indicesOrValues` (use `values`), `indicesOrNumericalValues` (use `uniqueValues` or `numericalValues`), and `usesIndicesIntoUniqueValues` (use `isEnum`).
  - Removed the previously-deprecated `dataSetID` property from `AbsIttCatalogItem`. Use `datasetId` instead.
  - Removed the previously-deprecated `allowGroups` property from `CkanCatalogItem`. Use `allowWmsGroups` or `allowWfsGroups` instead.
  - Removed the previously-deprecated `RegionMapping.setRegionColumnType` function. Use the `setRegionColumnType` on an _instance_ of `RegionMapping` instead.
  - Removed the previously-deprecated `regionMapping.regionDetails[].column` and `.disambigColumn`. Use `.columnName` and `.disambigColumnName` instead.
  - Removed the previously-deprecated `options.regionMappingDefinitionsUrl` parameter from the `Terria` constructor. Set the `regionMappingDefinitionsUrl` inside `parameters` in `config.json` instead.
- Fixed a bug in `WebMapServiceCatalogItem` that prevented TerriaJS from correctly determining the projections supported by a WMS layer when supported projections are inherited from parent layers.
- Changed "no value" colour of region-mapped data to fully transparent, not black.
- Fixed an issue where expanding a chart from an SDMX-JSON or SOS feature twice, with different data choices selected, would overwrite the previous chart.
- Improved SDMX-JSON items to still show properly, even if the `selectedInitially` property is invalid.
- Added `Score` column to `GNAFAddressGeocoder` to indicate relative quality, which maps as default variable.

### 4.10.5

- Improved error message when accessing the user's location under http with Chrome.
- When searching locations, the button to instead search the catalog is now above the results instead of below them.
- Changed "go to full screen mode" tooltip to "Hide workbench", and "Exit Full Screen" button to "Show Workbench". The term "full screen" was misleading.
- Fixed a bug where a chartable (non-geo-spatial) CSV file with a column including the text "height" would not let the user choose the "height" column as the y-axis of a chart.
- Added support for non-default x-axes for charts via `<chart x-column="x">` and the new `tableStyle.xAxis` parameter.
- Added support for a `charSet` parameter on CSV catalog items, which overrides the server's mime-type if present.

### 4.10.4

- Added the ability for `CkanCatalogGroup` to receive results in pages, rather than all in one request. This will happen automatically when the server returns partial results.
- Improved the performance of the catalog UI by not creating React elements for the contents of a group until that group is opened.
- Close polygons used as input to a `CatalogFunction` by making the last position the same as the first one.
- Added support for a new `nameInCatalog` property on all catalog members which overrides `name` when displayed in the catalog, if present.
- Added `terria.urlEncodeComponent` function for use in feature info templates.
- `yAxisMin` and `yAxisMax` are now honored when multiple charts are active, by using the minimum `yAxisMin` and the maximum `yAxisMax` of all charts.

### 4.10.3

- Locked third-party dependency proj4 to v2.3.x because v2.4.0 breaks our build.

### 4.10.2

- New sections are now merged info `CatalogMember.info` when `updateFromJson` is called multiple times, rather than the later `info` completely replacing the earlier one. This is most useful when using `itemProperties` to override some of the info sections in a child catalog item.
- Fixed a bug where csv files with a date column would sometimes fail if a date is missing.

### 4.10.1

- Improved the SDMX-JSON catalog item to handle huge dimensions, allow a blacklist, handle bad responses better, and more.
- Fixed a bug that prevented the proxy from being used for loading legends, even in situations where it is necessary such as an `http` legend accessed from an `https` site.
- Added link to re-download local files, noting that TerriaJS may have done additional processing (eg. geocoding).

### 4.10.0

- Changed defaults:
  - `WebProcessingServiceCatalogFunction` now defaults to invoking the `Execute` service via an HTTP POST with XML encoding rather than an HTTP GET with KVP encoding. This is a more sensible default because the WPS specification requires that servers support POST/XML while GET/KVP is optional. Plus, POST/XML allows large input parameters, such as a polygon descibing all of Australia, to be successfully passed to the WPS process. To force use of GET/KVP, set the `executeWithHttpGet` property to `true`.
- Fixed problems with third-party dependencies causing `npm install` and `npm run gulp` to fail.

### 4.9.0

- Added a help overlay system. A TerriaJS application can define a set of help sequences that interactively walk the user through a task, such as adding data to the map or changing map settings. The help sequences usually appear as a drop-down Help menu in the top-right corner.
- Fixed a bug with calculating bounding rectangles in `ArcGisCatalogItem` caused by changes to `proj4` package.
- Fixed a bug preventing chart axis labels from being visible on a white background.
- Fixed a bug that caused the Feedback panel to appear below the chart panel, making it difficult to use.

### 4.8.2

- Fixed a bug that prevented a `shareUrl` specified in `config.json` from actually being used by the `ShareDataService`.
- Adding a JSON init file by dropping it on the map or selecting it from the My Data tab no longer adds an entry to the Workbench and My Data catalog.
- WPS return type can now be `application/vnd.terriajs.catalog-member+json` which allows a json catalog member to be returned in WPS along with the usual attributes to control display.
- `chartLineColor` tableStyle attribute added, allowing per column specification of chart line color.
- Fixed a bug that caused a `WebMapServiceCatalogItem` inside a `WebMapServiceCatalogGroup` to revert to defaults from GetCapabilities instead of using shared properties.
- Fix a bug that prevented drawing the marker and zooming to the point when searching for a location in 2D.
- Fixed a bug where `WebMapTileServiceCatalogItem` would incorrectly interpret a bounding box and return only the lower left corner causing Cesium to crash on render.
- Fixed a bug that caused the feedback form to be submitted when unchecking "Share my map view".

### 4.8.1

- `CkanCatalogGroup` now automatically adds the type of the resource (e.g. `(WMS)`) after the name when a dataset contains multiple resources that can be turned into catalog items and `useResourceName` is false.
- Added support for ArcGIS FeatureServers to `CkanCatalogGroup` and `CkanCatalogItem`. In order for `CkanCatalogGroup` to include FeatureServers, `includeEsriFeatureServer` must be set to true.
- Changed default URL for the share service from `/share` to `share` and made it configurable by specifying `shareUrl` in config.json. This helps with deployments in subdirectories.

### 4.8.0

- Fixed a bug that prevented downloading data from the chart panel if the map was started in 2D mode.
- Changed the default opacity of table data to 0.8 from 0.6.
- Added the ability to read dates in the format "2017-Q2".
- Improved support for SDMX-JSON, including showing values as a percent of regional totals, showing the selected conditions in a more concise format, and fixing some bugs.
- Updated `TableCatalogItem`s to show a download URL in About This Dataset, which downloads the entire dataset as csv, even if the original data was more complex (eg. from an API).
- The icon specified to the `MenuPanel` / `DropdownPanel` theme can now be either the identifier of an icon from `Icon.GLYPHS` or an actual SVG `require`'d via the `svg-sprite-loader`.
- Fixed a bug that caused time-varying points from a CSV file to leave a trail on the 2D map.
- Add `Terria.filterStartDataCallback`. This callback gives an application the opportunity to modify start (share) data supplied in a URL before TerriaJS loads it.
- Reduced the size of the initial TerriaJS JavaScript code by about 30% when starting in 2D mode.
- Upgraded to [Cesium 1.29](https://github.com/AnalyticalGraphicsInc/cesium/blob/1.29/CHANGES.md).

### 4.7.4

- Renamed `SpatialDetailingFunction`, `WhyAmISpecialFunction`, and `PlacesLikeMeFunction` to `SpatialDetailingCatalogFunction`, `WhyAmISpecialCatalogFunction`, and `PlacesLikeMeCatalogFunction`, respectively. The old names will be removed in a future release.
- Fixed incorrect tooltip text for the Share button.
- Improved the build process and content of the user guide documentation.

### 4.7.3

- Canceled pending tile requests when removing a layer from the 2D map. This should drastically improve the responsiveness when dragging the time slider of a time-dynamic layer in 2D mode.
- Added the data source and data service details to the "About this dataset" (preview) panel.
- Fixed a bug introduced in 4.7.2 which made the Feature Info panel background too pale.

### 4.7.2

- Updated GNAF API to new Lucene-based backend, which should improve performance.
- Updated custom `<chart>` tag to allow a `colors` attribute, containing comma separated css strings (one per column), allowing users to customize chart colors. The `colors` attribute in charts can also be passed through from a WPS ComplexData response.
- Updated styling of Give Feedback form.
- Improved consistency of "Search" and "Add Data" font sizes.
- Improved flexibility of Feature Info Panel styling.
- Fixed a bug that could cause an extra `/` to be added to end of URLs by `ArcGisMapServerCatalogItem`, causing some servers to reject the request.
- Added a workaround for a bug in Internet Explorer 11 on Windows 7 that could cause the user interface to hang.

### 4.7.1

- Fixed a bug where providing feedback did not properly share the map view.
- Updated to terriajs-server 2.6.2.
- Fixed a bug leading to oversized graphics being displayed from WPS calls.

### 4.7.0

- Added the ability for users to share their view of the map when providing feedback.
- Extra components can now be added to FeatureInfoSection.
- Updated "Download Data" in FeatureInfoSection to "Download Data for this Feature".
- Fixed the color of visited links in client apps with their own css variables.
- Fixed a bug that prevented the scale bar from displaying correctly.

### 4.6.1

- Added support for creating custom WPS types, and for reusing `Point`, `Polygon`, and `Region` editors in custom types.
- Fixed a bug that caused the legend to be missing for WMS catalog items where the legend came from GetCapabilities but the URL did not contain `GetLegendGraphic`.

### 4.6.0

- Changed defaults:
  - The `clipToRectangle` property of raster catalog items (`WebMapServiceCatalogItem`, `ArcGisMapServerCatalogItem`, etc.) now defaults to `true`. It was `false` in previous releases. Using `false` prevents features (especially point features) right at the edge of the layer's rectangle from being cut off when the server reports too tight a rectangle, but also causes the layer to load much more slowly in many cases. Starting in this version, we favour performance and the much more common case that the rectangle can be trusted.
- Made `WebMapServiceCatalogItem` tolerant of a `GetCapabilities` where a `LegendURL` element does not have an `OnlineResource` or a `Dimension` does not have any values.
- Added support for 'Long' type hint to CSV data for specifying longitude.
- The marker indicating the location of a search result is now placed correctly on the terrain surface.
- `CatalogFunction` region parameters are now selected on the main map rather than the preview map.
- Some regions that were previously not selectable in Analytics, except via autocomplete, are now selectable.
- Added hover text that shows the position of data catalog search results in the full catalog.
- Widened scrollbars and improve their contrast.
- Removed the default maximum number of 10 results when searching the data catalog.
- Allow users to browse for JSON configuration files when adding "Local Data".
- Made it easier to use custom fonts and colors in applications built on TerriaJS, via new SCSS variables.
- Fixed a bug that caused a `CswCatalogGroup` to fail to load if the server had a `references` element without a `protocol`.

### 4.5.1

- The order of the legend for an `ArcGisMapServerCatalogItem` now matches the order used by ArcGIS itself.
- Large legends are now scaled down to fit within the width of the workbench panel.
- Improved the styling of links inside the Feature Information panel.
- Fixed a bug that could cause the Feature Information panel's close button to initially appear in the wrong place, and then jump to the right place when moving the mouse near it.

### 4.5.0

- Added support for the Sensor Observation Service format, via the `SensorObservationServiceCatalogItem`.
- Added support for end date columns in CSV data (automatic with column names containing `end_date`, `end date`, `end_time`, `end time`; or set in json file using `isEndDate` in `tableStyle.columns`.
- Fixed calculation of end dates for moving-point CSV files, which could lead to points disappearing periodically.
- Fixed a bug that prevented fractional seconds in time-varying WMS periodicity.
- Added the ability to the workbench UI to select the `style` to use to display a Web Map Service (WMS) layer when multiple styles are available.
- Added the ability to the workbench UI to select from among the available dimensions of a Web Map Service (WMS) layer.
- Improved the error reporting and handling when specifying invalid values for the WMS COLORSCALERANGE parameter in the UI.
- Added the ability to drag existing points when creating a `UserDrawing`.
- Fixed a bug that could cause nonsensical legends for CSV columns with all null values.
- Fixed a bug that prevented the Share panel from being used at all if the URL shortening service encountered an error.
- Fixed a bug that could cause an error when adding multiple catalog items to the map quickly.
- Tweaked the z-order of the window that appears when hovering over a chart series, so that it does not appear on top of the Feature Information panel.
- Fixed a bug that could lead to incorrect colors in a legend for a CSV file with explicit `colorBins` and cut off at a minimum and maximum.
- We now show the feature info panel the first time a dataset is added, containing a suggestion to click the map to learn more about a location. Also improved the wording for the feature info panel when there is no data.
- Fixed support for time-varying feature info for vector tile based region mapping.
- `updateApplicationOnMessageFromParentWindow` now also allows messages from the `opener` window, i.e. the window that opened the page by calling `window.open`. The parent or opener may now also send a message with an `allowOrigin` property to specify an origin that should be allowed to post messages.
- Fixed a bug that prevented charts from loading http urls from https.
- The `isNcWMS` property of `WebMapServiceCatalogItem` is now set to true, and the COLORSCALERANGE controls are available in the UI, for ncWMS2 servers.
- Added the ability to prevent CSVs with time and `id` columns from appearing as moving points, by setting `idColumns` to either `null` or `[]`.
- Fixed a bug that prevented default parameters to `CatalogFunction`s from being shown in the user interface.
- Fixed a problem that made `BooleanParameter`s show up incorrectly in the user interface.
- Embedded `<chart>` elements now support two new optional attributes:
  - `title`: overrides the title that would otherwise be derived from the name of the feature.
  - `hide-buttons`: If `"true"`, the Expand and Download buttons are hidden from the chart.
- Fixed a bug in embedded `<collapsible>` elements that prevented them from being expandable.
- Improved SDMX-JSON support to make it possible to change region type in the UI.
- Deprecated `RegionMapping.setRegionColumnType` in favour of `RegionMapping.prototype.setRegionColumnType`. `regionDetails[].column` and `.disambigColumn` have also been deprecated.

### 4.4.1

- Improved feature info display of time-varying region-mapped csvs, so that chart is still shown at times with no data.
- Fix visual hierarchy of groups and items in the catalog.

### 4.4.0

- Fixed a bug that caused Cesium (3D view) to crash when plotting a CSV with non-numerical data in the depth column.
- Added automatic time-series charts of attributes to the feature info of time-varying region-mapped csvs.
- Refactored Csv, AbsItt and Sdmx-Json catalog items to depend on a common `TableCatalogItem`. Deprecated `CsvCatalogItem.setActiveTimeColumn` in favour of `tableStructure.setActiveTimeColumn`.
- Error in geocoding addresses in csv files now shows in dialog box.
- Fixed CSS styling of the timeline and added padding to the feature info panel.
- Enhanced JSON support to recognise JSON5 format for user-added files.
- Deprecated `indicesIntoUniqueValues`, `indicesOrValues`, `indicesOrNumericalValues` and `usesIndicesIntoUniqueValues` in `TableColumn` (`isEnum` replaces `usesIndicesIntoUniqueValues`).
- Added support for explicitly colouring enum columns using a `tableStyle.colorBins` array of `{"value":v, "color":c}` objects
- Improved rendering speed when changing the display variable for large lat/lon csv files.
- Default to moving feature CSVs if a time, latitude, longitude and a column named `id` are present.
- Fixed a bug so units flow through to charts of moving CSV features.
- Fixed a bug that prevented the `contextItem` of a `CatalogFunction` from showing during location selection.
- Fixed a bug that caused `&amp;` to appear in some URLs instead of simply `&`, leading to an error when visiting the link.
- Added the ability to pass a LineString to a Web Processing Service.
- Fixed a bug that prevented `tableStyle.dataVariable` = `null` from working.
- Uses a smarter default column for CSV files.
- Fixed a bug that caused an error message to appear repeatedly when there was an error downloading tiles for a base map.
- Fixed a bug that caused WMS layer names and WFS type names to not be displayed on the dataset info page.
- We now preserve the state of the feature information panel when sharing. This was lost in the transition to the new user interface in 4.0.0.
- Added a popup message when using region mapping on old browsers without an `ArrayBuffer` type (such as Internet Explorer 9). These browsers won't support vector tile based region mapping.
- Fixed bug where generic parameters such as strings were not passed through to WPS services.
- Fixed a bug where the chart panel did not update with polled data files.
- Removed the Australian Hydrography layer from `createAustraliaBaseMapOptions`, as the source is no longer available.
- Fixed a bug that caused the GetCapabilities URL of a WMS catalog item to be shown even when `hideSource` was set to true.
- Newly-added user data is now automatically selected for the preview map.
- Fixed a bug where selecting a new column on a moving point CSV file did not update the chart in the feature info panel.
- Fixed dropdowns dropping from the bounds of the screen in Safari.
- Fixed a bug that prevented the feature info panel from updating with polled lat/lon csvs.
- Improved handing of missing data in charts, so that it is ignored instead of shown as 0.

### 4.3.3

- Use react-rangeslider 1.0.4 because 1.0.5 was published incorrectly.

### 4.3.2

- Fixed css styling of shorten URL checkbox.

### 4.3.1

- Added the ability to specify the URL to the `serverConfig` service in `config.json` as `parameters.serverConfigUrl`.

### 4.3.0

- Added `Terria.batchGeocoder` property. If set, the batch geocoder is used to resolve addresses in CSV files so that they can be shown as points on the map.
- Added `GnafAddressGeocoder` to resolve Australian addresses using the GNAF API.
- Added a loading indicator for user-added files.
- Fixed a bug that prevented printing the map in the 2D mode.
- Fixed a bug when changing between x-axis units in the chart panel.
- Moved all Terria styles into CSS-modules code (except Leaflet) - `lib/Sass/StandardUserInterface.scss` no longer needs to be imported and now only includes styles for backwards compatibility.

### 4.2.1

- Fixed bug that prevented the preview map displaying on mobile devices.

### 4.2.0

- There is a known bug in this version which prevents the user from being able to choose a region for some Analytics functions.
- Added support for ArcGis FeatureServers, using the new catalog types `esri-featureServer` and `esri-featureServer-group`. Catalog type `esri-group` can load REST service, MapServer and FeatureServer endpoints. (For backwards compatibility, catalog type `esri-mapServer-group` continues to work for REST service as well as MapServer endpoints.)
- Enumeration parameter now defaults to what is shown in UI, and if parameter is optional, '' is default.
- Adds bulk geocoding capability for Australian addresses. So GnafAPI can be used with batches of addresses, if configured.
- Fixed a bug that caused the selection indicator to get small when near the right edge of the map and to overlap the side panel when past the left edge.
- Map controls and menus now become translucent while the explorer window (Data Catalog) is visible.
- Removed find-and-replace for cesium workers from the webpack build as it's done in terriajs-cesium now.
- Legend images that fail to load are now hidden entirely.
- Improved the appearance of the opacity slider and added a percentage display.
- AllowedValues for LiteralData WPS input now works even if only one value specified.
- Fixed bug in WPS polygon datatype to return valid polygon geojson.
- Fix regression: cursor changes in UserDrawing now functions in 2D as well as 3D.
- Updated to [Cesium](http://cesiumjs.org) 1.23 (from 1.20). See the [change log](https://github.com/AnalyticalGraphicsInc/cesium/blob/1.23/CHANGES.md) for details.
- Fixed a bug which prevented feature info showing for Gpx-, Ogr-, WebFeatureService-, ArcGisFeatureServer-, and WebProcessingService- CatalogItems.
- Added support for a wider range of SDMX-JSON data files, including the ability to sum over dimensions via `aggregatedDimensionIds`.
- Added support for `tableStyle.colorBins` as array of values specifying the boundaries between the color bins in the legend, eg. `[3000, 3500, 3900, 4000]`. `colorBins` can still be an integer specifying the number of bins, in which case Terria determines the boundaries.
- Made explorer panel not rendered at all when hidden and made the preview map destroy itself when unmounted - this mitigates performance issues from having Leaflet running in the background on very busy vector datasets.
- Fixed a bug which prevented time-varying CZML feature info from updating.
- Added support for moving-point csv files, via an `idColumns` array on csv catalog items. By default, feature positions, color and size are interpolated between the known time values; set `isSampled` to false to prevent this. (Color and size are never interpolated when they are drawn from a text column.)
- Added support for polling csv files with a partial update, and by using `idColumns` to identify features across updates.
- Added a time series chart to the Feature Info Panel for sampled, moving features.
- Fixed a bug which sometimes prevented feature info from appearing when two region-mapped csv files were displayed.
- Fixed the preview map extent being one item behind what was actually selected.

### 4.1.2

- Fixed a bug that prevented sharing from working in Internet Explorer.

### 4.1.1

- Stopped IE9 from setting bizarre inline dimensions on custom branding images.
- Fixed workbench reordering in browsers other than Chrome.
- URLs on the dataset info page are now auto-selected by clicked, making them easier to copy.

### 4.1.0

- Made the column title for time-based CSV exports from chart default to 'date'
- Stopped the CSV creation webworker from being run multiple times on viewing a chart.
- Removed the empty circles from non-selected base maps on the Map settings panel.
- Prevented text from being selected when dragging the compass control.
- Added the `MeasureTool` to allow users to interactively measure the distance between points.
- Worked around a problem in the Websense Web Filter that caused it to block access to some of the TerriaJS Web Workers due to a URL in the license text in a comment in a source file.

### 4.0.2

- Fixed a bug that prevented opening catalog groups on iOS.
- Fixed a CSS warning.

### 4.0.1

- Fixed a bug that caused an error message to be formatted incorrectly when displayed to the user.

### 4.0.0

- Rewrote the TerriaJS user interface using React. We believe the new interface is a drastic improvement, incorporating user feedback and the results of usability testing. Currently, it is a bit harder to customize than our old user interface, so if your application has extensive customizations, we suggest delaying upgrading to this version for a little while logner.
- Added support for non-geospatial CSV files, which display in a new chart panel.
- Added support for customisable tags in Feature Info templates.
- Implemented [`<chart>` and `<collapsible>`](https://github.com/TerriaJS/terriajs/blob/4.0.0/lib/ReactViews/Custom/registerCustomComponentTypes.js#L52-L106) tags in Feature Info templates.
- Added support for [polling](https://github.com/TerriaJS/terriajs/blob/4.0.0/lib/Models/Polling.js) for updates to CSV files.
- `CswCatalogGroup` will now include Web Processing Services from the catalog if configured with `includeWps` set to true.
- `WebMapServiceCatalogItem` will now detect ncWMS servers and set isNcWMS to true.
- New `ShareDataService` which can store and resolve data. Currently it is used as a replacement for Google URL Shortener, which can't handle long URLs.
- New `ServerConfig` object which provides configuration information about the server, including which domains can be proxied for. This changes the way CorsProxy is initialised.
- Added partial support for the SDMX-JSON format.
- `UserDrawing` added for drawing lines and polygons on the map.
- CkanCatalogGroup's `filterQuery` items can now be specified as objects instead of URL-encoded strings.

### 3.5.0

- Ungrouped items in CKAN catalog items are now grouped under an item whose title is determined by .ungroupedTitle (default: "No group").
- CKAN's default search regex for KMLs also includes KMZ.
- Add documentation of camera properties.

### 3.4.0

- Support JSON5 (http://json5.org/) use in init files and config files, so comments can be used and object keys don't need to be quoted.
- Fixed a bug that caused the `corsProxyBaseUrl` specified in `config.json` to be ignored.
- Fixed a bug preventing downloading feature info data in CSV format if it contained nulls.
- Added support for the WMS Style/MetadataURL tag in layer description.
- Long titles in locally-generated titles now word-wrap in most web browsers.
- Long auto-generated legend titles now word wrap in most web browsers.

### 3.3.0

- Support `parameters` property in WebFeatureServiceCatalogItem to allow accessing URLs that need additional parameters.
- Fixed a bug where visiting a shared link with a time-series layer would crash load.
- Added a direct way to format numbers in feature info templates, eg. `{{#terria.formatNumber}}{"useGrouping": true, "maximumFractionDigits": 3}{{value}}{{/terria.formatNumber}}`. The quotes around the keys are optional.
- When the number of unique values in a CSV column exceeds the number of color bins available, the legend now displays "XX other values" as the label for the last bucket rather than simply "Other".
- CSV columns with up to 21 unique values can now be fully displayed in the legend. Previously, the number of bins was limited to 9.
- Added `cycle` option to `tableColumnStyle.colorBinMethod` for enumeration-type CSV columns. When the number of unique values in the column exceeds the number of color bins available, this option makes TerriaJS color all values by cycling through the available colors, rather than coloring only the most common values and lumping the rest into an "Other" bucket.
- Metadata and single data files (e.g. KML, GeoJSON) are now consistently cached for one day instead of two weeks.
- `WebMapServiceCatalogItem` now uses the legend for the `style` specified in `parameters` when possible. It also now includes the `parameters` when building a `GetLegendGraphic` URL.
- Fixed a bug that prevented switching to the 3D view after starting the application in 2D mode.

### 3.2.1

- Fixed a bug on IE9 which prevented shortened URLs from loading.
- Fixed a map started with smooth terrain being unable to switch to 3D terrain.
- Fixed a bug in `CkanCatalogItem` that prevented it from using the proxy for dataset URLs.
- Fixed feature picking when displaying a point-based vector and a region mapped layer at the same time.
- Stopped generation of WMS intervals being dependent on JS dates and hence sensitive to DST time gaps.
- Fixed a bug which led to zero property values being considered time-varying in the Feature Info panel.
- Fixed a bug which prevented lat/lon injection into templates with time-varying properties.

### 3.2.0

- Deprecated in this version:
  - `CkanCatalogItem.createCatalogItemFromResource`'s `options` `allowGroups` has been replaced with `allowWmsGroups` and `allowWfsGroups`.
- Added support for WFS in CKAN items.
- Fixed bug which prevented the terria-server's `"proxyAllDomains": true` option from working.
- Added support in FeatureInfoTemplate for referencing csv columns by either their name in the csv file, or the name they are given via `TableStyle.columns...name` (if any).
- Improved CSV handling to ignore any blank lines, ie. those containing only commas.
- Fixed a bug in `CswCatalogGroup` that prevented it from working in Internet Explorer.

### 3.1.0

- Only trigger a search when the user presses enter or stops typing for 3 seconds. This will greatly reduce the number of times that searches are performed, which is important with a geocoder like Bing Maps that counts each geocode as a transaction.
- Reduced the tendency for search to lock up the web browser while it is in progress.
- Include "engines" attribute in package.json to indicate required Node and NPM version.
- For WMS catalog items that have animated data, the initial time of the timeslider can be specified with `initialTimeSource` as `start`, `end`, `present` (nearest date to present), or with an ISO8601 date.
- Added ability to remove csv columns from the Now Viewing panel, using `"type": "HIDDEN"` in `tableStyle.columns`.

### 3.0.0

- TerriaJS-based application are now best built using Webpack instead of Browserify.
- Injected clicked lat and long into templates under `{{terria.coords.latitude}}` and `{{terria.coords.longitude}}`.
- Fixed an exception being thrown when selecting a region while another region highlight was still loading.
- Added `CesiumTerrainCatalogItem` to display a 3D surface model in a supported Cesium format.
- Added support for configuration of how time is displayed on the timeline - catalog items can now specify a dateFormat hash
  in their configuration that has formats for `timelineTic` (what is displayed on the timeline itself) and `currentTime`
  (which is the current time at the top-left).
- Fixed display when `tableStyle.colorBins` is 0.
- Added `fogSettings` option to init file to customize fog settings, introduced in Cesium 1.16.
- Improved zooming to csvs, to include a small margin around the points.
- Support ArcGis MapServer extents specified in a wider range of projections, including GDA MGA zones.
- WMS legends now use a bigger font, include labels, and are anti-aliased when we can determine that the server is Geoserver and supports these options.
- Updated to [Cesium](http://cesiumjs.org) 1.20. Significant changes relevant to TerriaJS users include:
  - Fixed loading for KML `NetworkLink` to not append a `?` if there isn't a query string.
  - Fixed handling of non-standard KML `styleUrl` references within a `StyleMap`.
  - Fixed issue in KML where StyleMaps from external documents fail to load.
  - Added translucent and colored image support to KML ground overlays
  - `GeoJsonDataSource` now handles CRS `urn:ogc:def:crs:EPSG::4326`
  - Fix a race condition that would cause the terrain to continue loading and unloading or cause a crash when changing terrain providers. [#3690](https://github.com/AnalyticalGraphicsInc/cesium/issues/3690)
  - Fix issue where the `GroundPrimitive` volume was being clipped by the far plane. [#3706](https://github.com/AnalyticalGraphicsInc/cesium/issues/3706)
  - Fixed a reentrancy bug in `EntityCollection.collectionChanged`. [#3739](https://github.com/AnalyticalGraphicsInc/cesium/pull/3739)
  - Fixed a crash that would occur if you added and removed an `Entity` with a path without ever actually rendering it. [#3738](https://github.com/AnalyticalGraphicsInc/cesium/pull/3738)
  - Fixed issue causing parts of geometry and billboards/labels to be clipped. [#3748](https://github.com/AnalyticalGraphicsInc/cesium/issues/3748)
  - Fixed bug where transparent image materials were drawn black.
  - Fixed `Color.fromCssColorString` from reusing the input `result` alpha value in some cases.
- Added support for time-series data sets with gaps - these are skipped when scrubbing on the timeline or playing.

### 2.3.0

- Share links now contain details about the picked point, picked features and currently selected feature.
- Reorganised the display of disclaimers so that they're triggered by `CatalogGroup` and `CatalogItem` models, which trigger `terria.disclaimerEvent`, which is listened to by DisclaimerViewModel`. `DisclaimerViewModel` must be added by the map that's using Terria.
- Added a mechanism for hiding the source of a CatalogItem in the view info popup.
- Added the `hideSource` flag to the init json for hiding the source of a CatalogItem in the View Info popup.
- Fixed a bug where `CatalogMember.load` would return a new promise every time it was called, instead of retaining the one in progress.
- Added support for the `copyrightText` property for ArcGis layers - this now shows up in info under "Copyright Text"
- Showed a message in the catalog item info panel that informs the user that a catalog item is local and can't be shared.
- TerriaJS now obtains its list of domains that the proxy will proxy for from the `proxyableDomains/` service. The URL can be overridden by setting `parameters.proxyableDomainsUrl` in `config.json`.
- Updated to [Cesium](http://cesiumjs.org) 1.19. Significant changes relevant to TerriaJS users include:
  - Improved KML support.
    - Added support for `NetworkLink` refresh modes `onInterval`, `onExpire` and `onStop`. Includes support for `viewboundScale`, `viewFormat`, `httpQuery`.
    - Added partial support for `NetworkLinkControl` including `minRefreshPeriod`, `cookie` and `expires`.
    - Added support for local `StyleMap`. The `highlight` style is still ignored.
    - Added support for `root://` URLs.
    - Added more warnings for unsupported features.
    - Improved style processing in IE.

### 2.2.1

- Improved legend and coloring of ENUM (string) columns of CSV files, to sort first by frequency, then alphabetically.

### 2.2.0

- Warn user when the requested WMS layer doesn't exist, and try to provide a suggestion.
- Fixed the calculation of a CSV file's extent so that missing latitudes and longitudes are ignored, not treated as zero.
- Improved the user experience around uploading files in a format not directly supported by TerriaJS and optionally using the conversion service.
- Improved performance of large CSV files, especially the loading time, and the time taken to change the display variable of region-mapped files.
- Added support for CSV files with only location (lat/lon or region) columns, and no value columns, using a file-specific color. Revised GeoJSON display to draw from the same palette of colors.
- Fixed a bug that prevented GeoJSON styles from being applied correctly in some cases.
- Fixed an error when adding a CSV with one line of data.
- Fixed error when adding a CSV file with numeric column names.
- Polygons and polylines are now highlighted on click when the geometry is available.
- Improved legend and coloring of ENUM (string) columns of CSV files; only the most common values are colored differently, with the rest shown as 'Other'.
- Added support for running the automated tests on the local system (via `gulp test`), on BrowserStack (via `gulp test-browserstack`), and on Sauce Labs (via `gulp test-saucelabs`).
- Changed `tableStyle`'s `format` to only accept `useGrouping`, `maximumFractionDigits` and `styling: "percent"` options. Previously some other options may have worked in some browsers.
- Improved color palette for string (ENUM) columns of CSV files.
- Improved CSV loading to ignore any completely blank lines after the header row (ie. lines which do not even have commas).
- Added support for grouping catalog items retrieved from a CSW server according to criteria specified in the init file (via the `metadataGroups` property) or from a `domainSpecification` and a call to the `GetDomain` service on the CSW server.
- Added `UrlTemplateCatalogItem`, which can be used to access maps via a URL template.
- Improved ABS display (to hide the regions) when a concept is deselected.
- Improved readability of ArcGIS catalog items and legends by replacing underscores with spaces.
- `ArcGisMapServerCatalogItem` metadata is now cached by the proxy for only 24 hours.
- Improved the feature info panel to update the display of time-varying region-mapped CSV files for the current time.
- Updated to [Cesium](http://cesiumjs.org) 1.18. Significant changes relevant to TerriaJS users include:
  - Improved terrain performance by up to 35%. Added support for fog near the horizon, which improves performance by rendering less terrain tiles and reduces terrain tile requests. [#3154](https://github.com/AnalyticalGraphicsInc/cesium/pull/3154)
  - Reduced the amount of GPU and CPU memory used by terrain by using compression. The CPU memory was reduced by up to 40%, and approximately another 25% in Chrome.
  - Fixed an issue where the sun texture is not generated correctly on some mobile devices. [#3141](https://github.com/AnalyticalGraphicsInc/cesium/issues/3141)
  - Cesium now honors window.devicePixelRatio on browsers that support the CSS imageRendering attribute. This greatly improves performance on mobile devices and high DPI displays by rendering at the browser-recommended resolution. This also reduces bandwidth usage and increases battery life in these cases.

### 2.1.1

- Fixed sharing of time-varying czml files; the timeline was not showing on the shared link.
- Fixed sharing of user-added time-varying csv files.
- Fixed a bug in `CkanCatalogItem` that made it build URLs incorrectly when given a base URL ending in a slash.

### 2.1.0

- Moved `TableColumn`, `TableStructure`, and the classes based on `Concept` to `lib/Map`. Moved `LegendHelper` to `lib/Models`.
- Added column-specific styling to CSV files, using a new `tableStyle.columns` json parameter. This is an object whose keys are column names or indices, and whose values are objects of column-specific tableStyle parameters. See the CSV column-specific group in `wwwroot/test/init/test-tablestyle.json` for an example. [#1097](https://github.com/TerriaJS/terriajs/issues/1097)
- Added the following column-specific `tableStyle` parameters:
  - `name`: renames the column.
  - `type`: sets the column type; can be one of LON, LAT, ALT, TIME, SCALAR, or ENUM.
  - `format`: sets the column number format, using the format of the [Javascript Intl options parameter](https://developer.mozilla.org/en-US/docs/Web/JavaScript/Reference/Global_Objects/Number/toLocaleString), eg. `{"format": {"useGrouping": true, "maximumFractionDigits": 2}}` to add thousands separators to numbers and show only two decimal places. Only the `useGrouping`, `maximumFractionDigits` and `styling: "percent"` options are guaranteed to work in all browsers.
- Added column-specific formatting to the feature info panel for all file types, eg. `"featureInfoTemplate" : {"template": "{{SPEED}} m/s", "formats": {"SPEED": {"maximumFractionDigits": 2}}}`. The formatting options are the same as above.
- Changed the default number format in the Feature Info Panel to not separate thousands with commas.
- Fixed a bug that caused the content on the feature info panel to be rendered as pure HTML instead of as mixed HTML / Markdown.
- Changed the default for `tableStyle.replaceWithZeroValues` to `[]`, ie. nothing.
- Changed the default for `tableStyle.replaceWithNullValues` to `["-", "na", "NA"]`.
- Changed the default for `tableStyle.nullLabel` to '(No value)'.
- Application name and support email can now be set in config.json's "parameters" section as "appName" and "supportEmail".
- Fixed showWarnings in config json not being respected by CSV catalog items.
- Fixed hidden region mapped layers being displayed when variable selection changes.
- Fixed exporting raw data as CSV not escaping commas in the data itself.

### 2.0.1

- Fixed a bug that caused the last selected ABS concept not to appear in the feature info panel.

### 2.0.0

- The following previously-deprecated functionality was removed in this version:
  - `ArcGisMapServerCatalogGroup`
  - `CatalogItemControl`
  - `CatalogItemDownloadControl`
  - Calling `BrandBarViewModel.create` with more than one parameter.
  - `CatalogMemberControl.leftSideItemControls`
  - `CatalogMemberControl.rightSideItemControls`
  - `DataCatalogTabViewModel.getRightSideItemControls`
  - `DataCatalogTabViewModel.getLeftSideItemControls`
  - `registerCatalogItemControls`
  - `AusGlobeViewer`
- Streamlined CSV handling framework. Breaking changes include the APIs of (not including those which begin with `_`):
  - `CsvCatalogItem`: `rowProperties`, `rowPropertiesByCode`, `dynamicUpdate` have been removed.
  - `AbsIttCatalogItem`: Completely rewritten. The `dataSetID` json parameter has been deprecated in favor of `datasetId` (different capitalization).
  - For the 2011 Australian Census data, requires `sa4_code_2011` to appear as an alias in `regionMapping.json` (it was previously missing in NationalMap).
  - `TableDataSource`: Completely rewritten and moved from `Map` to `Models` directory. Handles csvs with latitude & longitude columns.
  - `RegionMapping`: Used instead of TableDataSource for region-mapped csvs.
  - `DataTable` and `DataVariable` have been replaced with new classes, `TableStructure` and `TableColumn`.
  - `RegionProvider`: `loadRegionsFromWfs`, `processRegionIds`, `applyReplacements`, `findRegionIndex` have been made internal functions.
  - `RegionProviderList`: `chooseRegionProvider` has been changed and renamed `getRegionDetails`.
  - `ColorMap`: `fromArray` and `fromString` have been removed, with the constructor taking on that functionality.
  - `LegendUrl` has been moved to the `Map` directory.
  - `TableStyle`: `loadColorMap` and `chooseColorMap` have been removed. Moved from `Map` to `Models` directory.
  - `FeatureInfoPanelSectionViewModel`: its constructor now takes a `FeatureInfoPanelViewModel` as its first argument, instead of `Terria`.
  - `Models/ModelError` has been replaced with `Core/TerriaError`.
- Removed blank feature info sections for uncoloured regions of region-mapped CSVs.
- Recognises the CSV datetime formats: YYYY, YYYY-MM and YYYY-MM-DD HH:MM(:SS).
- Introduced five new json tableStyle parameters:
  - `replaceWithZeroValues`: Defaults to `[null, "-"]`. These values are coloured as if they were zero if they appear in a list with numbers. `null` catches missing values.
  - `replaceWithNullValues`: Defaults to `["na", "NA"]`. These values are coloured as if they were null if they appear in a list with numbers.
  - `nullColor`: A css string. Defaults to black. This colour is used to display null values. It is also used to colour points when no variable is selected.
  - `nullLabel`: A string used to label null or blank values in the legend. Defaults to ''.
  - `timeColumn`: Provide the name or index (starting at 0) of a csv column, if any. Defaults to the first time column found, if any. Use `null` to explicitly disregard all time columns.
- Removed variables consisting only of html tags from the Now Viewing panel.
- Added support for the csv datetime formats: YYYY, YYYY-MM and YYYY-MM-DD HH:MM(:SS).
- Improved formatting of datetimes from csv files in the feature info panel.
- Removed variables consisting only of html tags from the Now Viewing panel.
- Improved handling of rows with missing dates in csv time columns.
- Introduced four new json tableStyle parameters:
  - `replaceWithZeroValues`: Defaults to `[null, '-']`. These values are coloured as if they were zero if they appear in a csv column with numbers. `null` catches missing values. These rows are ignored if they appear in a csv time column.
  - `replaceWithNullValues`: Defaults to `['na', 'NA']`. These values are coloured as if they were null if they appear in a csv column with numbers. These rows are ignored if they appear in a csv time column.
  - `nullColor`: A css string. Defaults to a dark blue. This colour is used to display null values (but it does not appear on the legend). It is also used to colour points when no variable is selected.
  - `timeColumn`: Provide the name or index (starting at 0) of a csv column, if any. Defaults to the first time column found, if any. Use `null` to explicitly disregard all time columns.
- Added id matching for catalog members:
- Improved formatting of datetimes from csv files in the feature info panel.
- Removed variables consisting only of HTML tags from the Now Viewing panel.
- Added ID matching for catalog members:
  - An `id` field can now be set in JSON for catalog members
  - When sharing an enabled catalog item via a share link, the share link will reference the catalog item's ID
    rather than its name as is done currently.
  - The ID of an item should be accessed via `uniqueId` - if a catalog member doesn't have an ID set, this returns a
    default value of the item's name plus the ID of its parent. This means that if all the ancestors of a catalog
    member have no ID set, its ID will be its full path in the catalog.
  - This means that if an item is renamed or moved, share links that reference it will still work.
  - A `shareKeys` property can be also be set that contains an array of all ids that should lead to this item. This means
    that a share link for an item that didn't previously have an ID set can still be used if it's moved, as long as it
    has its old default ID set in `shareKeys`
  - Old share links will still work as long as the items they lead to aren't renamed or moved.
  - Refactor of JSON serialization - now rather than passing a number of flags that determine what should and shouldn't be
    serialized, an `itemFilter` and `propertyFilter` are passed in options. These are usually composed of multiple filters,
    combined using `combineFilters`.
  - An index of all items currently in the catalog against all of that item's shareKeys is now maintained in `Catalog`
    and can be used for O(1) lookups of any item regardless of its location.
  - CatalogMembers now contain a reference to their parent CatalogGroup - this means that the catalog tree can now be
    traversed in both directions.
  - When serializing user-added items in the catalog, the children of `CatalogGroup`s with the `url` property set are
    not serialized. Settings like `opacity` for their descendants that need to be preserved are serialized separately.
- Generated legends now use SVG (vector) format, which look better on high resolution devices.
- Created new Legend class, making it easy to generate client-side legends for different kinds of data.
- Generate client-side legends for ArcGIS MapServer catalog items, by fetching JSON file, instead of just providing link to external page.
- Fix Leaflet feature selection when zoomed out enough that the world is repeated.
- Improved handling of lat/lon CSV files with missing latitude or longitude values.
- Fixed a bug that prevented `SocrataCataloGroup` from working in Internet Explorer 9.
- Added `CkanCatalogItem`, which can be used to reference a particular resource of any compatible type on a CKAN server.
- Fixed a bug that caused the Now Viewing tab to display incorrectly in Internet Explorer 11 when switching directly to it from the Data Catalogue tab.

### 1.0.54

- Fixed a bug in `AbsIttCatalogItem` that caused no legend to be displayed.

### 1.0.53

- Improved compatibility with Internet Explorer 9.
- Made `CswCatalogGroup` able to find geospatial datasets on more CSW servers.
- Allow WMS parameters to be specified in json in uppercase (eg. STYLES).

### 1.0.52

- Added `MapBoxMapCatalogItem`, which is especially useful for base maps. A valid access token must be provided.
- Added a `getContainer()` method to Terria's `currentViewer`.
- Dramatically improved the performance of region mapping.
- Introduced new quantisation (color binning) methods to dramatically improve the display of choropleths (numerical quantities displayed as colors) for CSV files, instead of always using linear. Four values for `colorBinMethod` are supported:
  - "auto" (default), usually means "ckmeans"
  - "ckmeans": use "CK means" method, an improved version of Jenks Even Breaks to form clusters of values that are as distinct as possible.
  - "quantile": use quantiles, evenly distributing values between bins
  - "none": use the previous linear color mapping method.
- The default style for CSV files is now 7 color bins with CK means method.
- Added support for color palettes from Color Brewer (colorbrewer2.org). Within `tableStyle`, use a value like `"colorPalette": "10-class BrBG"`.
- Improved the display of legends for CSV files, accordingly.
- URLs for legends are now encapsulated in a `LegendUrl` model, which accepts a mime type that will affect how the
  legend is rendered in the sidebar.
- Added support for the Socrata "new backend" with GeoJSON download to `SocrataCatalogGroup`.
- Moved URL config parameters to config.json, with sensible defaults. Specifically:
  - regionMappingDefinitionsUrl: 'data/regionMapping.json',
  - conversionServiceBaseUrl: '/convert/',
  - proj4ServiceBaseUrl: '/proj4/',
  - corsProxyBaseUrl: '/proxy/'
- Deprecated terria.regionMappingDefinitionsUrl (set it in config.json or leave it as default).

### 1.0.51

- Fixed a typo that prevented clearing the search query
- Added support for Nominatim search API hosted by OpenStreetMap (http://wiki.openstreetmap.org/wiki/Nominatim) with `NominatimSearchProviderViewModel`. This works by merging to 2 queries : one with the bounding parameter for the nearest results, and the other without the bounding parameter. The `countryCodes` property can be set to limit the result to a set of specific countries.
- Added `MapProgressBarViewModel`. When added to the user interface with `MapProgressBarViewModel.create`, it shows a bar at the top of the map window indicating tile load progress.
- We no longer show the entity's ID (which is usually a meaningless GUID) on the feature info panel when the feature does not have a name. Instead, we leave the area blank.
- Fixed a bug with time-dynamic imagery layers that caused features to be picked from the next time to be displayed, in addition to the current one.
- Replace `.` and `#` with `_` in property names meant to be used with `featureInfoTemplate`, so that these properties can be accessed by the [mustache](https://mustache.github.io/) templating engine.
- Added support for time-varying properties (e.g. from a CZML file) on the feature info panel.
- `Cesium.zoomTo` now takes the terrain height into account when zooming to a rectangle.

### 1.0.50

- Put a white background behind legend images to fix legend images with transparent background being nearly invisible.
- Search entries are no longer duplicated for catalog items that appear in multiple places in the Data Catalogue
- Fixed the layer order changing in Cesium when a CSV variable is chosen.
- Layer name is now shown in the catalog item info panel for ESRI ArcGIS MapServer layers.
- Retrieve WFS or WCS URL associated with WMS data sources using DescribeLayer if no dataUrl is present.
- Downgrade Leaflet to 0.7.3 to fix specific feature clicking problems with 2D maps.
- Use `PolylineGraphics` instead of `PolygonGraphics` for unfilled polygons with an outline width greater than 1. This works around the fact that Cesium does not support polygons with outline width great than 1 on Windows due to a WebGL limitation.
- Sorted ABS age variables numerically, not alphabetically.
- Removed extra space at the bottom of base map buttons.
- Share links now remember the currently active tab in the `ExplorerPanelViewModel`.
- Fixed a bug that prevented region mapping from working over HTTPS.
- The proxy is now used to avoid a mixed content warning when accessing an HTTP dataset from an HTTPS deployment of TerriaJS.
- Added `CameraView.fromLookAt` and `CameraView.fromPositionHeadingPitchRoll` functions. These functions can be used to position the camera in new ways.

### 1.0.49

- Fixed a bug that caused poor performance when clicking a point on the map with lots of features and then closing the feature information panel.
- Apply linkify, instead of markdown, to properties shown in the Feature Info Panel.
- Fixed a bug that prevented feature scaling by value.
- Fixed a bug that prevented the csv `displayDuration` from working.
- Fixed a bug that ignored which column of the csv file to show as the legend initially.
- `NowViewingTabViewModel` is now composed of a number of sections. Each section is given the opportunity to determine whether it applies to each catalog item. Custom sections may be added by adding them to NowViewingTabViewModel.sections`.
- `CsvCatalogItem` and `AbsIttCatalogItem` now expose a `concepts` property that can be used to adjust the display.
- Added `Terria.cesiumBaseUrl` property.
- The user interface container DOM element may now be provided to `TerriaViewer` by specifying `uiContainer` in its options. Previously it always used an element named `ui`.
- Legend URLs are now accessed via the proxy, if applicable.
- Fixed a bug that prevented feature scaling by value.
- Added support for [Urthecast](https://www.urthecast.com/) with `UrthecastCatalogGroup`.
- Fixed a bug that caused a `TypeError` on load when the share URL included enabled datasets with an order different from their order in the catalog.
- Improved the message that is shown to the user when their browser supports WebGL but it has a "major performance caveat".
- Fixed a bug that could cause an exception in some browsers (Internet Explorer, Safari) when loading a GeoJSON with embedded styles.
- Fixed a bug with Leaflet 2D map where clicks on animation controls or timeline would also register on the map underneath causing undesired feature selection and, when double clicked, zooming (also removed an old hack that disabled dragging while using the timeline slider)
- Changed Australian Topography base map server and updated the associated thumbnail.
- Added `updateApplicationOnMessageFromParentWindow` function. After an app calls this function at startup, TerriaJS can be controlled by its parent window when embedded in an `iframe` by messages sent with `window.postMessage`.

### 1.0.48

- Added the ability to disable feature picking for `ArcGisMapServerCatalogItem`.
- Disabled feature picking for the Australian Topography and Australian Hydrography base layers created by `createAustraliaBaseMapOptions`.

### 1.0.47

- Make it possible to disable CSV region mapping warnings with the `showWarnings` init parameter.
- The `name` of a feature from a CSV file is now taken from a `name` or `title` column, if it exists. Previously the name was always "Site Data".
- Fixed a bug that caused time-dynamic WMS layers with just one time to not be displayed.
- Underscores are now replaced with spaces in the feature info panel for `GeoJsonCatalogItem`.
- Added Proj4 projections to the location bar. Clicking on the bar switches between lats/longs and projected coordinates. To enable this, set `useProjection` to `true`
- Show information for all WMS features when a location is clicked.
- Fixed a bug that caused an exception when running inside an `<iframe>` and the user's browser blocked 3rd-party cookies.
- HTML and Markdown text in catalog item metadata, feature information, etc. is now formatted in a more typical way. For example, text inside `<h1>` now looks like a heading. Previously, most HTML styling was stripped out.
- Supports FeatureInfoTemplates on all catalog item types (previously only available on ImageryLayers).
- Apply markdown to properties shown in the Feature Info Panel.
- Add `includeCzml` option to CkanCatalogGroup.
- Fixed a bug that caused `WebMapServiceCatalogItem` to incorrectly populate the catalog item's metadata with data from GetCapabilities when another layer had a `Title` with the same value as the expected layer's `Name`.
- Update the default Australian topography basemap to Geoscience Australia's new worldwide layer (http://www.ga.gov.au/gisimg/rest/services/topography/National_Map_Colour_Basemap/MapServer)
- Allow color maps in CSV catalog items to be expressed as strings: colorMapString: "red-white-blue".
- Updated to [Cesium](http://cesiumjs.org) 1.15. Significant changes relevant to TerriaJS users include:
  - Added support for the [glTF 1.0](https://github.com/KhronosGroup/glTF/blob/master/specification/README.md) draft specification.
  - Added support for the glTF extensions [KHR_binary_glTF](https://github.com/KhronosGroup/glTF/tree/master/extensions/Khronos/KHR_binary_glTF) and [KHR_materials_common](https://github.com/KhronosGroup/glTF/tree/KHR_materials_common/extensions/Khronos/KHR_materials_common).
  - `ImageryLayerFeatureInfo` now has an `imageryLayer` property, indicating the layer that contains the feature.
  - Make KML invalid coordinate processing match Google Earth behavior. [#3124](https://github.com/AnalyticalGraphicsInc/cesium/pull/3124)

### 1.0.46

- Fixed an incorrect require (`URIjs` instead of `urijs`).

### 1.0.45

- Major refactor of `CsvCatalogItem`, splitting region-mapping functionality out into `RegionProvider` and `RegionProviderList`. Dozens of new test cases. In the process, fixed a number of bugs and added new features including:
  - Regions can be matched using regular expressions, enabling matching of messy fields like local government names ("Baw Baw", "Baw Baw Shire", "Baw Baw (S)", "Shire of Baw Baw" etc).
  - Regions can be matched using a second field for disambiguation (eg, "Campbelltown" + "SA")
  - Drag-and-dropped datasets with a time column behave much better: rather than a fixed time being allocated to each row, each row occupies all the time up until the next row is shown.
  - Enumerated fields are colour coded in lat-long files, consist with region-mapped files.
  - Feedback is now provided after region mapping, showing which regions failed to match, and which matched more than once.
  - Bug: Fields with names starting with 'lon', 'lat' etc were too aggressively matched.
  - Bug: Numeric codes beginning with zeros (eg, certain NT 08xx postcodes) were treated as numbers and failed to match.
  - Bug: Fields with names that could be interpreted as regions weren't available as data variables.
- Avoid mixed content warnings when using the CartoDB basemaps.
- Allow Composite catalog items
- Handle WMS time interval specifications (time/time and time/time/periodicity)
- Moved `url` property to base CatalogItem base class. Previously it was defined separately on most derived catalog items.
- Most catalog items now automatically expose a `dataUrl` that is the same as their `url`.
- Added custom definable controls to `CatalogMember`s.
  - To define a control, subclass `CatalogMemberControl` and register the control in `ViewModels/registerCatalogMemberControl` with a unique control name, control class and required property name.
  - If a `CatalogMember` has a property with the required property name either directly on the member or in its `customProperties` object, the control will appear in the catalog with the member and will fire the `activate` function when clicked.
  - Controls can be registered to appear on both the left and right side using `registerLeftSideControl` and `registerRightSideControl` respectively.
  - An example can be seen in the `CatalogMemberDownloadControl`
  - Currently top level members do not show controls.
- The `LocationBarViewModel` now shows the latitude and longitude coordinates of the mouse cursor in 2D as well as 3D.
- The `LocationBarViewModel` no longer displays a misleading elevation of 0m when in "3D Smooth" mode.
- Added `@menu-bar-right-offset` LESS parameter to control the right position of the menu bar.
- Added `forceProxy` flag to all catalog members to indicate that an individual item should use the proxy regardless of whether the domain is in the list of domains to proxy.
- Allow a single layer of an ArcGIS MapServer to be added through the "Add Data" interface.
- Added `WfsFeaturesCatalogGroup`. This group is populated with a catalog item for each feature queried from a WFS server.
- The Feature Info panel now shows all selected features in an accordion control. Previously it only showed the first one.
- Added `featureInfoTemplate` property to `CatalogItem`. It is used to provide a custom Markdown or HTML template to display when a feature in the catalog item is clicked. The template is parameterized on the properties of the feature.
- Updated to [Cesium](http://cesiumjs.org) 1.14. Significant changes relevant to TerriaJS users include:
  - Fixed issues causing the terrain and sky to disappear when the camera is near the surface. [#2415](https://github.com/AnalyticalGraphicsInc/cesium/issues/2415) and [#2271](https://github.com/AnalyticalGraphicsInc/cesium/issues/2271)
  - Fixed issues causing the terrain and sky to disappear when the camera is near the surface. [#2415](https://github.com/AnalyticalGraphicsInc/cesium/issues/2415) and [#2271](https://github.com/AnalyticalGraphicsInc/cesium/issues/2271)
  - Provided a workaround for Safari 9 where WebGL constants can't be accessed through `WebGLRenderingContext`. Now constants are hard-coded in `WebGLConstants`. [#2989](https://github.com/AnalyticalGraphicsInc/cesium/issues/2989)
  - Added a workaround for Chrome 45, where the first character in a label with a small font size would not appear. [#3011](https://github.com/AnalyticalGraphicsInc/cesium/pull/3011)
  - Fixed an issue with drill picking at low frame rates that would cause a crash. [#3010](https://github.com/AnalyticalGraphicsInc/cesium/pull/3010)

### 1.0.44

- Fixed a bug that could cause timeseries animation to "jump" when resuming play after it was paused.
- Make it possible for catalog item initialMessage to require confirmation, and to be shown every time.
- When catalog items are enabled, the checkbox now animates to indicate that loading is in progress.
- Add `mode=preview` option in the hash portion of the URL. When present, it is assumed that TerriaJS is being used as a previewer and the "small screen warning" will not be shown.
- Added `maximumLeafletZoomLevel` constructor option to `TerriaViewer`, which can be used to force Leaflet to allow zooming closer than its default of level 18.
- Added the `attribution` property to catalog items. The attribution is displayed on the map when the catalog item is enabled.
- Remove an unnecessary instance of the Cesium InfoBox class when viewing in 2D
- Fixed a bug that prevented `AbsIttCatalogGroup` from successfully loading its list of catalog items.
- Allow missing URLs on embedded data (eg. embedded czml data)
- Fixed a bug loading URLs for ArcGIS services names that start with a number.
- Updated to [Cesium](http://cesiumjs.org) 1.13. Significant changes relevant to TerriaJS users include:
  - The default `CTRL + Left Click Drag` mouse behavior is now duplicated for `CTRL + Right Click Drag` for better compatibility with Firefox on Mac OS [#2913](https://github.com/AnalyticalGraphicsInc/cesium/pull/2913).
  - Fixed an issue where non-feature nodes prevented KML documents from loading. [#2945](https://github.com/AnalyticalGraphicsInc/cesium/pull/2945)

### 1.0.43

- Fixed a bug that prevent the opened/closed state of groups from being preserved when sharing.

### 1.0.42

- Added a `cacheDuration` property to all catalog items. The new property is used to specify, using Varnish-like notation (e.g. '1d', '10000s') the default length of time to cache URLs related to the catalog item.
- Fix bug when generating share URLs containing CSV items.
- Improve wording about downloading data from non-GeoJSON-supporting WFS servers.

### 1.0.41

- Improvements to `AbsIttCatalogItem` caching from the Tools menu.

### 1.0.40

- `ArcGisMapServerCatalogItem` now shows "NoData" tiles by default even after showing the popup message saying that max zoom is exceeded. This can be disabled by setting its `showTilesAfterMessage` property to false.

### 1.0.39

- Fixed a race condition in `AbsIttCatalogItem` that could cause the legend and map to show different state than the Now Viewing UI suggested.
- Fixed a bug where an ABS concept with a comma in its name (e.g. "South Eastern Europe,nfd(c)" in Country of Birth) would cause values for concept that follow to be misappropriated to the wrong concepts.

### 1.0.38

- `AbsIttCatalogItem` now allows the region type to be set on demand rather than only at load time.
- `CsvCatalogItem` can now have no display variable selected, in which case all points are the same color.

### 1.0.37

- Added `CswCatalogGroup` for populating a catalog by querying an OGC CSW service.
- Added `CatalogMember.infoSectionOrder` property, to allow the order of info sections to be configured per catalog item when necessary.
- Fixed a bug that prevented WMTS layers with a single `TileMatrixSetLink` from working correctly.
- Added support for WMTS layers that can only provide tiles in JPEG format.
- Fixed testing and caching of ArcGis layers from tools and added More information option for imagery layers.
- TerriaJS no longer requires Google Analytics. If a global `ga` function exists, it is used just as before. Otherwise, events are, by default, logged to the console.
- The default event analytics behavior can be specified by passing an instance of `ConsoleAnalytics` or `GoogleAnalytics` to the `Terria` constructor. The API key to use with `GoogleAnalytics` can be specified explicitly to its constructor, or it can be specified in the `parameter.googleAnalyticsKey` property in `config.json`.
- Made polygons drastically faster in 2D.
- TerriaJS now shortens share URLs by default when a URL shortener is available.
- Added Google Analytics reporting of the application URL. This is useful for tracking use of share URLs.
- Added the ability to specify a specific dynamic layer of an ArcGIS Server using just a URL.

### 1.0.36

- Calculate extent of TopoJSON files so that the viewer correctly pans+zooms when a TopoJSON file is loaded.
- Fixed a bug that caused the `Terria#clock` to keep ticking (and therefore using CPU / battery) once started even after selecting a non-time-dynamic dataset.
- Fixed a bug that caused the popup message to appear twice when a dataset failed to load.
- Added layer information to the Info popup for WMS datasets.
- Added ability to filter catalog search results by:
  - type: `is:wms`, `-is:esri-mapserver`. A result must match any 'is:' and no '-is:'.
  - url: `url:vic.gov.au`, `-url:nicta.com.au`. A result must match any 'url:', and no '-url:'.
- Added ability to control the number of catalog search results: `show:20`, `show:all`

### 1.0.35

- Polygons from GeoJSON datasets are now filled.
- Left-aligned feature info table column and added some space between columns.
- Added `EarthGravityModel1996`.
- Extended `LocationBarViewModel` to show heights relative to a geoid / mean sea level model. By default, EGM96 is used.
- Added support for styling GeoJSON files, either in catalog (add .style{} object) or embedded directly in the file following the [SimpleStyle spec](https://github.com/mapbox/simplestyle-spec).
- Fixed a bug that caused the 3D view to use significant CPU time even when idle.
- Added CartoDB's Positron and Dark Matter base maps to `createGlobalBaseMapOptions`.
- Added support for subdomains to `OpenStreetMapCatalogItem`.

### 1.0.34

- Fixed a bug that prevented catalog items inside groups on the Search tab from being enabled.
- Added `PopupMessageConfirmationViewModel`. It prevents the Popup from being closed unless the confirm button is pressed. Can also optionally have a deny button with a custom action.
- Added support for discovering GeoJSON datasets from CKAN.
- Added support for zipped GeoJSON files.
- Made `KmlCatalogItem` use the proxy when required.
- Made `FeatureInfoPanelViewModel` use the white panel background in more cases.
- Significantly improved the experience on devices with small screens, such as phones.
- Fixed a bug that caused only the portion of a CKAN group name before the first comma to be used.

### 1.0.33

- Added the `legendUrls` property to allow a catalog item to optionally have multiple legend images.
- Added a popup message when zooming in to the "No Data" scales of an `ArcGisMapServerCatalogItem`.
- Added `CatalogGroup.sortFunction` property to allow custom sorting of catalog items within a group.
- Added `ImageryLayerCatalogItem.treat403AsError` property.
- Added a title text when hovering over the label of an enabled catalog item. The title text informs the user that clicking will zoom to the item.
- Added `createBingBaseMapOptions` function.
- Added an option to `KnockoutMarkdownBinding` to optionally skip HTML sanitization and therefore to allow unsafe HTML.
- Upgraded to Cesium 1.11.
- `CatalogItem.zoomTo` can now zoom to much smaller bounding box rectangles.

### 1.0.32

- Fixed CKAN resource format matching for KML, CSV, and Esri REST.

### 1.0.31

- Added support for optionally generating shorter URLs when sharing by using the Google URL shortening service.

### 1.0.30

- `WebMapServiceCatalogItem` and `ArcGisMapServerCatalogItem` now augment directly-specified metadata with metadata queried from the server.
- "Data Details" and "Service Details" on the catalog item info panel are now collapsed by default. This improves the performance of the panel and hides some overly technical details.
- `ArcGisMapServerCatalogItem.layers` can now specify layer names in addition to layer IDs. Layer names are matched in a case-insensitive manner and only if a direct ID match is not found.
- `itemProperties` are now applied through the normal JSON loading mechanism, so properties that are represented differently in code and in JSON will now work as well.
- Added support for `csv-geo-*` (e.g. csv-geo-au) to `CkanCatalogGroup`.
- The format name used in CKAN can now be specified to `CkanCatalogGroup` using the `wmsResourceFormat`, `kmlResourceFormat`, `csvResourceFormat`, and `esriMapServerResourceFormat` properties. These properties are all regular expressions. When the format of a CKAN resource returned from `package_search` matches one of these regular expressions, it is treated as that type within TerriaJS.
- `CkanCatalogGroup` now fills the `dataUrl` property of created items by pointing to the dataset's page on CKAN.
- The catalog item information panel now displays `info` sections in a consistent order. The order can be overridden by setting `CatalogItemInfoViewModel.infoSectionOrder`.
- An empty `description` or `info` section is no longer shown on the catalog item information panel. This can be used to remove sections that would otherwise be populated from dataset metadata.

### 1.0.29

- Add support for loading init files via the proxy when necessary.
- Switched to using the updated URL for STK World Terrain, `//assets.agi.com/stk-terrain/v1/tilesets/world/tiles`.

### 1.0.28

- Fixed a bug that prevented links to non-image (e.g. ArcGIS Map Server) legends from appearing on the Now Viewing panel.

### 1.0.27

- Use terriajs-cesium 1.10.7, fixing a module load problem in really old browers like IE8.

### 1.0.25

- Fixed incorrect date formatting in the timeline and animation controls on Internet Explorer 9.
- Add support for CSV files with longitude and latitude columns but no numeric value column. Such datasets are visualized as points with a default color and do not have a legend.
- The Feature Information popup is now automatically closed when the user changes the `AbsIttCatalogItem` filter.

### 1.0.24

- Deprecated:
  - Renamed `AusGlobeViewer` to `TerriaViewer`. `AusGlobeViewer` will continue to work until 2.0 but using it will print a deprecation warning to the browser console.
  - `BrandBarViewModel.create` now takes a single `options` parameter. The container element, which used to be specified as the first parameter, should now be specified as the `container` property of the `options` parameter. The old function signature will continue to work until 2.0 but using it will print a deprecation warning to the browser console.
- `WebMapServiceCatalogItem` now determines its rectangle from the GetCapabilities metadata even when configured to use multiple WMS layers.
- Added the ability to specify the terrain URL or the `TerrainProvider` to use in the 3D view when constructing `TerriaViewer`.
- `AbsIttCatalogItem` styles can now be set using the `tableStyle` property, much like `CsvCatalogItem`.
- Improved `AbsIttCatalogItem`'s tolerance of errors from the server.
- `NavigationViewModel` can now be constructed with a list of `controls` to include, instead of the standard `ZoomInNavigationControl`, `ResetViewNavigationControl`, and `ZoomOutNavigationControl`.
- Fixed a bug that caused the brand bar to slide away with the explorer panel on Internet Explorer 9.

### 1.0.23

- Fixed a bug that prevented features from being pickable from ABS datasets on the 2D map.
- Fixed a bug that caused the Explorer Panel tabs to be missing or misaligned in Firefox.

### 1.0.22

- Changed to use JPEG instead of PNG format for the Natural Earth II basemap. This makes the tile download substantially smaller.

### 1.0.21

- Added an `itemProperties` property to `AbsIttCatalogGroup`.
- Added a `nowViewingMessage` property to `CatalogItem`. This message is shown by the `NowViewingAttentionGrabberViewModel` when the item is enabled. Each unique message is shown only once.

### 1.0.20

- Added the ability to specify SVG icons on Explorer Panel tabs.
- Added an icon to the Search tab.
- Added support for accessing Australian Bureau of Statistics data via the ABS-ITT API, using `AbsIttCatalogGroup` and `AbsIttCatalogItem`.
- The Now Viewing panel now contains controls for selecting which column to show in CSV datasets.

### 1.0.19

- Added `NowViewingAttentionGrabberViewModel`. It calls attention the Now Viewing tab the first time a catalog item is enabled.
- Added `isHidden` property to catalog items and groups. Hidden items and groups do not show up in the catalog or in search results.

### 1.0.18

- Added `featureInfoFields` property to `CsvCatalogItem.tableStyle`. It allows setting which fields to show in the Feature Info popup, and the name to use for each.
- Added `OpenStreetMapCatalogItem` for connecting to tile servers using the OpenStreetMap tiling scheme.
- Added `CkanCatalogGroup.allowEntireWmsServers` property. When set and the group discovers a WMS resource without a layer parameter, it adds a catalog item for the entire server instead of ignoring the resource.
- Added `WebMapTileServiceCatalogGroup` and `WebMapTileServiceCatalogItem` for accessing WMTS servers.
- Handle the case of an `ArcGisMapServerCatalogItem` with an advertised extent that is outside the valid range.
- We now pass ArcGIS MapServer metadata, when it's available, through to Cesium's `ArcGisMapServerImageryProvider` so that it doesn't need to re-request the metadata.
- Changed the style of the Menu Bar to have visually-separate menu items.
- Added support for SVG menu item icons to `MenuBarViewModel`.
- Improved popup message box sizing.

### 1.0.17

- Upgraded to TerriajS Cesium 1.10.2.
- Added `ImageryLayerCatalogItem.isRequiredForRendering`. This is set to false by default and to true for base maps. Slow datasets with `isRequiredForRendering=false` are less likely to prevent other datasets from appearing in the 3D view.
- The "Dataset Testing" functionality (on the hidden Tools menu accessible by adding `#tools=1` to the URL) now gives up tile requests and considers them failed after two seconds. It also outputs some JSON that can be used as the `blacklist` property to blacklist all of the datasets that timed out.
- Added a feature to count the total number of datasets from the hidden Tools menu.
- Fixed a bug that caused the 2D / 3D buttons the Maps menu to get out of sync with the actual state of the map after switching automatically to 2D due to a performance problem.

### 1.0.16

- Deprecated:
  - `ArcGisMapServerCatalogGroup` has been deprecated. Please use `ArcGisCatalogGroup` instead.
- Replaced Cesium animation controller with TerriaJS animation controller.
- Replaced Cesium Viewer widget with the CesiumWidget when running Cesium.
- Added the ability to turn a complete ArcGIS Server, or individual folders within it, into a catalog group using `ArcGisCatalogGroup`.

### 1.0.15

- Fix imagery attribution on the 2D map.

### 1.0.14

- Fixed share URL generation when the application is not running at the root directory of its web server.
- Fixed a bug that caused Internet Explorer 8 users to see a blank page instead of a message saying their browser is incompatible.

### 1.0.13

- Breaking changes:
  - Added a required `@brand-bar-height` property.
- `ExplorerPanelViewModel` can now be created with `isOpen` initially set to false.
- TerriaJS now raises an error and hides the dataset when asked to show an `ImageryLayerCatalogItem` in Leaflet and that catalog item does not use the Web Mercator (EPSG:3857) projection. Previously, the dataset would silently fail to display.
- Improved error handling in `CzmlCatalogItem`, `GeoJsonCatalogItem`, and `KmlCatalogItem`.
- Made the `clipToRectangle` property available on all `ImageryProvider`-based catalog items, not just `WebMapServiceCatalogItem`.
- Added `CatalogMember.isPromoted` property. Promoted catalog groups and items are displayed above non-promoted groups and items.
- Add support for ArcGIS MapServer "Raster Layers" in addition to "Feature Layers".

### 1.0.12

- Allow Esri ArcGIS MapServers to be added via the "Add Data" panel.
- Adds `baseMapName` and `viewerMode` fields to init files and share links. `baseMapName` is any base map name in the map settings panel and `viewerMode` can be set to `'2d'` or `'3d'`.
- Added `tableStyle.legendTicks` property to `CsvCatalogItem`. When specified, the generated legend will have the specified number of equally-spaced lines with labels in its legend.

### 1.0.11

- Fixed a bug that prevented HTML feature information from showing up with a white background in Internet Explorer 9 and 10.
- Fixed a bug that prevented WMS GetCapabilities properties, such as CRS, from being properly inherited from the root layer.
- Tweaked credit / attribution styling.

### 1.0.10

- Added support for a developer attribution on the map.
- Fixed a bug that could cause results from previous async catalog searches to appear in the search results.

### 1.0.9

- Show Cesium `ImageryProvider` tile credits / attribution in Leaflet when using `CesiumTileLayer`.

### 1.0.8

- `WebMapServiceCatalogGroup` now populates the catalog using the hierarchy of layers returned by the WMS server in GetCapabilities. To keep the previous behavior, set the `flatten` property to true.
- Potentially breaking changes:
  - The `getFeatureInfoAsGeoJson` and `getFeatureInfoAsXml` properties have been removed. Use `getFeatureInfoFormats` instead.
- Added support for text/html responses from WMS GetFeatureInfo.
- Make the `FeatureInfoPanelViewModel` use a white background when displaying a complete HTML document.
- `KnockoutMarkdownBinding` no longer tries to interpret complete HTML documents (i.e. those that contain an <html> tag) as Markdown.
- The feature info popup for points loaded from CSV files now shows numeric columns with a missing value as blank instead of as 1e-34.
- `ArcGisMapServerCatalogItem` now offers metadata, used to populate the Data Details and Service Details sections of the catalog item info panel.
- `ArcGisMapServerCatalogGroup` now populates a "Service Description" and a "Data Description" info section for each catalog item from the MapServer's metadata.
- The `metadataUrl` is now populated (and shown) from the regular MapServer URL.
- Added 'keepOnTop' flag support for imageryLayers in init file to allow a layer to serve as a mask.
- Added 'keepOnTop' support to region mapping to allow arbitrary masks based on supported regions.
- Checkboxes in the Data Catalogue and Search tabs now have a larger clickable area.

### 1.0.7

- `CatalogItemNameSearchProviderViewModel` now asynchronously loads groups so items in unloaded groups can be found, too.
- Do not automatically fly to the first location when pressing Enter in the Search input box.
- Changed `ArcGisMapServerCatalogItem` to interpret a `maxScale` of 0 from an ArcGIS MapServer as "not specified".
- Added an `itemProperties` property to `ArcGisMapServerCatalogGroup`, allowing properties of auto-discovered layers to be specified explicitly.
- Added `validDropElements`, `validDropClasses`, `invalidDropElements`, and `invalidDropClasses` properties to `DragDropViewModel` for finer control over where dropping is allowed.
- Arbitrary parameters can now be specified in `config.json` by adding them to the `parameters` property.

### 1.0.6

- Added support for region mapping based on region names instead of region numbers (example in `public/test/countries.csv`).
- Added support for time-dynamic region mapping (example in `public/test/droughts.csv`).
- Added the ability to specify CSV styling in the init file (example in `public/init/test.json`).
- Improved the appearance of the legends generated with region mapping.
- Added the ability to region-map countries (example in `public/test/countries.csv`).
- Elminated distracting "jumping" of the selection indicator when picking point features while zoomed in very close to the surface.
- Fixed a bug that caused features to be picked from all layers in an Esri MapServer, instead of just the visible ones.
- Added support for the WMS MinScaleDenominator property and the Esri MapServer maxScale property, preventing layers from disappearing when zoomed in to close to the surface.
- Polygons loaded from KML files are now placed on the terrain surface.
- The 3D viewer now shows Bing Maps imagery unmodified, matching the 2D viewer. Previously, it applied a gamma correction.
- All catalog items now have an `info` property that allows arbitrary sections to be shown for the item in the info popup.
- `CkanCatalogGroup` now has a `groupBy` property to control whether catalog items are grouped by CKAN group ("group"), CKAN organization ("organization"), or not grouped at all ("none").
- `CkanCatalogGroup` now has a `useResourceName` property to control whether the name of the catalog item is derived from the resource (true), or the dataset itself (false).
- The catalog item info page now renders a much more complete set of Markdown and HTML elements.<|MERGE_RESOLUTION|>--- conflicted
+++ resolved
@@ -2,11 +2,8 @@
 
 #### next release (8.7.9)
 
-<<<<<<< HEAD
+- Properly initialize react ref in functional components
 - Add NominatimSearchProvider.
-=======
-- Properly initialize react ref in functional components
->>>>>>> 3bb62c48
 - [The next improvement]
 
 #### 8.7.8 - 2024-11-01
