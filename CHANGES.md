--- conflicted
+++ resolved
@@ -15,11 +15,8 @@
 - Add `backgroundColor` trait to base maps for changing the map container background in 2D/Leaflet mode ([7718](https://github.com/TerriaJS/terriajs/pull/7718))
 - Keep camera steady when switching between viewer modes.
 - Fix a bug where some georeferenced tiles where incorrectly positioned in Terria.
-<<<<<<< HEAD
 - WMTS read URL from operations metadata
 - [The next improvement]
-=======
->>>>>>> 7887f2c0
 
 #### 8.11.0 - 2025-10-09
 
