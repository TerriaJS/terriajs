--- conflicted
+++ resolved
@@ -2,11 +2,8 @@
 
 #### next release (8.2.21)
 
-<<<<<<< HEAD
 - Add `aboutButtonHrefUrl` to `configParameters`. Defaults to `"about.html"`. If set to `null`, then the About button will not be shown.
-=======
 - Add `refreshIntervalTemplate` to `OpenDataSoftCatalogItemTraits` - this can be used to set `refreshInterval` using Mustache template rendered on ODS Dataset JSON object
->>>>>>> 484b2c16
 - [The next improvement]
 
 #### 8.2.20 - 2022-10-20
