# Change Log

#### next release (8.3.10)

- Added `apiColumns` to `ApiTableCatalogItem` - this can now be used to specify `responseDataPath` per table column.
- [The next improvement]

#### 8.3.9 - 2023-11-24

- **Breaking change:** new Search Provider model
  - Added SearchProviderMixin to connect searchProviders with a model system
  - Created a simple base Mixin (`SearchProviderMixin`) to attach SearchProviders to the Model system and enable easier creation of new search providers.
  - Made SearchProviders configurable from `config.json`.
  - See [0011-configurable-search-providers ADR](./architecture/0011-configurable-search-providers.md) and [Search providers customization](./doc/customizing/search-providers.md) for more details
- Make all icons in `CatalogGroup` black by default and white when a catalog group is focused, selected or hovered over. Improve lock icon position in workbench.

#### 8.3.8 - 2023-11-15

- Fix maximum call stack size exceeded on Math.min/max when creating Charts
- Fix boolean flag in `MyDataTab` displaying number
- Remove `jsx-control-statements` dependency
- Fix WMS nested group IDs - nested groups with the same name were not being created
- WMS `isEsri` default value will now check for case-insensitive `mapserver/wmsserver` (instead of `MapServer/WMSServer`)
- Tweak ArcGis MapServer WMS `GetFeatureInfo` default behaviour
  - Add `application/geo+json` and `application/vnd.geo+json` default `GetFeatureInfo` (after `application/json` in priority list)
  - Add `application/xml` default `GetFeatureInfo`. (if `isEsri` is true, then this will be used before `text/html`)
- Added many remaining ASGS 2021 region types to region mapping (STE_2021,ILOC_2021,IARE_2021,IREG_2021,RA_2021,SAL_2021,ADD_2021,DZN_2021,LGA_2022,LGA_2023,SED_2021,SED_2022,
  CED_2021,POA_2021,TR_2021,SUA_2021,UCL_2021,SOS_2021,SOSR_2021).
  - See [ASGS 2021](https://www.abs.gov.au/statistics/standards/australian-statistical-geography-standard-asgs-edition-3/jul2021-jun2026/access-and-downloads/digital-boundary-files)
- Added [Melbourne CLUE blocks](https://data.melbourne.vic.gov.au/pages/clue/) to region mapping.
- Fix WMS `GetMap`/`GetFeatureInfo` requests not having `styles` parameter (will use empty string instead of `undefined`)
<<<<<<< HEAD
- `ArcGisMapServerCatalogItem` will now use "pre-cached tiles" if available if no (or all) `layers` are specified.
- [The next improvement]
=======
- Add CesiumIon geocoder
- `CatalogGroup` will now not show members until loaded
- Add `GetTimeseries` support to `WebMapServiceCatalogItem`. This adds a new `supportsGetTimeseries` trait, which when true will replace `GetFeatureInfo` with `GetTimeseries` requests. It will also change `info_format` to `text/csv`, and show a chart in the feature info panel. Servers which advertise `GetTimeseries` capability will have this trait set to true by default. `GetTimeseries` requests will have `time = ""`.
>>>>>>> 57a5e8c6

#### 8.3.7 - 2023-10-26

- Fix `WebMapServiceCatalogItem` `allowFeaturePicking`
- Allow translation of TableStylingWorkflow.
- Fix "Remove all" not removing selected/picked features
- Fix crash on empty GeoJSON features
- Add `tableFeatureInfoContext` support to `GeoJsonMixin.createProtomapsImageryProvider`
- Fix `GeoJsonMixin` timeline animation for lines/polygons
- Fix bug in mismatched GeoJSON Feature `_id_` and TableMixin `rowId` - this was causing incorrect styling when using `filterByProperties` or features had `null` geometry
- Fix splitter for `GeoJsonMixin` (lines and polygon features only)
- Fix share links with picked features from `ProtomapsImageryProvider`
- Added on screen attribution and Google logo for Google Photorealistic 3D Tiles.
- Add `hideDefaultDescription` to `CatalogMemberTraits` - if true, then no generic default description will be shown when `description` is empty.

#### 8.3.6 - 2023-10-03

- Fixed a bug where incorrect "Remove all" icon is shown when the trait `displayGroup` of some group types (e.g.`wms-group`) is set to `true` but the members have not been populated yet.
- Fix regression in `excludeMembers`, `id` and `name` should be lower-case for comparing.

#### 8.3.5 - 2023-09-26

- Allow a story to use iframe tag if the source is youtube, youtube-nocookie or vimeo.
- Add `includeMembersRegex` to `GroupTraits`. This can be used to filter group members by id/name using a regular expression.

#### 8.3.4 - 2023-09-15

- Add `timeWindowDuration`, `timeWindowUnit` and `isForwardTimeWindow` traits to esri-mapServer type to support time window query.
- Move map credits to map column so it don't get hidden by chart panel
- TSify `MapColumn` module and reorganize components directory structure.
- Add null check to `WebMapServiceCatalogItem` `rectangle` calculation - and now we ascend tree of WMS `Layers` until we find a rectangle.
- Fix multi level nesting in ArcGIS Mapserver.

#### 8.3.3 - 2023-09-07

- Fixed broken point dragging interaction for user drawing in 3D mode.
- Fixed rectangle drawing in 2D mode.
- Added EPSG:7855 to `Proj4Definitions`.

#### 8.3.2 - 2023-08-11

- Fixed a bug when restoring timefilter from a share link having more than one imagery item with the same base URL (but different layer names).
- Fix WPS duplicate display of analysis results when loaded through a share URL
- Upgraded babel packages.

#### 8.3.1 - 2023-06-29

- **Breaking changes:**
  - Switched GoogleAnalytics to use Google Analytics 4 properties. Google's Universal properties no longer accept data from 01/07/2023, so migration is necessary anyway.
- Fix error when adding deeply nested references in search results.
- Add new option `focusWorkbenchItems` to `initialCamera` setting to focus the camera on workbench items when the app loads.
- Fixed bug where sharelinks created with no visible horizon would default to homeCamera view
- Improved calculation of 2D view from 3D view when no horizon visible
- Improve WMS and WFS error messages when requested layer names or type names are not present in GetCapabilities.

#### 8.3.0 - 2023-05-22

- **Breaking changes:**

  - **Upgraded Mobx to version 6.7.x**
  - **Upgraded Typescript to version 4.9.x**
  - See https://github.com/TerriaJS/terriajs/discussions/6787 for how to upgrade your map

#### 8.2.29 - 2023-05-18

- Fix app crash when rendering feature info with a custom title.
- Added new `CkanCatalogGroup` traits `resourceIdTemplate` and `restrictResourceIdTemplateToOrgsWithNames` to generate custom resource IDs for CKAN resources with unstable IDs.
- Fix `acessType` resolution for `MagdaReference` so that it uses the default terria resolution strategy when `magdaRecord` is not defined.

#### 8.2.28 - 2023-04-28

- Refactored TerriaViewer to expose a promise `terriaViewer.viewerLoadPromise` for async loading of viewers.
- Fix location point ideal zoom bug in 3D mode map.
- Add `EPSG:7844` to `Proj4Definitions`.
- TSify `Proj4Definitions` and `Reproject` modules.
- Update the docs for `excludeMembers`: mention the group/item id support
- Simplified `MapToolbar` API.

#### 8.2.27 - 2023-04-05

- Change icon used for display group remove button
- Make access control UI compatible to Magda v1 and v2 with v2 overriding v1.
- Remove karma-sauce-launcher dependency
- Add method `addFileDragDropListener` for receiving callbacks when user drags-n-drops a file.
- Improve `BoxDrawing` drag interaction.
- Fix a bug where `BoxDrawing` sometimes causes the map to loose pan and zoom interactivity.
- Optimize `LocationBar` component to reduce number of renders on mouse move.
- Optimize `Compass` component to reduce renders on each frame.
- Add `children` optional property to StandardUserInterfaceProps interface
- Add support for ArcGis MapServer with `TileOnly` capability - for example layers served from ArcGis Online. This is supported through `ArcGisMapServerCatalogItem`, `ArcGisMapServerCatalogGroup` and `ArcGisCatalogGroup`.

#### 8.2.26 - 2023-03-21

- Upgraded to terriajs-server 4.0.0.
- Added new `gulp dev` task that runs terriajs-server and `gulp watch` (incremental specs build) at the same time.

#### 8.2.25 - 2023-03-20

- Export `registerUrlHandlerForCatalogMemberType` for registering new url handler for catalog types.
- BoxDrawing changes:
  - Adds a new option called disableVerticalMovement to BoxDrawing which if set to true disables up/down motion of the box when dragging the top/bottom sides of the box.
  - Keeps height (mostly) steady when moving the box laterally on the map. Previously the height of the box used to change wrt to the ellipsoid/surface.
  - Fixes a bug that caused map panning and zooming to break when interacting with multiple active BoxDrawings.
  - Removed some code that was causing too much drift between mouse cursor and model when moving the model laterally on the map.
- Replaces addRemoteUploadType and addLocalUploadType with addOrReplaceRemoteFileUploadType and addOrReplaceLocalFileUploadType.

#### 8.2.24 - 2023-03-06

- Reimplement error message and default to 3d smooth mode when Cesium Ion Access Token is invalid.
- Layers shown via a share URL are now logged as a Google Analytics event
- Show an Add All / Remove All button for catalog groups when an optional `displayGroup` trait is true
- Rename the Map Settings "Raster Map Quality" slider to be just "Map Quality" as it also affects other things than raster data.
- Dragn-n-drop should respect disableZoomTo setting
- Fixed #6702 Terrain Hides Underground Features not working
- Add className prop for MyData tab so that it can be styled externally

#### 8.2.23 - 2023-01-06

- Only add groups to `CatalogIndex` if they aren't empty
- `BoxDrawing` improvements:
  - Added option `drawNonUniformScaleGrips` to enable/disable uniform-scaling
  - Set limit on the size of scaling grips relative to the size of the box
  - Small improvement to move interaction that prevents the box from locking up when trying to move at a camera angle parallel to the ground
  - Restore modified map state to the previous setting when interaction stops
- Fix bug in Cesium and Leaflet maps that resulted in `DataSource`s getting rendered even after their parent items are removed from the workbench.
- GltfMixin changes:
  - Refactors code to use stable `DataSource` and `Entity` values instead of re-creating them everytime `mapItems` is recomputed.
  - Disable zoom to for the item when position is unknown.
- Add `UploadDataTypes` API for extending the supported local and remote upload data types.
- Add option to upload terria web data (via url to json file/service)
- Refactor `Cesium3dTileMixin`.
- Updated related maps to fit mobile screens.
- Extend `responseDataPath` trait of `ApiTableCatalogItem` with support for mapping over arrays and collecting nested object values.
- Add `MapToolbar.addToolButton()` API for adding a tool button to the map navigation menu.
- Add `ActionBar` component for showing a floating menu bar at the bottom of the map.

#### 8.2.22 - 2022-12-02

- Protomaps Polygon features now only use `PolygonSymbolizer` (instead of `PolygonSymbolizer` and `LineSymbolizer`)
- Add `horizontalOrigin` and `verticalOrigin` to `TableLabelTraits`
- `TableStylingWorkflow` improvements:
  - Add more options to advanced mode (style title, hide style, long/lat column, time properties)
  - "Style" dropdown now shows `TableStyles` instead of `TableColumns`
  - Show "Variable" in "Fill color" if color column name doesn't match style name (eg style isn't generated by `TableAutomaticStylesStratum`)
  - Add symbology dropdown to advanced mode (was only showing in basic mode)
  - Add label and trail styling
  - When creating a new `bin` or `enum` value, the `null` ("default") values will be copied across.
- Move all Table related Traits to `lib/Traits/TraitsClasses/Table/` directory
- Handle errors thrown in `Cesium._attachProviderCoordHooks`. This fixes a bug where some WMTS layers break feature picking.
- Fix `Legend` outline bug - where invalid `boxStyle` meant old legend styles may be visible
- Fix `baseMapContrastColor` reactivity in `GeojsonMixin` - mvt was not updating when the basemap changes
- Add `SelectableDimensionMultiEnum` - A enum SelectableDimension that allows multiple values to be selected
- Fix `SelectableDimensionNumeric` handling of invalid values
- `ColorStyleLegend` will use `colorColumn` title by default. It will fallback to `TableStyle.title`
- Add `children` optional property to StandardUserInterfaceProps interface
- Fix `MapboxVectorTileCatalogItem` feature highlighting - this requires use of `idProperty` trait (also added `idProperty` to `ProtomapsImageryProvider`)
- Fix `MapboxVectorTileCatalogItem` `fillColor` also applying to Line features
- Add `maximumNativeZoom` to `ProtomapsImageryProvider`
- Fix image markers (eg `marker = "data:image/png;base64,..."`)
- Fix `AssimpCatalogItem` to correctly handle zip archives that contain files inside a root folder.

#### 8.2.21 - 2022-11-10

- Add check for WFS `layer.OtherSRS` in `buildSrsNameObject`
- Add `overridesBaseUrl` to `LanguageOptions`. This can be used to set the base URL for language override namespace translation files (see [client-side-config.md#LanguageConfiguration](./doc/customizing/client-side-config.md#LanguageConfiguration))
- Add `aboutButtonHrefUrl` to `configParameters`. Defaults to `"about.html"`. If set to `null`, then the About button will not be shown.
- Add `refreshIntervalTemplate` to `OpenDataSoftCatalogItemTraits` - this can be used to set `refreshInterval` using Mustache template rendered on ODS Dataset JSON object
- Add `plugins` property to `ConfigParameters` type
- Add more supported 4326 and 3857 CRS strings for WFS (eg `"urn:ogc:def:crs:EPSG::3857"` and `"urn:x-ogc:def:crs:EPSG:3857"`)

#### 8.2.20 - 2022-10-20

- Handle errors thrown in `ImageryProviderLeafletTileLayer.pickFeatures`. This fixes a bug where some WMTS layers break feature picking (in Leaflet/2D mode)

#### 8.2.19 - 2022-10-20

- Handle errors thrown in `Cesium._attachProviderCoordHooks`. This fixes a bug where some WMTS layers break feature picking.

#### 8.2.18 - 2022-10-19

- Fix `RelatedMaps` default broken URLs
- Add `mergeGroupsByName` trait to `GroupTraits` - this will merge all group members with the same name
- Fix bug with "propagate `knownContainerUniqueIds` across references and their target" - missing `runInAction`
- Add Carto v3 Maps API support for `table` and `query` endpoint (only GeoJSON - not MVT yet)
- Moved `activeStyle` default from `TableMixin` to `TableAutomaticStyleStratum`. The default `activeStyle` will now not pick a `hidden` `TableStyle`.
- Pin `flexsearch` version to `0.7.21` - as incorrect types are shipped in version `0.7.31`
- Only preload next timestep of timeseries rasters (WMS & ArcGIS MapServer) when animating the item on the map.
- Added error message if cesium stops rendering
- Add `enabled` to `TableStyleMapTraits` - which defaults to `true`
- Add `TableLabelStyleTraits` - this can be used to add `LabelGraphics` to point features (table or geojson)
- Add `TableTrailStyleTraits` - this can be used to add `PathGraphics` to time-series point features (table or geojson)
- Added missing `proxyCatalogItemUrl` to GeoJson, Shapefile, Gltf and AssImp catalog items.
- Added support for `OpenDataSoftCatalogGroup` with more than 100 datasets.
- Added `refreshIntervalTemplate` to `OpenDataSoftCatalogItemTraits` - this can be used to set `refreshInterval` using Mustache template rendered on ODS Dataset JSON object.
- Performance optimisation for time-series `TableMixin`
- Tweak `generateCatalogIndex` to use less memory. (+ add `diffCatalogIndex.js` script to show added/removed members between two catalog index files)
- Migrated `/#tools=1` to version 8.
- Removed dummy function `Terria.getUserProperty`.
- Removed unused version 7 React components.
- Fix Cesium `stoppedRenderingMessage`

#### 8.2.17 - 2022-09-23

- Fix region mapping feature `rowIds` incorrect type.

#### 8.2.16 - 2022-09-23

- Make srsName and outputFormat for WFS requests dynamic
- Added `excludeInactiveDatasets` to `CkanCatalogGroup` (`true` by default). This will filter out CKAN Datasets which have `state` or `data_state` (data.gov.au specific) **not** set to `"active"`.
- Fix `isTerriaFeatureData` bug - not checking `isJsonObject`
- Add `.logError()` to all usage of `updateModelFromJson` where the `Result` object is ignored
- Move `RelatedMaps` to terriajs. They are now generated from `configParameters` (see [`doc/customizing/client-side-config.md`](./doc/customizing/client-side-config.md#relatedmap))

#### 8.2.15 - 2022-09-16

- Fix bug with "propagate `knownContainerUniqueIds` across references and their target" - missing `runInAction`

#### 8.2.14 - 2022-09-15

- Moved map credits to map column so it don't get hidden by chart panel.
- TSified `FeatureInfo*.tsx`
  - `describeFromProperties` is now `generateCesiumInfoHTMLFromProperties`
  - `FeatureInfoSection` has been split up into `FeatureInfoSection.tsx`, `getFeatureProperties`, `mustacheExpressions` and `generateCesiumInfoHTMLFromProperties`
- Fix `{{terria.currentTime}}` in feature info template
- Add `{{terria.rawDataTable}}` in feature info template - to show raw data HTML table
- Added `TableFeatureInfoStratum` - which adds default feature info template to `TableMixin`
- Add `FeatureInfoContext` - used to inject properties into `FeatureInfoSections` context. These properties will be accessible from `featureInfoTemplate` mustache template.
  - `tableFeatureInfoContext` adds time series chart properties using `FeatureInfoContext` (`getChartDetails` has been removed)
- Move `maximumShownFeatureInfos` from `WebMapServiceCatalogItemTraits` to `MappableTraits`
- Remove `featureInfoUrlTemplate` from `OpenDataSoftCatalogItem` - as it is incompatible with time varying datasets
- Removed `formatNumberForLocale` - we now use `Number.toLocaleString`
- Rename `Feature` to `TerriaFeature` - improve typing and usage across code-base
  - Added `data: TerriaFeatureData` - which is used to pass Terria-specific properties around (eg `rowIds`)
- Added `loadingFeatureInfoUrl` to `FeatureInfoUrlTemplateMixin`
- Move `Cesium.ts` `ImageryLayer` feature picking to `cesium.pickImageryLayerFeatures()`
- Move `lib/Core/propertyGetTimeValues.js` into `lib/ReactViews/FeatureInfo/getFeatureProperties.ts`
- Add `showFeatureInfoDownloadWithTemplate` to `FeatureInfoTraits` - Toggle to show feature info download **if** a `template` has been provided. If no `template` is provided, then download will always show.
- Fix support for `initUrls` in `startData.initSources`
- Propagate `knownContainerUniqueIds` across references and their target.
- Show scrollbar for story content in Safari iOS.
- Use `document.baseURI` for building share links instead of `window.location`.

#### 8.2.13 - 2022-09-01

- Fix pedestrian drop behaviour so that the camera heading stays unchanged even after the drop
- Fixed a bug causing incorrect loading of EPSG:4326 layers in WMS v1.3.0 by sending wrong `bbox` in GetMap requests.
- Improve the CKAN model robustness by removing leading and trailing spaces in wms layer names.
- Load all `InitSources` sequentially instead of asyncronosly
- Fix `DOMPurify.sanitize` call in `PrintView`
- Fix warning for WFS item exceeding max displayable features
- Upgrade prettier to version 2.7.1

#### 8.2.12 - 2022-08-10

- Dropped "optional" from the prompt text in file upload modal for both local and web data.
- Changed the text for the first file upload option from "Auto-detect (recommended)" to simply "File type" for local files and "File or web service type" for web urls.
- Automatically suffix supported extension list to the entries in file type dropdown to improve clarity.
- Removed IFC from upload file type (until further testing).
- Move `CkanCatalogGroup` "ungrouped" group to end of members

#### 8.2.11 - 2022-08-08

- Add ability to customise the getting started video in the StoryBuilder panel
- Set cesium base URL by default so that cesium assets are resolved correctly
- Add `cesiumBaseUrl` to `TerriaOptions` for overriding the default cesium base url setting
- Fix broken Bing map logo in attributions
- Added ability to customise the getting started video in the StoryBuilder panel.
- Fixed a bug where menu items were rendered in the wrong style if the window was resized from small to large, or large to small.
- Strongly type `item` in WorkbenchItem and remove `show` toggle for non `Mappable` items.
- Add `configParameters.regionMappingDefinitionsUrls` - to support multiple URLs for region mapping definitions - if multiple provided then the first matching region will be used (in order of URLs)
  - `configParameters.regionMappingDefinitionsUrl` still exists but is deprecated - if defined it will override `regionMappingDefinitionsUrls`
- `TableMixin.matchRegionProvider` now returns `RegionProvider` instead of `string` region type. (which exists at `regionProvider.regionType`)
- Fix `shouldShorten` property in catalog and story `ShareUrl`
- Fix `shortenShareUrls` user property
- Add `videoCoverImageOpacity` option to `HelpContentItem` so that we can fade the background of help video panels.
- Fix a bug where all `HelpVideoPanel`s were being rendered resulting in autoplayed videos playing at random.
- Add `getFeatureInfoUrl` and `getFeatureInfoParameters` to `WebMapServiceCatalogItemTraits`
- Fix `SearchBoxAndResults` Trans values
- Fix `generateCatalogIndex` for nested references
- Fix `SearchBox` handling of `searchWithDebounce` when `debounceDuration` prop changes. It now fushes instead of cancels.

#### 8.2.10 - 2022-08-02

- **Breaking changes:**
  - **Minimum NodeJS version is now 14**
- Consolidate `HasLocalData` interface
- Add `GlTf` type definition (v2)
- Add `gltfModelUrl` to `GltfMixin` - this must be implemented by Models which use `GltfMixin`
- Moved `GltfCatalogItem` to `lib/Models/Catalog/Gltf/GltfCatalogItem.ts`
- Add experimental client-side 3D file conversion using [`assimpjs`](https://github.com/kovacsv/assimpjs) ([emscripten](https://emscripten.org) interface for the [assimp](https://github.com/assimp/assimp) library)
  - This supports `zip` files and `HasLocalData` - but is not in `getDataType` as the scene editor (closed source) is required to geo-reference
  - Supports over 40 formats - including Collada, obj, Blender, DXF - [full list](https://github.com/assimp/assimp/blob/master/doc/Fileformats.md)
- Add `description` to `getDataType` - this will be displayed between Step 1 and Step 2
- Add warning message to `GltfMixin` when showing in 2D mode (Leaflet)
- Upgrade `husky` to `^8.0.1`
- Prevent looping when navigating between scenes in StoryPanel using keyboard arrows
- Fix bug where StoryPanel keyboard navigation persists after closing StoryPanel
- Fix select when clicking on multiple features in 2D (#5660)
- Implemented support for `featureInfoUrlTemplate` on 2D vector features (#5660)
- Implemented FeatureInfoMixin in GeojsonMixin (#5660)
- `GpxCatalogItem` now use `GeojsonMixin` for loading data. (#5660)
- `GeoRssCatalogItem` now use `GeojsonMixin` for loading data. (#5660)
- Upgrade i18next to `v21`
- Limit workbench item title to 2 lines and show overflow: ellipsis after.
- Add `allowFeaturePicking` trait to Cesium3dTileMixin.
- Feature Info now hidden on Cesium3dTiles items if `allowFeaturePicking` set to false. Default is true.
- Add `initFragmentPaths` support for hostnames different to `configUrl`/`applicationUrl`
- Add DOMPurify to `parseCustomHtmlToReact` (it was already present in `parseCustomMarkdownToReact`)
- Update `html-to-react` to `1.4.7`
- Add `ViewState` React context provider to `StandardUserInterface` - instead of passing `viewState` or `terria` props through components, please use
  - `useViewState` hook
  - `withViewState` HOC
- Move `GlobalTerriaStyles` from `StandardUserInterface` to separate file
- Add `ExternalLinkWithWarning` component - this will replace all URLs in story body and add a warning message when URLs are clicked on.
- Fixed a bug where adding `CesiumTerrainCatalogItem` to workbench didn't apply it when `configParameters.cesiumTerrainAssetId` or `configParameters.cesiumTerrainUrl` was set.
- `CesiumTerrainCatalogItem` will now show a status `In use` or `Not in use` in the workbench.
- Rewrote `CesiumTerrainCatalogItem` to handle and report network errors.
- Set `JulianDate.toIso8601` second precision to nanosecond - this prevents weird date strings with scientific/exponent notation (eg `2008-05-07T22:54:45.7275957614183426e-11Z`)
- Add attribution for Natural Earth II and NASA Black Marble basemaps.

#### 8.2.9 - 2022-07-13

- Pin `html-to-react` to `1.4.5` due to ESM module in dependency (`parse5`) breaking webpack
- Add step to `"Deploy TerriaMap"` action to save `yarn.lock` after `sync-dependencies` (for debug purposes)
- TSIfy `SharePanel`
- Move `includeStoryInShare` out of `ViewState` into local state
- Implement ability to navigate between scenes in StoryPanel using keyboard arrows
- Rename `FeatureInfoMixin` to `FeatureInfoUrlTemplateMixin`
- Move `featureInfoTemplate` and `showStringIfPropertyValueIsNull` from `FeatureInfoTraits` to `MappableTraits` (all mappable catalog items)
- Remove `FeatureInfoUrlTemplateTraits` from all models that don't use `FeatureInfoUrlTemplateMixin`
- Fix "Regions: xxx" short report showing for non region mapped items
- Fix `showInChartPanel` default for mappable items

#### 8.2.8 - 2022-07-04

- Improve Split/compare error handling
- Fix `itemProperties` split bug
- Table styling is disabled if `MultiPoint` are in GeoJSON
- Add `GeoJsonTraits.useOutlineColorForLineFeatures` - If enabled, `TableOutlineStyleTraits` will be used to color Line Features, otherwise `TableColorStyleTraits` will be used.
- Fix feature highliting for `Line`, `MultiLine` and `MultiPoint`
- Await Internationalisation initialisation in `Terria.start`
- `UserDrawing.messageHeader` can now also be `() => string`

#### 8.2.7 - 2022-06-30

- Fix `WorkbenchItem` title height
- Add region map info and move "No Data" message to `InfoSections` in `TableAutomaticStylesStratum`
- Fix missing `TableColorStyleTraits.legend` values in `ColorStyleLegend`
- Fix `DateTimeSelectorSection.changeDateTime()` binding.
- `RegionProvider.find*Variable` functions now try to match with and without whitespace (spaces, hyphens and underscores)
- Clean up `regionMapping.json` descriptions
- Implement Leaflet credits as a react component, so it is easier to maintain them. Leaflet view now show terria extra credits.
- Implement Cesium credits as a react component, so it is easier to maintain them.
- Implement data attribution modal for map data attributions/credits. Used by both Leaflet and Cesium viewers.
- Fixed translation of Leaflet and Cesium credits.
- TSXify `ChartPanelDownloadButton`
- `ChartPanelDownloadButton` will now only export columns which are visible in chart
- Cleanup `Mixin` and `Traits` inheritance
- Wrap the following components in `observer` - `ChartItem`, `LineChart`, (chart) `Legends`, `ChartPanelDownloadButton`
- Improve TerriaReference error logging
- Fix handling GeoJSON if features have null geometry
- Fix bug where map tools names appear as translation strings
- Allow IFC files to be added to a map from local or web data (Requires non-open source plugin)
- Rename `useTranslationIfExists` to `applyTranslationIfExists` so it doesn't look like a React hook.
- Added a required parameter i18n to `applyTranslationIfExists` to avoid having stale translated strings when the language changes.
- Fix `StoryBuilder` remove all text color
- Fix `FeatureInfoPanel` `Loader` color

#### 8.2.6 - 2022-06-17

- **Breaking changes:**
  - Changed translation resolution. Now the "translation" namespace loads only from `${terria.baseUrl}/languages/{{lng}}/translation.json` (TerriaJS assets) and "languageOverrides" loads from `languages/{{lng}}/languageOverrides.json` (a TerriaMap's assets)
- Removed EN & FR translation files from bundle. All translation files are now loaded on demand.
- Moved translation files from `lib/Language/*/translation.json` to `wwwroot/languages/*/translation.json`.
- Fixed default 3d-tiles styling to add a workaround for a Cesium bug which resulted in wrong translucency value for point clouds.
- Remove Pell dependency, now replaced with TinyMCE (WYSIWYG editor library).
- Added `beforeRestoreAppState` hook for call to `Terria.start()` which gets called before state is restored from share data.
- Made `order` optional for `ICompositeBarItem`.
- Fix `includes` path for `url-loader` rule so that it doesn't incorrectly match package names with `terriajs` as prefix.
- Add help button for bookmarking sharelinks to SharePanel (if that help item exists in config)

#### 8.2.5 - 2022-06-07

- Add Google Analytics event for drag and drop of files onto map.
- Allow users to choose whether Story is included in Share
- Fixed bug that broke Cesium when WebGL was not available. Reverts to Leaflet.
- Fixed bug where `new Terria()` constructror would try to access `document` and throw an error when running in NodeJS.
- Add WPS support for `Date` (additional to existing `DateTime`) and support for `ComplexData` `Date`/`DateTime` WPS Inputs.
- TSXified `StandardUserInterface` and some other components. If your TerriaMap imports `StandardUserInterface.jsx` remove the `.jsx` extension so webpack can find the new `.tsx` file.
- Fix use of `baseMapContrastColor` in region mapping/protomaps and remove `MAX_SELECTABLE_DIMENSION_OPTIONS`.
- `mapItems` can now return arbitrary Cesium primitives.
- Added progress of 3DTiles data source loading to Progress Bar.
- ProgressBar colour now depends on baseMapContrastColor - improves visibility on light map backgrounds.
- Update `terriajs-cesium` to `1.92.0`.
- Replace Pell WYSIWYG editor library with TinyMCE, allows richer editing of Stories in the Story Builder
- Added support for using Compare / Split Screen mode with Cesium 3D Tiles.
- Fix `BottomDock.handleClick` binding
- Use the theme base font to style story share panel.
- Fix problem with Story Prompt not showing
- Fix global body style (font and focus purple)
- Add `color:inherit` to `Button`

#### 8.2.4 - 2022-05-23

- Update protomaps to `1.19.0` - now using offical version.
- Fix Table/VectorStylingWorkflow for datasets with no columns/properties to visualise
- Improve default `activeStyle` in `TableMixin` - if no `scalar` style is found then find first style with enum, text and finally region.
- Add Mustache template support to `modelDimensions` for string properties in `option.value` (with the catalog member as context)
- Added a check for disableExport in ChartPanelDownloadButton.jsx. Prevents download button rendering.
- Fix `CatalogIndex` types
- Moved code for retrieving a model by id, share key or CatalogIndex to a new function `terria.getModelByIdShareKeyOrCatalogIndex`.
- Updated handling of `previewedItemId` to use new function `terria.getModelByIdShareKeyOrCatalogIndex`. This will now use CatalogIndex if the `previewedItemId` cannot be found in models or model share keys.
- Fixed a race condition inside ModalPopup that caused the explorer panel (data catalogue) to be stuck hidden until refresh.
- Fix bug that broke the `DiffTool` preventing it from opening.
- TSify `BottomDock` and `measureElement` components.
- Fixed a bug in `GltfMixin` which resulted in some traits missing from `GltfCatalogItem` and broke tools like the scene editor.
- Leaflet attribution can be set through `config.leafletAttributionPrefix`. Attribution HTML string to show on Leaflet maps. Will use Leaflet's default if undefined. To hide Leaflet attribution - set `leafletAttributionPrefix:""`
- Re-add missing `helpPanel.mapUserGuide` translation string
- Fix `sortMembersBy` for child `Groups` and `References`
- Add `raiseError` convenience method to `TerriaError`
- Improve `filterOutUndefined` types
- Add [Maki icons](https://labs.mapbox.com/maki-icons/) - these can be used in `TablePointStyleTraits`. For example `marker = "hospital"`
- Rename `ProtomapsImageryProvider.duplicate()` to `ProtomapsImageryProvider.clone()`.
- Add [`ts-essentials` library](https://github.com/ts-essentials/ts-essentials) - "a set of high-quality, useful TypeScript types that make writing type-safe code easier"
- `GeojsonMixin` improvements
  - `uveMvt` is now `useTableStylingAndProtomaps`
  - If `useTableStylingAndProtomaps` is true, then protomaps is used for Line and Polygon features, and `TableMixin` is used for Point features (see `createLongitudeLatitudeFeaturePerRow()`)
  - `GeoJsonTraits.style` is now only supported by Cesium primitives (if defined, then `useTableStylingAndProtomaps` will be false). Instead you can use `TableStyleTraits`
- `TableMixin` improvements
  - Add new `TableStyleMap` model, this is used to support `enum`, `bin` and `null` styles for the following:
    - `TablePointStyleTraits` - this supports markers (URLs or Maki icons) and rotation, width, height and pixelOffset.
    - Add `TableOutlineStyleTraits` - this supports color and width.
  - Legends are now handled by `TableAutomaticLegendStratum`
  - Legends will be merged across `TableStyleMaps` and `TableColorMap` - for example, marker icons will be shown in legend with correct colors. See `MergedStyleMapLegend`
  - Default `activeStyle` is now picked by finding the first column of type `scalar`, and then the first column of type `enum`, then `text` and then finally `region`.
- `ArcGisFeatureServiceCatalogItem` now uses Table styling and `protomaps`
- Adapted `BaseModel.addObject` to handle adding objects to `ArrayTraits` with `idProperty="index"` and `isRemoval`. The new object will be placed at the end of the array (across all strata).
- Add `allowCustomInput` property to `SelectableDimensionGroup` - if true then `react-select` will allow custom user input.
- `TableStylingWorkflow` improvements
  - Better handling of swapping between different color scheme types (eg enum or bin)
  - Add point, outline and point-size traits

#### 8.2.3 - 2022-04-22

- **Breaking changes:**
  - `CkanItemReference` no longer copies `default` stratum to target - please use `itemProperties` instead.
- **Revert** Use CKAN Dataset `name` property for WMS `layers` as last resort.
- Add support for `WebMapServiceCatalogGroup` to `CkanItemReference` - this will be used instead of `WebMapServiceCatalogItem` if WMS `layers` can't be identified from CKAN resource metadata.
  - Add `allowEntireWmsServers` to `CkanCatalogGroupTraits` - defaults to `true`
- Ignore WMS `Layers` with duplicate `Name` properties
- Fix selectable dimensions passing reactive objects and arrays to updateModelFromJson (which could cause problems with array detection).

#### 8.2.2 - 2022-04-19

- Fixed a whitescreen with PrintView.

#### 8.2.1 - 2022-04-13

- Fixed selectable-dimension checkbox group rendering bug where the group is hidden when it has empty children.

#### 8.2.0 - 2022-04-12

- **Breaking changes:**
  - Multiple changes to `GtfsCatalogItem`:
    - Removed `apiKey` in favour of more general `headers`
    - Removed unused `bearingDirectionProperty` & `compassDirectionProperty`
    - `image` is no longer resolved relative to the TerriaJS asset folder. This will allow using relative URLs for assets that aren't inside the TerriaJS asset folder. Prepend "build/TerriaJS/" (the value of `terria.baseUrl`) to any existing relative `image` urls.
- Added `colorModelsByProperty` to `GtfsCatalogItem` which will colour 1 model differently for different vehichles based on properties matched by regular expression. E.g. colour a vehicle model by which train line the vehicle is travelling on.
- Fixed a bug where cross-origin billboard images threw errors in Leaflet mode when trying to recolour the image.
- Changed rounding of the numbers of the countdown timer in the workbench UI for items that use polling. The timer wil now show 00:00 for at most 500ms (instead of a full second). This means that for timers that are a multiple of 1000ms the timer will now show 00:01 for the last second before polling, instead of 00:00.
- TSified `BuildShareLink`, `InitSourceData` and `ShareData`.
- Added `HasLocalData` interface - which has `hasLocalData` property to implement.
- Added `ModelJson` interface - which provides loose type hints for Model JSON.
- Added `settings` object to `InitSourceData` - provides `baseMaximumScreenSpaceError, useNativeResolution, alwaysShowTimeline, baseMapId, terrainSplitDirection, depthTestAgainstTerrainEnabled` - these properties are now saved in share links/stories.
- Moved `setAlwaysShowTimeline` logic from `SettingsPanel` to `TimelineStack.ts`.

#### 8.1.27 - 2022-04-08

- Use CKAN Dataset `name` property for WMS `layers` as last resort.
- Set CKAN Group will now set CKAN Item `name` in `definition` stratum.
- Ignore GeoJSON Features with no geometry.
- Fix feedback link styling.
- Improve `CatalogIndexReference` error messages.

#### 8.1.26 - 2022-04-05

- **Breaking changes**
  - All dynamic groups (eg `WebMapServiceCatalogGroup`) will create members and set `definition` strata (instead of `underride`)
- New `GltfMixin`, which `GltfCatalogItem` now uses.
- Hook up `beforeViewerChanged` and `afterViewerChanged` events so they are
  triggered on viewer change. They are raised only on change between 2D and 3D
  viewer mode.
- Removed references to conversion service which is no longer used in version >=8.0.0.
- Added experimental routing system - there may be breaking changes to this system in subsequent patch releases for a short time. The routes currently include:
  - `/story/:share-id` ➡ loads share JSON from a URL `${configParameters.storyRouteUrlPrefix}:share-id` (`configParameters.storyRouteUrlPrefix` must have a trailing slash)
  - `/catalog/:id` ➡ opens the data catalogue to the specified member
- Fixed a polyline position update bug in `LeafletVisualizer`. Polylines with time varying position will now correctly animate in leaflet mode.
- Change button cursor to pointer
- Add `GeoJsonTraits.filterByProperties` - this can be used to filter GeoJSON features by properties
- Add GeoJSON `czmlTemplate` support for `Polygon/MultiPolygon`
- Add custom `heightOffset` property to `czmlTemplate`
- Fixed a bug where Cesium3DTilePointFeature info is not shown when being clicked.
- Added optional `onDrawingComplete` callback to `UserDrawing` to receive drawn points or rectangle when the drawing is complete.
- Fixed a bug in `BoxDrawing` where the box can be below ground after initialization even when setting `keepBoxAboveGround` to true.
- Add `itemProperties`, `itemPropertiesByType` and `itemPropertiesByIds` to `GroupTraits` and `ReferenceTraits`.
  - Properties set `override` strata
  - Item properties will be set in the following order (highest to lowest priority) `itemPropertiesByIds`, `itemPropertiesByType`, `itemProperties`.
  - If a parent group has `itemProperties`, `itemPropertiesByType` or `itemPropertiesByIds` - then child groups will have these values copied to `underride` when the parent group is loaded
  - Similarly with references.
- Fix `viewCatalogMember` bug - where `_previewItem` was being set too late.
- Improve error message in `DataPreview` for references.
- Fix alignment of elements in story panel and move some styling from scss to styled components
- Click on the stories button opens a story builder (button on the left from story number)
- Added ASGS 2021 regions to region mapping:
  - SA1-4 (e.g. sa3_code_2021)
  - GCCSA
  - STE & AUS (aliased to existing 2011/2016 data due to no change in geometry, names & codes)
- Added LGA regions from 2019 & 2021 to region mapping - only usable by lga code
- Increase `ForkTsCheckerWebpackPlugin` memoryLimit to 4GB
- Add `renderInline` option to markdownToHtml/React + TSify files
- Organise `lib/Map` into folder structure
- When `modelDimensions` are changed, `loadMapItems()` is automatically called
- Add `featureCounts` to `GeoJsonMixin` - this tracks number of GeoJSON Features by type
- Add `polygon-stroke`, `polyline-stroke` and `marker-stroke` to GeoJSON `StyleTraits` - these are only applied to geojson-vt features (not Cesium Primitives)
- TableMixin manual region mapping dimensions are now in a `SelectableDimensionGroup`
- Fix misc font/color styles
- Create reusable `StyledTextArea` component
- `Collapsible` improvements:
  - Add `"checkbox"` `btnStyle`
  - `onToggle` can now stop event propagation
  - `title` now supports custom markdown
- Add `rightIcon` and `textLight` props to `Button`
- New `addTerriaScrollbarStyles` scss mixin
- `TableAutomaticStylesStratum` now creates `styles` for every column - but will hide columns depending on `TableColumnType`
- `TableAutomaticStylesStratum.numberFormatOptions` is now `TableStyle.numberFormatOptions`
- Implement `TableColorStyleTraits.legendTicks` - this will determine number of ticks for `ContinuousColorMap` legends
- `DiscreteColorMap` will now use `minimumValue`/`maximumValue` to calculate bins
- `SelectableDimensions` improvements
  - Add `color`, `text`, `numeric` and `button` types
  - Add `onToggle` function to `SelectableDimensionGroup`
  - `Group` and `CheckboxGroup` now share the same UI and use `Collapsible`
  - `enum` (previously `select`) now uses `react-select` component
  - `color` uses `react-color` component
  - `DimensionSelectorSection` / `DimensionSelector*` are now named the same as the model - eg `SelectableDimension`
- Create `Portal`, `PortalContainer`,`SidePanelContainer` and `WorkflowPanelContainer`. There are used by `WorkflowPanel`.
- Create `WorkflowPanel` - a basic building block for creating Workflows that sit on top of the workbench
  - It has three reusable components, `Panel`, `PanelButton`, `PanelMenu`
- Create `selectableDimensionWorkflow` - This uses `WorkflowPanel` to show `SelectableDimensions` in a separate side panel.
  - `TableStylingWorkflow` - set styling options for TableMixin models
  - `VectorStylingWorkflow` - this extends `TableStylingWorkflow` - used to set styling options for GeoJsonMixin models (for Protomaps/geojson-vt only)
- Create `viewingControls` concept. This can be used to add menu items to workbench items menu (eg "Remove", "Export", ...)
  - TSXify `ViewingControls`
- Add temporary `legendButton` property - this is used to show a "Custom" button above the Legend if custom styling has been applied
  - This uses new `TableStyle.isCustom` property
- Move workbench item controls from `WorkbenchItem.jsx` `WorkbenchItemControls.tsx`
- Add `UrlTempalteImageryCatalogItem`, rename `RasterLayerTraits` to `ImageryProviderTraits` and add some properties.
- Added `ViewingControlsMenu` for making catalog wide extensions to viewing controls options.
- Added `MapToolbar`, a simpler API for adding buttons to the map navigation menu for the most common uses cases.
- Added `BoxDrawing` creation methods `fromTransform` and `fromTranslationRotationScale`.
- Fixed a bug where `zoom` hangs for catalog items with trait named `position`.
- Moved workflows to `Models/Workflows` and added helper method `runWorkflow` to invoke a workflow.
- Change NaturalEarth II basemap to use `url-template-imagery`
- Remove Gnaf API related files as the service was terminated.

#### 8.1.25 - 2022-03-16

- Fix broken download link for feature info panel charts when no download urls are specified.
- Fixed parameter names of WPS catalog functions.
- Improve WMS 1.1.1 support
  - Added `useWmsVersion130` trait - Use WMS version 1.3.0. True by default (unless `url` has `"version=1.1.1"` or `"version=1.1.0"`), if false, then WMS version 1.1.1 will be used.
  - Added `getFeatureInfoFormat` trait - Format parameter to pass to GetFeatureInfo requests. Defaults to "application/json", "application/vnd.ogc.gml", "text/html" or "text/plain" - depending on GetCapabilities response
- Add `legendBackgroundColor` to `LegendOwnerTraits` and `backgroundColor` to `LegendTraits`
- Add `sld_version=1.1.0` to `GetLegendGraphics` requests
- Filter `"styles","version","format","srs","crs"` conflicting query parameters from WMS `url`
- WMS `styles`, `tileWidth`, `tileHeight` and `crs`/`srs` will use value in `url` if it is defined (similar to existing behavior with `layers`)
- WMS will now show warning if invalid `layers` (eg if the specified `layers` don't exist in `GetCapabilities`)
- ArcGisFeatureServerCatalogItem can now load more than the maximum feature limit set by the server by making multiple requests, and uses GeojsonMixin
- Avoid creating duplication in categories in ArcGisPortalCatalogGroup.
- Fix `CatalogMemberMixin.hasDescription` null bug
- `TableStyle` now calculates `rectangle` for point based styles
- Fixed error installing dependencies by changing dependency "pell" to use github protocol rather than unencrypted Git protocol, which is no longer supported by GitHub as of 2022-03-15.

#### 8.1.24 - 2022-03-08

- Ignores duplicate model ids in members array in `updateModelFromJson`
- Add support for `crs` property in GeoJSON `Feature`
- Add feature highlighting for Protomaps vector tiles
- Add back props `localDataTypes` and `remoteDataTypes` to the component `MyData` for customizing list of types shown in file upload modal.

#### 8.1.23 - 2022-02-28

- **Breaking changes**:
  - `IDEAL ZOOM` can be customised by providing `lookAt` or `camera` for `idealZoom` in `MappableTraits`. The `lookAt` takes precedence of `camera` if both exist. The values for `camera` can be easily obtained from property `initialCamera` by calling shared link api .

* Fixed crash caused by ArcGisMapServerCatalogItem layer missing legend.
* Refactored StoryPanel and made it be collapsible
* Added animation.ts as a utility function to handle animation end changes (instead of using timeout)
* Fixed a bug where `buildShareLink` serialised the feature highlight model & geometry. Picked features are still serialised and geometry is reloaded on accessing the share link.

#### 8.1.22 - 2022-02-18

- Added play story button in mobile view when there is an active story
- `IDEAL ZOOM` can be customised by providing `idealZoom` property in `MappableTraits`.
- Fix `AddData` options

#### 8.1.21 - 2022-02-08

- Fixed bug where WMS layer would crash terria if it had no styles, introduced in 8.1.14

#### 8.1.20 - 2022-02-04

- Fixed whitescreen on Print View in release/production builds

#### 8.1.19 - 2022-01-25

- Add WMS support for `TIME=current`
- Only show `TableMixin.legends` if we have rows in dataColumnMajor and mapItems to show
- Add `WebMapServiceCatalogGroup.perLayerLinkedWcs`, this can be used to enable `ExportWebCoverageService` for **all** WMS layers. `item.linkedWcsCoverage` will be set to the WMS layer `Name` if it is defined, layer `Title` otherwise.
- MagdaReference can use addOrOverrideAspects trait to add or override "terria" aspect of target.
- Added new print preview page that opens up in a new window
- TSXified PrintView

#### 8.1.18 - 2022-01-21

- Add missing default Legend to `TableAutomaticStylesStratum.defaultStyle`
- Fix a bug in CompositeCatalogItem that causes share URLs to become extremely long.
- Fix `OpacitySection` number precision.
- Add `sortMembersBy` to `GroupTraits`. This can be set to sort group member models - For example `sortMembersBy = "name"` will alphabetically sort members by name.
- Remove `theme.fontImports` from `GlobalTerriaStyles` - it is now handled in `TerriaMap/index.js`
- Add check to `featureDataToGeoJson.getEsriFeature` to make sure geometry exists

#### 8.1.17 - 2022-01-12

- **Breaking changes**:
  - Minimum node version is now 12 after upgrading node-sass dependency

* Automatically cast property value to number in style expressions generated for 3d tiles filter.
* Re-enable procedure and observable selectors for SOS items.
* Fix broken "Ideal zoom" for TableMixin items.
* The opacity of 3d tiles can now be changed with the opacity slider in the workbench
* RasterLayerTraits and Cesium3dTilesTraits now share the newly created OpacityTraits
* `disableOpacityControl` is now a trait and can be set in the catalog.
* TSXified OpacitySection
* Upgrade compiler target from es2018 to es2019
* Fix default table style legends
* Remove SOS defaults legend workaround
* Update NodeJS version to 14 in `npm-publish` GitHub action

#### 8.1.16 - 2021-12-23

- Added region mapping support for Commonwealth Electoral Divisions as at 2 August 2021 (AEC) as com_elb_name_2021.

#### 8.1.15 - 2021-12-22

- Fix sharelink bug, and make `isJson*` type checks more rigorous
- Remove `uniqueId` from `CatalogMemberMixin.nameInCatalog` and add it as fallback to `CatalogMemberMixin.name`
- Add `shareKeys` and `nameInCatalog` to `CatalogIndexReference`.
- Remove `description` field from `CatalogIndex`
  - The `CatalogIndex` can now be used to resolve models in sharelinks
- Add support for zipped `CatalogIndex` json files.
- Fix `SplitReferences` which use `shareKeys`
- Make `isJson*` type assertion functions more rigorous
  - Add `deep` parameter, so you can use old "shallow" type check for performance reasons if needed
- Add Shapefile to `CkanDefaultFormatsStratum`
- Fix `ArcGisMapServerCatalogItem` metadata bug
- Remove legend traits from CatalogMemberMixin, replacing them with LegendOwnerTraits, and add tests to enforce correct use of legends.
- Add better support for retreiving GeoJsonCatalogItem data through APIs, including supporting geojson nested within json objects
- Fixed `ContinuousColorMap` min/max value bug.
- `TableStyle.outlierColor` is now only used if `zFilter` is active, or `colorTraits.outlierColor` is defined
- Add `forceConvertResultsToV8` to `WebProcessingServiceCatalogFunction`. If your WPS processes are returning v7 json, you will either need to set this to `true`, or set `version: 0.0.1` in JSON output (which will then be automatically converted to v8)
- Cleanup `CatalogFunction` error handling
- Fix `SelectAPolygonParameterEditor` feature picking (tsified)
- Add `WebMapServiceCatalogItem.rectangle` support for multiple WMS layers
- Fix picked feature highlighting for ArcGis REST API features (and TSify `featureDataToGeoJson`)
- Re-enable GeoJSON simple styling - now if more than 50% of features have [simple-style-spec properties](https://github.com/mapbox/simplestyle-spec) - automatic styling will be disabled (this behaviour can be disabled by setting `forceCesiumPrimitives = false`)
- Don't show `TableMixin` `legends` or `mapItems` if no data
- Fix `GeoJsonCatalogItem.legends`
- Add `isOpen` to `TerriaReferenceTraits`

#### 8.1.14 - 2021-12-13

- **Breaking changes**:
  - `Result.throwIfUndefined()` will now only throw if `result.value` is undefined - regardless of `result.error`

* Reimplement option to zoom on item when adding it to workbench, `zoomOnAddToWorkbench` is added to `MappableTraits`.
* Update terria-js cesium to `1.81.3`
* Re-allowed models to be added to `workbench` if the are not `Mappable` or `Chartable`
* Moved `WebMapServiceCatalogItem.GetCapbilitiesStratum` to `lib\Models\Catalog\Ows\WebMapServiceCapabilitiesStratum.ts`
* Moved `WebMapServiceCatalogItem.DiffStratum` to `DiffableMixin`
* `callWebCoverageService` now uses version WCS `2.0.0`
  - All WCS export functionality is now in `ExportWebCoverageServiceMixin`
  - Added `WebCoverageServiceParameterTraits` to `WebMapServiceCatalogItemTraits.linkedWcsParameters`. It includes `outputFormat` and `outputCrs`
  - Will attempt to use native CRS and format (from `DescribeCoverage`)
  - No longer sets `width` or `height` - so export will now return native resolution
* Anonymize user IP when using google analytics.
* Fix crash when TableMixin-based catalog item had invalid date values
* Fix `WebMapServiceCatalogItem.styles` if `supportsGetLegendGraphics = false`. This means that if a WMS server doesn't support `GetLegendGraphics` requests, the first style will be set as the default style.

#### 8.1.13 - 2021-12-03

- Paramerterised the support email on the help panel to use the support email in config
- Refactored `TableColumn get type()` to move logic into `guessColumnTypeFromValues()`
- `TableMixin.activeStyle` will set `TableColumnType = hidden` for `scalar` columns with name `"id"`, `"_id_"` or `"fid"`
- Fix bug `TableColumn.type = scalar` even if there were no values.
- Table columns named `"easting"` and `"northing"` are now hidden by default from styles
- `TableColumn.type = enum` requires at least 2 unique values (including null) to be selected by default
- Tweak automatic `TableColumn.type = Enum` for wider range of values
- Exporting `TableMixin` will now add proper file extensions
- Added `TimeVaryingTraits.timeLabel` trait to change label on `DateTimeSelectorSection` (defaults to "Time:")
  - This is set to `timeColumn.title`
- `TableColumn` will try to generate prettier `title` by un-camel casing, removing underscores and capitalising words
- `TableStyle` `startDates`, `finishDates` and `timeIntervals` will only set values for valid `rowGroups` (invalid rows will be set to `null`). For example, this means that rows with invalid regions will be ignored.
- Add "Disable style" option to `TableMixin.styleDimensions` - it can be enabled with `TableTraits.showDisableStyleOption`
- Added `timeDisableDimension` to `TableMixin` - this will render a checkbox to disable time dimension if `rowGroups` only have a single time interval per group (i.e. features aren't "moving" across time) - it can be enabled with `TableTraits.showDisableTimeOption` - `TableAutomaticStylesStratum` will automatically enable this if at least 50% of rowGroups only have one unique time interval (i.e. they don't change over time)\
- Remove border from region mapping if no data
- Add `baseMapContrastColor` and `constrastColor` to `BaseMapModel`
- Fixed `TableMixin.defaultTableStyle.legends` - `defaultTableStyle` is now not observable - it is created once in the `contructor`
- Removed `Terria.configParameters.enableGeojsonMvt` - geojson-vt/Protomaps is now used by default
- `GpxCatalogItem` now uses `GeojsonMixin`
- Add an external link icon to external hyperlink when using method `parseCustomHtmlToReact`. This feature can be switched off by passing `{ disableExternalLinkIcon: true }` in `context` argument.
- Tsify `sendFeedback.ts` and improve error messages/notifications
- Removed unused overrideState from many DataCatalog React components.
- Fixed a bug where adding a timeseries dataset from the preview map's Add to map button didn't add the dataset to the `timelineStack`.
- Fixed incorrect colour for catalog item names in the explorer panel when using dynamic theming.
- Moved `CatalogIndex` loading from constructor (called in `Terria.start`) to `CatalogSearchProvider.doSearch` - this means the index will only be loaded when the user does their first search
- Add basic auth support to `generateCatalogIndex`, fix some bugs and improve performance
- Update terria-js cesium to `1.81.2`
- Add `uniqueId` as fallback to `nameInCatalog`
- Remove duplicated items from `OpenDataSoftGroup` and `SocrataGroup`

#### 8.1.12 - 2021-11-18

- Bigger zoom control icons.
- Modified "ideal zoom" to zoom closer to tilesets and datasources.
- Added `configParameters.feedbackPostamble`. Text showing at the bottom of feedback form, supports the internationalization using the translation key
- `GeoJsonMixin.style["stroke-opacity"]` will now also set `polygonStroke.alpha` and `polylineStroke.alpha`
- Reduce `GeoJsonMixin` default stroke width from `2` to `1`
- Add `TableMixin` styling to `GeoJsonMixin` - it will treat geojson feature properties as "rows" in a table - which can be styled in the same way as `TableMixin` (eg CSV). This is only enabled for geojson-vt/Protomaps (which requires `Terria.configParameters.enableGeojsonMvt = true`). For more info see `GeojsonMixin.forceLoadMapItems()`
  - This can be disabled using `GeojsonTraits.disableTableStyle`
- Opacity and splitting is enabled for Geojson (if using geojson-vt/protomaps)
- Replaced `@types/geojson` Geojson types with `@turf/helpers`
- In `GeojsonMixin` replaced with `customDataLoader`, `loadFromFile` and `loadFromUrl` with `forceLoadGeojsonData`
- `GeojsonMixin` will now convert all geojson objects to FeatureCollection
- Exporting `GeojsonMixin` will now add proper file extensions
- `WebFeatureServiceCatalogItem` now uses `GeoJsonMixin`
- Fix `ProtomapsImageryProvider` geojson feature picking over antimeridian
- Add Socrata group to "Add web data
- Added "marker-stroke-width", "polyline-stroke-width", "polygon-stroke-width" to `GeojsonStyleTraits` (Note these are not apart of [simplestyle-spec](https://github.com/mapbox/simplestyle-spec/tree/master/1.1.0) and can only be used with `geojson-vt`)
- Add a method refreshCatalogMembersFromMagda to Terria class.
- Renable `useNativeResolution` on mobile
- Store `useNativeResolution`, `baseMaximumScreenSpaceError` as local properties
- Moved CKAN default `supportedFormats` to `CkanDefaultFormatsStratum`
- Add properties to `CkanResourceFormatTraits`
  - `maxFileSize` to filter out resources with large files (default values: GeoJSON = 150MB, KML = 30MB, CZML = 50MB)
  - `removeDuplicates` (which defaults to true) so we don't get duplicate formats for a dataset (it will check `resource.name`)
    - If there are multiple matches, then the newest (from resource.created property) will be used
  - `onlyUseIfSoleResource` to give a given resource format unless that is all that exists for a dataset
- Add CKAN `useSingleResource`, if `true`, then the highest match from `supportedResourceFormats` will be used for each dataset
- ArcGis Map/Feature Service will now set CRS from `latestWkid` if it exists (over `wkid`)
- Fix CKAN ArcGisFeatureService resources
- ArcGisFeatureServer will now set `outSR=4326` so we don't need to reproject client-side

#### 8.1.11 - 2021-11-15

- Fix `SettingsPanel` type issue

#### 8.1.10 - 2021-11-15

- Fix `CswCatalogGroup` XML types
- Added `MAINCODE` aliases for all ABS Statistical Area regions that were missing them.
- Fixed `superGet` replacement in webpack builds with babel versions `7.16.0` and above.

#### 8.1.9 - 2021-11-01

- TSify workbench splitter control and fix broken styling.
- Fix app crash when opening AR tool.

#### 8.1.8 - 2021-10-29

- Tsified `SettingPanel`
- Moved `setViewerMode` function from `Terria` class to `ViewerMode`
- Refactored checkbox to use children elements for label instead of label
  property, `isDisabled`, `isChecked` and `font-size: inherit` style is passed
  to each child element (so propper styling is maintained)
- Fix an internal bug where Cesium.prototype.observeModelLayer() fails to remove 3D tilesets in certain cases.
- Rename `TerriaError._shouldRaiseToUser` to `overrideRaiseToUser`
  - Note: `userProperties.ignoreError = "1"` will take precedence over `overrideRaiseToUser = true`
- Fix `overrideRaiseToUser` bug causing `overrideRaiseToUser` to be set to `true` in `TerriaError.combine`
- Add `rollbar.warning` for `TerriaErrorSeverity.Warning`
- Disable `zFilter` by default
- Remove use of word "outlier" in zFilter dimension and legend item (we now use "Extreme values")
- Add `cursor:pointer` to `Checkbox`
- Fix `MapNavigation` getter/setter `visible` bug.
  - Replace `CompositeBarItemController` `visible` setter with `setVisible` function
- Use `yarn` in CI scripts (and upgrade node to v14)
- Fix app crash when previewing a nested reference in the catalog (eg when viewing an indexed search result where the result is a reference).
- Ported feaure from v7 to set WMS layers property from the value of `LAYERS`, `layers` or `typeName` from query string of CKAN resource URL.

#### 8.1.4 - 2021-10-15

- Make flex-search usage (for `CatalogIndex`) web-worker based
- Add `completeKnownContainerUniqueIds` to `Model` class - This will recursively travese tree of knownContainerUniqueIds models to return full list of dependencies
- Add all models from `completeKnownContainerUniqueIds` to shareData.models (even if they are empty)

#### 8.1.3 - 2021-10-14

- Reimplement map viewer url param
- Added `terriaError.importance` property. This can be set to adjust which error messages are presented to the user.
  - `terriaErrorNotification` and `WarningBox` will use the error message with highest importance to show to the user ("Developer details" remains unchanged)
- Add `terriaError.shouldRaiseToUser` override, this can be used to raise errors with `Warning` severity.
- `terriaError.raisedToError` will now check if **any** `TerriaError` has been raised to the user in the tree.
- `workbench.add()` will now keep items which only return `Warning` severity `TerriaErrors` after loading.
- Improve SDMX error messages for no results
- Fix SDMX FeatureInfoSection time-series chart to only show if data exists.
- Improve GeoJSON CRS projection error messages
- Add `Notification` `onDismiss` and `ignore` properties.
- Fix `AsyncLoader` result bug
- Remove `Terria.error` event handler
- Refactor `workbench.add` to return `Result`
- Consolidated network request / CORS error message - it is now in `t("core.terriaError.networkRequestMessage")`.
  - It can be injected into other translation strings like so: `"groupNotAvailableMessage": "$t(core.terriaError.networkRequestMessage)"`
  - Or, you can use `networkRequestError(error)` to wrap up existing `TerriaError` objects
- Fix incorrect default `configParameters.feedbackPreamble`
- Fix incorrect default `configParameters.proj4def` - it is now `"proj4def/"`
- Fix Branding component. It wasn't wrapped in `observer` so it kept getting re-rendered
- Add `FeedbackLink` and `<feedbacklink>` custom component - this can be used to add a button to open feedback dialog (or show `supportEmail` in feedback is disabled)
- Fix `ContinuousColorMap` `Legend` issue due to funky JS precision
- Fix mobx computed cycle in `CkanDatasetStratum` which was making error messages for failed loading of CKAN items worse.

#### 8.1.2 - 2021-10-01

- Removed duplicate Help icon and tooltip from the map navigation menu at the bottom as it is now shown in the top menu.
- Fixed a bug where the app shows a scrollbar in some instances.
- Wrap clean initSources with action.
- Modified `TerriaReference` to retain its name when expanded. Previously, when the reference is expanded, it will assume the name of the group or item of the target.
- Proxy `catalogIndex.url`

#### 8.1.1 - 2021-09-30

- **Breaking changes:**
  - `blacklist` has been renamed to `excludeMembers` for `ArcGisPortalCatalogGroup` and `CkanCatalogGroup`.

* Tsifyied and refactored `RegionProvider` and `RegionProviderList`, and re-enabled `loadRegionIDs`
* `TableColorMap` `minimumValue` and `maximumValue` will now take into account valid regions.
* `tableMixin.loadRegionProviderList()` is now called in `tableMixin.forceLoadMapItems()` instead of `mappableMixin.loadMapItems()`
* Add TableColumn and TableStyle `ready` computed property. Columns will only be rendered if `ready` is `true`. At the moment it is only used to wait until `loadRegionIDs` has finished.
* Moved region mapping `ImageryProvider` code to `lib/Table/createRegionMappedImageryProvider.ts`
* Fix `ChartPanel` import `Result` bug.
* Improve handling of featureInfoTemplate for composite catalog items.
* Mobile help menu will now show a link to map user guide if it is configured in `Terria.configParameters.helpItems`.
* Fixed the layout of items in mobile navigation
* Add Mapbox Vector Tile support. This is using [protomaps.js](https://github.com/protomaps/protomaps.js) in the new `ProtomapsImageryProvider`. This includes subset of MVT style specification JSON support.
* `MapboxVectorCanvasTileLayer` is now called `ImageryProviderLeafletGridLayer`
* `CesiumTileLayer` is now called `ImageryProviderLeafletTileLayer`.
* Added `geojson-vt` support to `GeoJsonMixin`, which will tile geojson into vector tiles on the fly, and use the new `ProtomapsImageryProvider`.
* Added `configParameter.enableGeojsonMvt` temporary feature flag for experimental Geojson-Mapbox vector tiles. Default is `false`.
* Added `forceCesiumPrimitives` to `GeoJsonTraits`. This can be used to render cesium primitives instead of Mapbox vector-tiles (if `configParameter.enableGeojsonMvt` is `true`)
* Add `scale` observable to `TerriaViewer`. This will give distance between two pixels at the bottom center of the screen in meters.
* Fixed `withControlledVisibility` method to inherit `propTypes` of its wrapped component.
* Added `MinMaxLevelMixin` and `MinMaxLevelTraits` to handle defining min and max scale denominator for layers.
* Extracted function `scaleToDenominator` to core - for conversion of scale to zoom level.
* Share/start data conversion will now only occur if `version` property is `0.x.x`. Previously, it was `version` property is **not** `8.x.x`
* Filter table column values by Z Score. This is controlled by the following `TableColorStyleTraits`:
  - `zScoreFilter` - Treat values outside of specifed z-score as outliers, and therefore do not include in color scale. This value is magnitude of z-score - it will apply to positive and negative z-scores. For example a value of `2` will treat all values that are 2 or more standard deviations from the mean as outliers. This must be defined to be enabled - currently it is only enabled for SDMX (with `zScoreFilter=4`).
  - `zScoreFilterEnabled - True, if z-score filter is enabled
  - `rangeFilter` - This is applied after the `zScoreFilter`. It is used to effectively 'disable' the zScoreFilter if it doesn't cut at least the specified percange of the range of values (for both minimum and maximum value). For exmaple if `rangeFilter = 0.2`, then the zScoreFilter will only be effective if it cuts at least 20% of the range of values from the minimum and maximum value
* Add `outlierColor` to `ContinuousColorMap`
* Add `placement` to `SelectableDimension`. This can be used to put `SelectableDimension` below legend using `placement = "belowLegend`
* Add `SelectableDimensionCheckbox` (and rename `SelectableDimension` to `SelectableDimensionSelect`)
* Add `outlierFilterDimension` checkbox `SelectableDimension` to workbench to enable/disable dimension
* Extend `tableStyle.rowGroups` to regions
* Fix `spreadFinishTime` bug
* Fix diverging `ContinuousColorMap` - it will now center color scale around 0.
* Refactor `SocrataMapViewCatalogItem` to use `GeoJsonMixin`
* `SocrataCatalogGroup` will not not return groups for Facets if there is only one - so it skips an unnecessary group level.
* Update protomaps.js to `1.5.0`
* SDMX will now disable the region column if less than 2 valid regions have been found
* Set `spreadStartTime` and `spreadFinishTime` to `true` for SDMX
* Add SDMX `metadataURLs` from dataflow annotations
* Improve SDMX chart titles
* `TableMixin` will now remove data if an error occurs while calling `forceLoadTableData`
* Make `regionColumn` `isNullable` - this means region column can be disabled by setting to `null`.
* Fix scalar column color map with a single value
* TableMixin will now clear data if an error occurs while calling `forceLoadTableData`
* `TableMixin` will now not return `mapItems` or `chartItems` if `isLoading`
* SDMX will now use `initialTimeSource = stop`
* Fix `duplicateModels` duplicating observables across multiple models
* Support group models in workbench -- All members will be automatically added to the map.
* Added location search button to welcome modal in mobile view.
* Add `DataUrlTraits` to `CatalogMemberTraits.dataUrls`. It contains an array of data URLS (with optional `title` which will render a button). It is handled the same as `MetadataUrls` except there is a `type` property which can be set to `wcs`, `wfs`... to show info about the URL.
* Made search location bar span full width in mobile view.
* Automatically hide mobile modal window when user is interacting with the map.
* Disabled feature search in mobile
* Disabled export (clip&ship) in mobile
* Fixed misplaced search icon in mobile safari.
* Prevents story text from covering the whole screen in mobile devices.
* Add `CatalogIndex`, `CatalogIndexReference` and `generateCatalogIndex()` script. These can be used to generate a static JSON index of a terria catalog - which can then be searched through using `flexsearch`
* Added `weakReference` flag `ReferenceMixin`, this can be used to treat References more like a shortcut (this means that `sourceReference` isn't used when models are shared/added to the workbench - the `target` is used instead)
* GroupMixin.isMixedInto and MappableMixin.isMixedInto are now more strict - and won't pass for for References with `isMappable` or `isGroup`.
* `Workbench.add` can now handle nested `References` (eg `CatalogIndexReference -> CkanReference -> WMSCatalogItem`).
* Add `description` trait to `CatalogMemberReferenceTraits`
* Added `excludeMembers` property to `GroupTraits` (this replaced the `blacklist` property in v7). It is an array of strings of excluded group and item names. A group or item name that appears in this list will not be shown to the user. This is case-insensitive and will also apply to all child/nested groups
* Fixes an app crash on load in iOS-Safari mobile which was happening when rendering help panel tooltips.
* Fixed `WebMapServiceCatalogItem` not sending additional `parameters` in `GetFeatureInfo` queries.
* Changed mobile header icons and improved styling.
* Fixed a problem with computeds and AsyncLoader when loading `mapItems` (and hence children's `mapItems`) of a CompositeCatalogItem.
* Fix `YDYRCatalogFunction` `description`
* Extend input field for search in mobile view to full width of the page.
* Automatically hide mobile modal window when user is interacting with the map (like picking a point or drawing a shape).
* Adjusted styling of x-axis labels in feature info panel to prevent its clipping.
* When expanding charts from the same catalog item, we now create a new item if the expanded chart has a different title from the previously expanded chart for the same item. This behavior matches the behavior in `v7`.
* Improve status message when feature info panel chart is loading
* Fix broken chart panel download button.
* Changed @vx/_ dependencies to @visx/_ which is the new home of the chart library
* The glyph style used for chart points can now be customized.
* Added `TerriaReference` item, useful for mounting a catalog tree from an external init file at any position in the current map's catalog tree.
* Changed @vx/_ dependencies to @visx/_ which is the new home of the chart library
* The glyph style used for chart points can now be customized.
* Chart tooltip and legend bar can now fit more legends gracefully.

#### 8.1.0 - 2021-09-08

- **Breaking changes:**
  - Overhaul of map navigation: items no longer added inside UserInterface using <Nav> jsx.

* New version of map navigation ([#5062](https://github.com/TerriaJS/terriajs/pull/5062))
  - It consists of
    - a high level api `MapNavigationModel` for managing the navigation items, which is responsible for managing the state of navigation items. It is passing commands to invidual item controller.
    - a `MapNavigationItemController` that holds and control the state of navigation item. When new navigation item is created it should extend controller and provide the definition on how it state should be updated.
  - Terria exposes instance of navigation model to the world.
  - Converted all existing navigation items to utilise new navigation model, and registered them in terria navigation model (`registerMapNavigations.tsx`).
  - Resolved issue with some navigation items not being clickable on mobile due to overlap from others.
* Fixed a bug in Difference tool where difference image was showing with zero opacity in some situations.
* Fixed `CzmlCatalogItem` to react correctly to input data changes.

#### 8.0.1 - 2021-09-06

- Added `catalog-converter` support for v7 `#start` data.
- add french Help button translation
- Enable FeatureInfoSectionSpec tests
- Add `itemProperties` to `ArcGisMapServerCatalogGroupTraits` so that `ArcGisMapServerCatalogGroup` can override relevant traits of its layers.
- Add `feature` object to `FeatureInfoSection.getTemplateData`
- Add a way to replace text in feature info templates. See [Replace text](doc/connecting-to-data/customizing-data-appearance/feature-info-template.md) for details.
- Fixed unnecessary model reloads or recomputing of `mapItems` when switching between story scenes.
- Fixed story reset button.
- Moved help button to the top menu

#### 8.0.0 - 2021-08-13

- **Breaking changes**:
  - Require `translate#` in front of translatable content id in `config.json` (i.e. `helpContent`).
  - `colorPalette` no longer supports a list of CSS colors (eg `rgb(0,0,255)-rgb(0,255,0)-rgb(255,0,0)`). Instead please use `binColors`.
  - Organise `Traits` folder into `Traits/Decorators` and `Traits/TraitsClasses`
  - Renamed all mixin instance type definitions to `XMixin.Instance`.
  - Basemaps are now defined as `baseMaps` object (see [baseMaps object docs](./doc/customizing/initialization-files.md#basemaps))
    - list of available basemaps is defined in `baseMaps.items`. This list is combined with default base maps so it's possible to override defaults
    - definition of `initBaseMapId` and `initBaseMapName` are moved to `baseMaps.defaultBaseMapId` and `baseMaps.defaultBaseMapName`
    - `previewBaseMapId` is moved to `baseMaps.previewBaseMapId`
    - implemented `baseMaps.enabledBaseMaps` array of base map ids to define a list of baseMaps available to user
    - updated docs for `baseMaps`
  - `$color-splitter` and `theme.colorSplitter` has been replaced with `$color-secondary` and `theme.colorSecondary`
  - `canZoomTo` has bee replaced with `disableZoomTo` in `MappableTraits`
  - `showsInfo` has been replaced with `disableAboutData` in `CatalogMemberTraits`
  - `AsyncLoader` loadXXX methods now return `Result` with `errors` **they no longer throw errors** - if you need errors to be thrown you can use `(await loadXX).throwIfError()`.
  - Removed `openGroup()` - it is replaced by `viewState.viewCatalogMember`
  - Renamed `ReferenceMixin.is` to `ReferenceMixin.isMixedInto`

* Fixed a bug with numeric item search where it sometimes fails to return all matching values.
* Respect order of objects from lower strata in `objectArrayTrait`.
* Fix datetime button margin with scroll in workbench.
* Fix checkbox when click happen on svg icon. (#5550)
* Added progress indicator when loading item search tool.
* Add `nullColor` to `ConstantColorMap` - used when `colorColumn` is of type `region` to hide regions where rows don't exist.
* `TableStyles` will only be created for `text` columns if there are no columns of type `scalar`, `enum` or `region`.
* Moved `TableStyle.colorMap` into `TableColorMap`
* Replaced `colorbrewer.json` with `d3-scale-chromatic` - we now support d3 color scales (in addition to color brewer) - see https://github.com/d3/d3-scale-chromatic
* Added `ContinuousColorMap` - it will now be used by default for `scalar` columns
  - To use `DiscreteColorMap` - you will need to set `numberOfBins` to something other than `0`.
* `TableColorMap` default color palette for `scalar` columns is not `Reds` instead of `RdYlOr`
* Legends for `scalar` columns will now calculate optimal `numberFormatOptions.maximumFractionDigits` and `numberFormatOptions.minimumFractionDigits`
* Fix sharing user added data of type "Auto-detect".
* #5605 tidy up format string used in `MagdaReference`
* Fix wms feature info returning only one feature
* `WebMapServiceCatalogGroup` will now create layer auto-IDs using `Name` field to avoid ID clashes.
* Added `GroupMixin` `shareKey` generation for members - if the group has `shareKeys`.
* Organise `Traits` folder into `Traits/Decorators` and `Traits/TraitsClasses
* Organise `Traits` folder into `Traits/Decorators` and `Traits/TraitsClasses`
* I18n-ify shadow options in 3DTiles and some strings in feature info panel.
* Fix `StyledIcon` css `display` clash
* Limit `SelectableDimension` options to 1000 values
* Added support for `SocrataCatalogGroup` and `SocrataMapViewCatalogGroup`
  - Notes on v7 to v8 Socrata integration:
    - Share links are not preserved
    - Added basic support for dataset resources
* Organise `Models` directory into multiple sub-directories (#5626)
  - New model related classes are moved to `Models/Definition`
  - Catalog related files are moved to `Models/Catalog`
    - ESRI, OWS, GTFS and CKAN related files are moved to their own sub-directories in `Models/Catalog/`
    - Other Catalog items related files are moved to `Models/Catalog/CatalogItems`
    - Other Catalog items related files are moved to `Models/Catalog/CatalogGroups`
    - Catalog functions related files are moved to `Models/Catalog/CatalogFunction`
  - Removed unused Models files
* Modified BadgeBar to be more tolerant to longer strings
* Added `MapboxMapCatalogItem`.
* Added `MapboxStyleCatalogItem`.
* Fix splitter thumb icon vertical position
* Renamed all mixin instance type definitions to `XMixin.Instance`.
* Clean up `ViewControl` colors
  - `$color-splitter` and `theme.colorSplitter` has been replaced with `$color-secondary` and `theme.colorSecondary`
* Clean up `SplitterTraits`
  - `SplitterTraits` is now included in `RasterLayerTraits`
  - Removed `supportsSplitter` variable
  - Added `disableSplitter` trait
* Clean up `canZoomTo`
  - Replaced with `disableZoomTo` in `MappableTraits`
* Clean up `showsInfo`
  - Replaced with `disableAboutData` in `CatalogMemberTraits`
* Add `TerriaErrorSeverity` enum, values can be `Error` or `Warning`.
  - Errors with severity `Error` are presented to the user. `Warning` will just be printed to console.
  - By default, errors will use `Error`
  - `TerriaErrorSeverity` will be copied through nested `TerriaErrors` on creation (eg if you call `TerriaError.from()` on a `Warning` then the parent error will also be `Warning`)
  - Loading models from share links or stories will use `Warning` if the model is **not in the workbench**, otherwise it will use `Error`.
* In `terriaErrorNotification` - show `error.message` (as well as `error.stack`) if `error.stack` is defined
* `AsyncLoader` now has an observable `result` property.
* `viewState.viewCatalogMember()` now handles loading catalog members, opening groups and showing "Add Data" window.
* Fix `MagdaReference` `forceLoadReference` bug.
* Clean up `CkanCatalogGroup` loading - errors are no-longer swallowed.
* Clean up `3dTilesMixin` loading - errors are no-longer swallowed.
* Fix `DataPreviewSections` info section bug.
* Move `FeedbackForm` `z-index` to same as `Notification` - this is so it will appear above Data catalog.
* Added `result.raiseError()`, `result.pushErrorTo()` and `result.clone()` helper methods - and `Result.combine()` convenience function
* Renamed `ReferenceMixin.is` to `ReferenceMixin.isMixedInto`
* Added support for logging to external error service and configuring it via config parameters. See `errorService` in [client configuration](doc/customizing/client-side-config.md).
* Fix `DiscreteColorMap` bug with `binColors` and added warning message if `colorPalette` is invalid.
* Fix `EnumColorMap` bug with `binColors`
* Moved d3-scale-chromatic code into `tableColorMap.colorScaleCategorical()` and `tableColorMap.colorScaleContinuous()`
* Disabled welcome popup for shared stories
* Add WMS support for default value of time dimension.
* Make CompositeCatalogItem sync visibility to its members.
* Add `description` and `example` static properties to `Trait`, and added `@traitClass` decorator.
* Add `parent` property to `Trait`, which contains parent `TraitClass`.
* New model-generated documentation in `generateDocs.ts`
* Refactored some `Traits` classes so they use `mixTraits` instead of extending other `Traits` classes.
* Allow translation of some components.
* Fixed a bug which prevented adding any reference catalog item while the story is playing.
* Bumped terriajs-server to ^3.3.3

#### 8.0.0-alpha.87

- Re-add basemap images to terriajs rather than requiring all TerriaMaps to have those basemap images. Default basemaps will use those images.
- Data from TableMixin always overrides other feature information (e.g. from vector tiles in region mapping) by column name and title for feature info templating (consistent with v7).
- Fixed point entity creation for TableMixin where different columns are used for point size and colour.
- Changed MappableMixin's initialMessage to show while map items are loaded. Map items could be displayed behind the disclaimer before a user accepts the disclaimer.
- Fixed a cyclic dependency between initialMessage and app spinner (globe gif greysreen) that caused the app spinner to be present forever when loading a share link.
- Removed hardcoded credit links and made it configurable via terria config parameters.
- Disable `TableMixin` time column if only one unique time interval

#### 8.0.0-alpha.86

- **Breaking changes**:
  - `EnumColorMap` will only be used for enum `TableColumns` with number of unique values <= number of bins

* Add `options` to CSV papaparsing
* `TableMixin` will now only show points **or** region mapping - not both
* Add `FeatureInfoMixin` support for 2D vector features (in Cesium only)
* `TableStyles` are now hidden from the "Display Variable" selector if the number of colors (enumColors or numberOfBins) is less than 2. As a ColorMap with a single color isn't super useful.
* Improved default `TableColumn.isSampled` - it will be false if a binary column is detected (0 or 1)
* Improved default Table charting - now a time column will be used for xAxis by default
* Added `spreadFinishTime` - which works same way as `spreadStartTime` - if `true`, finish time of feature will be "spread" so that all features are displayed at the latest time step.
* Added support for `OpenDataSoft` - only point or region based features + timeseries
* `GeoJsonMixin`-based catalog items with polygon features can be extruded if a `heightProperty` is specified.
* Bugfix to make time-based geojson work when there are multiple features with the same time property value.
* Add `czmlTemplate` to `GeoJsonTraits` - it can be used to replace GeoJSON Point features with a CZML packet.
* Made the moment points in the chart optionally clickable.

#### 8.0.0-alpha.85

- **Breaking changes**:
  - Removed `registerAnalytics.js`
  - Removed `HelpMenuPanel.jsx`

* Added analytic events related to story, share and help menu items, Also refactored events to use category and action enums.
* Remove table style `SelectableDimension` from SDMX
* `GyroscopeGuidance` can now be translated.
* Wraps tool title bar text using `...`.

#### 8.0.0-alpha.84

- Fix `ArcGisMapServerCatalogGroup` infinite loading by removing the cycle of calling `loadMembers` that was present in the `DataCatalogGroup` React component. However calling `loadMembers` is still not cached as it should for `ArcGisMapServerCatalogGroup`, and the infinite loading bug could return.
- Fix bug `selectableDimensions` bug in `Cesium3dTilesMixin` and `GltfCatalogItem`.

#### 8.0.0-alpha.83

- Add `modelDimensions` to `CatalogMemberMixin` - this can be used to apply model stratum with a `SelectableDimension` (i.e. a drop-down menu).
- `GeoJsonMixin`-based catalog items can now be styled based on to their properties through traits.
- `GeoJsonMixin`-based catalog items can now vary over time if a `timeProperty` is specified.

#### 8.0.0-alpha.82

- **Breaking changes**:
  - IndexedItemSearchProvider: (bounding) `radius` option is no longer supported in `resultsData.csv` of search indexes.

* Show a toast and spinner icon in the "Ideal zoom" button when the map is zooming.
* `zoomTo()` will return a promise that resolves when the zoom animation is complete.
* Modifies `IndexedItemSearchProvider` to reflect changes to `terriajs-indexer` file format.
* Move feature info timeseries chart funtion to `lib\Table\getChartDetailsFn.ts`
* Fix feature info timeseries chart for point (lat/long) timeseries
* Feature info chart x-values are now be sorted in acending order
* Remove merging rows by ID for `PER_ROW` data in `ApiTableCatalogItem`
* Make `ApiTableCatalogItem` more compatible with Table `Traits`
  - `keyToColumnMapping` has been removed, now columns must be defined in `columns` `TableColumnTraits` to be copied from API responses.
* Move notification state change logic from ViewState into new class `NotificationState`
* Catalog items can now show a disclaimer or message before loading through specifying `InitialMessageTraits`
* Added Leaflet hack to remove white-gaps between tiles (https://github.com/Leaflet/Leaflet/issues/3575#issuecomment-688644225)
* Disabled pedestrian mode in mobile view.
* Pedestrian mode will no longer respond to "wasd" keys when the user is typing in some input field.
* Fix references to old `viewState.notification`.
* wiring changeLanguage button to useTranslation hook so that it can be detected in client maps
* Add `canZoomTo` to `TableMixin`
* SDMX changes:
  - Add better SDMX server error messages
  - `conceptOverrides` is now `modelOverrides` - as dataflow dimension traits can now be overridden by codelist ID (which is higher priortiy than concept ID)
  - Added `regionTypeReplacements` to `modelOverride`- to manually override detected regionTypes
  - `modelOverrides` are created for SDMX common concepts `UNIT_MEASURE`, `UNIT_MULT` and `FREQ`
    - `UNIT_MEASURE` will be displayed on legends and charts
    - `UNIT_MULT` will be used to multiple the primary measure by `10^x`
    - `FREQ` will be displayed as "units" in Legends and charts (eg "Monthly")
  - Single values will now be displayed in `ShortReportSections`
  - Custom feature info template to show proper dimension names + time-series chart
  - Smarter region-mapping
  - Removed `viewMode` - not needed now due to better handling of time-series
* Fix `DimensionSelector` Select duplicate ids.
* Add Leaflet splitter support for region mapping
* Fix Leaflet splitter while zooming and panning map
* Split `TableMixin` region mapping `ImageryParts` and `ImageryProvider` to improve opacity/show performance
* Removed `useClipUpdateWorkaround` from Mapbox/Cesium TileLayers (for Leaflet) - because we no longer support IE
* Fix overwriting `previewBaseMapId` with `initBaseMapId` by multiple `initData`.
* GeoJSON Mixin based catalog items can now call an API to retrieve their data as well as fetching it from a url.
* Changes to loadJson and loadJsonBlob to POST a request body rather than always make a GET request.
* Added ApiRequestTraits, and refactor ApiTableCatalogItemTraits to use it. `apiUrl` is now `url`.

#### 8.0.0-alpha.81

- Fix invalid HTML in `DataPreviewSections`.
- Fix pluralisation of mapDataState to support other languages.
- Fix CSW `Stratum` name bug.
- Add `#configUrl` hash parameter for **dev environment only**. It can be used to overwrite Terria config URL.

#### 8.0.0-alpha.80

- Removed `Disclaimer` deny or cancel button when there is no `denyAction` associated with it.

#### 8.0.0-alpha.79

- Make `InfoSections` collapsible in `DataPreview`. This adds `show` property to `InfoSectionTraits`.
  - `WebMapServiceCatalogItem` service description and data description are now collapsed by default.
- Revert commit https://github.com/TerriaJS/terriajs/commit/668ee565004766b64184cd2941bbd53e05068ebb which added `enzyme` devDependency.
- Aliases `lodash` to `lodash-es` and use `babel-plugin-lodash` reducing bundle size by around 1.09MB.
- Fix CkanCatalogGroup filterQuery issue. [#5332](https://github.com/TerriaJS/terriajs/pull/5332)
- Add `cesiumTerrainAssetId` to config.json to allow configuring default terrain.
- Added in language toggle and first draft of french translation.json
  - This is enabled via language languageConfiguration.enabled inside config.json and relies on the language being both enumerated inside languageConfiguration.langagues and availble under {code}/translation.json
- Updated to terriajs-cesium 1.81
- Create the Checkbox component with accessibility in mind.
- Convert `FeedbackForm` to typescript.

#### 8.0.0-alpha.78

- Add `ignoreErrors` url parameter.

#### 8.0.0-alpha.77

- **Breaking changes**:
  - `terria.error.raiseEvent` and `./raiseErrorToUser.ts` have been replaced with `terria.raiseErrorToUser`.
  - `terria.error.addEventListener` has been replaced with `terria.addErrorEventListener`

* New Error handling using `Result` and `TerriaError` now applied to initial loading, `updateModelFromJson()`, `upsertModelFromJson()` and `Traits.fromJson()`. This means errors will propagate through these functions, and a stacktrace will be displayed.
  - `Result` and the new features of `TerriaError` should be considered unstable and may be extensively modified or removed in future 8.0.0-alpha.n releases
* New `terriaErrorNotification()` function, which wraps up error messages.
* `TerriaError` can now contain "child" errors - this includes a few new methods: `flatten()` and `createParentError()`. It also has a few new convenience functions: `TerriaError.from()` and `TerriaError.combine()`.
* Convert `Branding.jsx` to `.tsx`
* Added `configParams.brandBarSmallElements` to set Branding elements for small screen (also added theme props)
* Add `font` variables and `fontImports` to theme - this can be used to import CSS fonts.
* Convert `lib/Styled` `.jsx` files to `.tsx` (including Box, Icon, Text). The most significant changes to these interfaces are:
  - `Box` no longer accepts `<Box positionAbsolute/>` and this should now be passed as `<Box position="absolute"/>`.
  - `Text`'s `styledSize` has been removed. Use the `styledFontSize` prop.
  - `ButtonAsLabel` no longer accepts `dark`. A dark background is now used when `light` is false (or undefined).
* Fixes CZML catalog item so that it appears on the timeline.
* Enable `theme` config parameter. This can now be used to override theme properties.

#### 8.0.0-alpha.76

- Added support for setting custom concurrent request limits per domain through `configParameters.customRequestSchedulerLimits`.
- Added `momentChart` to region-mapped timeseries
- Add time-series chart (in FeatureInfo) for region-mapped timeseries
- Only show `TableMixin` chart if it has more than one
- Add `TableChartStyle` name trait.

#### 8.0.0-alpha.75

- Fix `NotificationWindow` bug with `message`.
- Re-add `loadInitSources` to `Terria.updateApplicationUrl()`
- Added support for `elements` object in catalogue files (aka init files).
  - Using this object you can hide/show most UI elements individually.
  - See https://github.com/TerriaJS/terriajs/pull/5131. More in-depth docs to come.

#### 8.0.0-alpha.74

- Fix JS imports of `TerriaError`

#### 8.0.0-alpha.73

- Add `title` parameter in `raiseErrorToUser` to overwrite error title.
- Added some error handling in `Terria.ts` to deal with loading init sources.
- TSify `updateApplicationOnHashChange` + remove `loadInitSources` from `Terria.updateApplicationUrl()`

#### 8.0.0-alpha.72

- **Breaking changes**:
  - Added clippingRectangle to ImageryParts.
  - Any item that produces ImageryParts in mapItems (any raster items) must now also provide a clippingRectangle.
  - This clippingRectangle should be derived from this.cesiumRectangle (a new computed property) & this.clipToRectangle as demonstrated in many raster catalog items (e.g. OpenStreetMapCatalogItem.ts).

* Adds experimental ApiTableCatalogItem.
* Fixes a bug where FeatureInfoDownload tries to serialize a circular object
* Added `removeDuplicateRows` to `TableTraits`
* `forceLoadTableData` can now return undefined - which will leave `dataColumnMajor` unchanged
* Fix sharing preview item.
* Added z-index to right button group in mobile header menu
* Added cesiumRectangle computed property to MappableMixin. This is computed from the `rectangle` Trait.
* Fixed a Cesium render crash that occured when a capabilities document specified larger bounds than the tiling scheme's supported extent (bug occured with esri-mapServer but wms was probably also affected).
* In fixing Cesium render crash above clipping rectangles are now added to Cesium ImageryLayer (or Leaflet CesiumTileLayer) rather than being included in the ImageryProvider. ImageryParts has been updated to allow passing the clipping rectangle through to Cesium.ts and Leaflet.ts where ImageryLayer/CesiumTileLayer objects are created.

#### 8.0.0-alpha.71

- Fix accidental translation string change in 8.0.0-alpha.70

#### 8.0.0-alpha.70

- **Breaking changes**:
  - Merge `Chartable` and `AsyncChartableMixin` into new **`ChartableMixin`** + `loadChartItems` has been replaced by `loadMapItems`.
  - To set base map use `terriaViewer.setBaseMap()` instead of `terriaViewer.basemap = ...`
  - Incorrect usage of `AsyncLoader` **will now throw errors**

* Add `hideInBaseMapMenu` option to `BaseMapModel`.
* Change default basemap images to relative paths.
* Add `tileWidth` and `tileHeight` traits to `WebMapServiceCatalogItem`.
* Add docs about `AsyncLoader`
* Remove interactions between AsyncLoaders (eg calling `loadMetadata` from `forceLoadMapItems`)
* ... Instead, `loadMapItems` will call `loadMetadata` before triggering its own `AsyncLoader`
* Add `isLoading` to `CatalogMemberMixin` (combines `isLoading` from all the different `AsyncLoader`)
* Move `Loader` (spinner) from `Legend` to `WorkbenchItem`.
* Merge `Chartable` and `AsyncChartableMixin` into **`ChartableMixin`** + remove `AsyncLoader` functionality from `ChartableMixin` - it is now all handled by `loadMapItems`.
* Removed `AsyncLoader` functionality from `TableMixin` - it is now handled by `loadMapItems`.
  - `TableMixin.loadRegionProviderList()` is now called in `MappableMixin.loadMapItems()`
* Added `TerriaViewer.setBaseMap()` function, this now calls `loadMapItems` on basemaps
* Fix load of persisted basemap
* Fix sharing of base map
* Added backward compatibility for `baseMapName` in `initData` (eg share links)
* Add `WebMapService` support for WGS84 tiling scheme

#### 8.0.0-alpha.69

- **Breaking changes**:
  - Basemaps are now configured through catalog JSON instead of TerriaMap - see https://github.com/TerriaJS/terriajs/blob/13362e8b6e2a573b26e1697d9cfa5bae328f7cff/doc/customizing/initialization-files.md#basemaps

* Updated terriajs-cesium to version 1.79.1
* Make base maps configurable from init files and update documentation for init files [#5140](https://github.com/TerriaJS/terriajs/pull/5140).

#### 8.0.0-alpha.68

- Remove points from rectangle `UserDrawing`
- Fix clipboard typing error.
- Ported `WebProcessingServiceCatalogGroup`.
- Add CSW Group support
- Revert "remove wmts interfaces from ows interfaces" (873aa70)
- Add `math-expression-evaluator` library and `ColumnTransformationTraits`. This allows expressions to be used to transform column values (for example `x+10` to add 10 to all values).
- Fix bug in `TableColumn.title` getter.
- Add support for TableColumn quarterly dates in the format yyyy-Qx (eg 2020-Q1).
- Fix region mapping feature highlighting.
- Update clipboard to fix clipboard typing error.
- Added direction indicator to the pedestrian mode minimap.
- Limit up/down look angle in pedestrian mode.
- Automatically disable pedestrian mode when map zooms to a different location.
- Add support for time on `ArcGisMapServerCatalogItem`
- Merge `Mappable` and `AsyncMappableMixin` into **`MappableMixin`**.
- Fixed a issue when multiple filters are set to Cesium3DTilesCatalogItem
- Async/Awaitify `Terria.ts` + fix share links loading after `loadInitSources`.
- Tsified `TerriaError` + added support for "un-rendered" `I18nTranslateString`
- Tsified `raiseErrorToUser` + added `wrapErrorMessage()` to wrap error message in something more user friendly (using `models.raiseError.errorMessage` translation string).

#### 8.0.0-alpha.67

- TSify `Loader` function.
- Added walking mode to pedestrian mode which clamps the pedestrain to a fixed height above the surface.
- Upgraded catalog-converter to fix dependency version problem and ensure that all imports are async to reduce main bundle size.

#### 8.0.0-alpha.66

- **Breaking changes**:
  - Changed merging behaviour of Trait legends (of type `LegendTraits`) in `CatalogMemberTraits`. This affects legends on all `CatalogMember` models. Legend objects in higher strata now replace values in lower strata that match by index, rather than merging properties with them.

* Add `MetadataUrlTraits` to `CatalogMemberTraits.metadataUrls`. It contains an array of metadata URLS (with optional `title` which will render a button)
* Restore `cesiumTerrainUrl` config parameter. [#5124](https://github.com/TerriaJS/terriajs/pull/5124)
* I18n-ify strings in settings panel. [#5124](https://github.com/TerriaJS/terriajs/pull/5124)
* Moved `DataCustodianTraits` into `CatalogMemberTraits` and `CatalogMemberReferenceTraits`.
* `TableMixin` styles ("Display variables") will now look for column title if style title is undefined
* Add fallback colours when Color.fromCssColorString is used.
* Allow nullable `timeColumn` in table styles. Useful for turning off auto-detection of time columns.
* Added tool for searching inside catalog items. Initial implementation works for indexed 3d tilesets.
* Added support for shapefile with `ShapefileCatalogItem`
* Added `GeoJsonMixin` for handling the loading of geojson data.
* Extended the `GeoJsonCatalogItem` to support loading of zip files.
* Fixed broken feature highlighting for raster layers.
* Show a top angle view when zooming to a small feature/building from the item search result.
* Fix `TableTimeStyleTraits.idColumns` trait type.
* Added a new `lineAndPoint` chart type
* CustomChartComponent now has a "chart-type" attribute
* Fix `ArcGisMapServerCatalogItem` layer ID and legends bug
* Re-add region mapping `applyReplacements`.
* Added `SearchParameterTraits` to item search for setting a human readable `name` or passing index specific `queryOptions` for each parameter through the catalog.
* Added `AttributionTraits` to mappable and send it as property when creating Cesium's data sources and imagery providers. [#5167](https://github.com/TerriaJS/terriajs/pull/5167)
* Fixed an issue where a TerriaMap sometimes doesn't build because of typing issues with styled-components.
* Renamed `options` to `providerOptions` in `SearchableItemTraits`.
* Fix `CkanCatalogGroup.groupBy = "none"` members
* Fix `TableMixin` region mapping feature props and make Long/Lat features use column titles (if it exists) to match v7 behaviour.
* Add support for `CkanItemReference` `wms_layer` property
* Add support for `ArcGisMapServerCatalogGroup` to use `sublayerIds`.
* Added Pedestrian mode for easily navigating the map at street level.
* Clean up `LayerOrderingTraits`, remove `WorkbenchItem` interface, fix `keepOnTop` layer insert/re-ordering.
* Remove `wordBreak="break-all"` from Box surrounding DataPreview
* Re-added merging of csv row properties and vector tile feature properties for feature info (to match v7 behaviour).
* Fixes a bug in pedestrian mode where dropping the pedestrian in northern hemisphere will position the camera underground.
* Implement highlight/hide all actions for results of item search.
* Disable pickFeatures for WMS `_nextImageryParts`.
* Fix Leaflet `ImageryLayer` feature info sorting
* Fix hard-coded colour value in Story
* Use `configParameters.cesiumIonAccessToken` in `IonImageryCatalogItem`
* Added support for skipping comments in CSV files
* Fix WMS GetLegendGraphics request `style` parameter
* Loosen Legend `mimeType` check - so now it will treat the Legend URL as an image if the `mimeType` matches **OR** the file extension matches (previously, if `mimeType` was defined, then it wouldn't look at filetype extension)
* Fix `DiffTool` date-picker label `dateComparisonB`
* Fix app crash when switching different tools.
* Create `merge` `TraitsOption` for `objectArrayTrait`
* Move `Description` `metadataUrls` above `infoSections`.
* Upgraded i18next and i18next-http-backend to fix incompatibility.
* Added support for dd/mm/yyyy, dd-mm-yyyy and mm-dd-yyyy date formats.

#### 8.0.0-alpha.65

- Fixed SDMX-group nested categories
- SDMX-group will now remove top-level groups with only 1 child

#### 8.0.0-alpha.64

- Fixed WMS style selector bug.
- `layers` trait for `ArcGisMapServerCatalogItem` can now be a comma separated string of layer IDs or names. Names will be auto-converted to IDs when making the request.

#### 8.0.0-alpha.63

- Add `v7initializationUrls` to terria config. It will convert catalogs to v8 and print warning messages to console.
- Add `shareKeys` support for Madga map-config maps (through `terria` aspect)
- Revert WMS-group item ID generation to match v7
- Add `addShareKeysToMembers` to `GroupMixin` to generate `shareKeys` for dynamic groups (eg `wms-group)
- Added `InitDataPromise` to `InitSources`
- Add reverse `modelIdShareKeysMap` map - `model.id` -> `shareKeys`
- Upgraded `catalog-converter` to 0.0.2-alpha.4
- Reverted Legend use of `object` instead of `img` - sometimes it was showing html error responses
- Legend will now hide if an error is thrown
- Update youtube urls to nocookie version
- Share link conversion (through `catalog-converter`) is now done client-side
- Fix Geoserver legend font colour bug
- Remove legend broken image icon
- Added high-DPI legends for geoserver WMS (+ font size, label margin and a few other tweaks)
- `LegendTraits` is now part of `CatalogMemberTraits`
- Add `imageScaling` to `LegendTraits`
- WMS now `isGeoserver` if "geoserver` is in the URL
- Add WMS `supportsGetLegendRequest` trait
- Improved handling of WMS default styles

#### 8.0.0-alpha.62

- Fixed an issue with not loading the base map from init file and an issue with viewerMode from init files overriding the persisted viewerMode
- Fixed issues surrounding tabbed catalog mode
- Now uses `catalog-converter` to convert terriajs json in WPS response from v7 to v8.
- Fixed a bug in `UserDrawing` which caused points to not be plotted on the map.
- Fixed app crash when switching between different types of parameter in `GeoJsonParameterEditor`.
- Fixed errors when previewing an item in a group that is open by default (`isOpen: true` in init file).
- Fixed mobx warnings when loading geojson catalog items.
- Add `multiplierDefaultDeltaStep` Trait, which tries to calculate sensible multiplier for `DistrectelyTimeVarying` datasets. By default it is set to 2, which results in a new timestep being displayed every 2 seconds (on average) if timeline is playing.
- Hide info sections with empty content in the explorer preview.
- Port `shareKeys` from version 7
- Update/re-enable `GeoJsonCatalogItemSpec` for v8.
- add `DataCustodianTraits` to `WebMapServiceCatalogGroupTraits`
- Changed behaviour of `updateModelFromJson` such that catalog groups with the same id/name from different json files will be merged into one single group.
- Fixed error when selecting an existing polygon in WPS input form.
- Upgraded `catalog-converter` to 0.0.2-alpha.3.

#### 8.0.0-alpha.61

- New `CatalogFunctionMixin` and `CatalogFunctionJobMixin`
- Tsified `FunctionParameters`
- New `YourDataYourRegions` `CatalogFunctionMixin`
- Added `inWorkbench` property
- Added `addModelToTerria` flag to `upsertModelFromJson` function
- Added `DataCustodianTraits` to `WebMapServiceCatalogItem`
- Added `disableDimensionSelectors` trait to `WebMapServiceCatalogItem`. Acheives the same effect of `disableUserChanges` in v7.
- Temporarily stopped using `papaparse` for fetching Csv urls till an upstream bug is fixed.
- Fix async bug with loading `ReferenceMixin` and then `Mappable` items in `initSources`
- Remove `addToWorkbench`, it has been replaced with `workbench.add`
- Improve handling of `ArcGisMapServerCatalogItem` when dealing with tiled layers.
- Ensure there aren't more bins than unique values for a `TableStyle`
- Add access control properties to items fetched from Esri Portal.
- Improves magda based root group mimic behaviour introdcued in 8.0.0-alpha.57 by adding `/` to `knownContainerUniqueIds` when `map-config*` is encountered
- Fixed broken chart disclaimers in shared views.
- Fixed a bug where chart disclaimers were shown even for chart items disabled in the workbench.
- Fixed a bug where charts with titles containing the text "lat" or "lon" were hidden from feature info panel.
- Fixed a bug that occurred when loading config from magda. `initializationUrls` are now applied even if `group` aspect is not set

#### 8.0.0-alpha.60

- Fix WMS legend for default styles.
- Request transparent legend from GeoServer.
- Reverted the following due to various issues with datasets:
  - Add basic routing support
  - Add better page titles when on various routes of the application
  - Add prerendering support on `/catalog/` routes (via `prerender-end` event &
    allowing TerriaMap to hit certain routes)

#### 8.0.0-alpha.59

- Update magda error message
- Add a short report section if trying to view a `3d-tiles` item in a 2d map.
- Fix bug in `Terria.interpretStartData`.
- Add `ThreddsCatalogGroup` model.
- Port `supportsColorScaleRange`, `colorScaleMinimum` and `colorScaleMaximimum` from `master` to `WebMapServiceCatalogItem` model.
- Ported MapboxVectorTileCatalogItem ("mvt").
- When expanding a chart from the feature info panel, we now place a colored dot on the map where the chart was generated from.
- Add basic routing support
- Add better page titles when on various routes of the application
- Add prerendering support on `/catalog/` routes (via `prerender-end` event &
  allowing TerriaMap to hit certain routes)
- Update `WorkbenchButton` to allow for links rather than buttons, including
  changing About Data to a link

#### 8.0.0-alpha.58

- Add `FeatureInfoTraits` to `ArcGisMapServerCatalogItem`
- Fix zooming bug for datasets with invalid bounding boxes.
- Add new model for `ArcGisTerrainCatalogItem`.
- Add 3D Tiles to 'Add web data' dropdown.
- Fix naming of item in a `CkanCatalogGroup` when using an item naming scheme other than the default.

#### 8.0.0-alpha.57

- Fix memoization of `traitsClassToModelClass`.
- Chart expanded from feature info panel will now by default show only the first chart line.
- Chart component attribtues `column-titles` and `column-units` will now accept a simpler syntax like: "Time,Speed" or "ms,kmph"
- Fix presentation of the WMS Dimension metadata.
- Magda based maps now mimic "root group uniqueId === '/'" behaviour, so that mix and matching map init approaches behave more consistently

#### 8.0.0-alpha.56

- Add `itemProperties` trait to `WebMapMapCatalogGroup`.
- Add support for `formats` traits within `featureInfoTemplate` traits.
- Fix handling of `ArcGisPortalItemReference` for when a feature layer contains multiple sublayers.
- Implemented new compass design.

#### 8.0.0-alpha.55

- Upgraded to patched terriajs-cesium v1.73.1 to avoid build error on node 12 & 14.

#### 8.0.0-alpha.54

- Add a `infoAsObject` property to the `CatalogMemberMixin` for providing simpler access to `info` entries within templating
- Add a `contentAsObject` trait to `InfoSectionTraits` where a json object is more suitable than a string.
- Add `serviceDescription` and `dataDescription` to `WebMapServiceCatalogItem` info section.
- Extend `DataPreviewSections.jsx` to support Mustache templates with context provided by the catalog item.
- Add support for `initializationUrls` when loading configuration from Magda.
- Add `:only-child` styling for `menu-bar.scss` to ensure correctly rounded corners on isolated buttons.
- Improve Branding component for mobile header
- Add support for `displayOne` configuration parameter to choose which brand element to show in mobile view
- Update Carto basemaps URL and attribution.
- Add `clipToRectangle` trait to `RasterLayerTraits` and implement on `WebMapServiceCatalogItem`, `ArcGisMapServiceCatalogItem`, `CartoMapCatalogItem`, `WebMapTileServiceCatalogItem`.
- Allow Magda backed maps to use an inline `terria-init` catalog without it getting overwritten by map-config before it can be parsed
- Deprecated `proxyableDomainsUrl` configuration parameter in favour of `serverconfig` route
- Ported a support for `GpxCatalogItem`.
- Feature info is now shareable.
- Add option `canUnsetFeaturePickingState` to `applyInitData` for unsetting feature picking state if it is missing from `initData`. Useful for showing/hiding feature info panel when switching through story slides.
- Properly render for polygons with holes in Leaflet.
- Fixes a bug that showed the chart download button when there is no downloadable source.
- Add `hideWelcomeMessage` url parameter to allow the Welcome Message to be disabled for iframe embeds or sharing scenarios.
- Ensure the `chartDisclaimer` is passed from catalog items to derived chart items.
- Don't calculate a `rectangle` on a `ArcGisPortalReferenceItem` as they appear to contain less precision than the services they point to.
- Allow an `ArcGisPortalReferenceItem` to belong to multiple `CatalogGroup`'s.
- Fix argis reference bug.
- Made possible to internationalize tour contend.
- Added TileErrorHandlerMixin for handling raster layer tile errors.
- Fixed a bug that caused the feature info chart for SOS items to not load.
- SOS & CSV charts are now shareable.

#### 8.0.0-alpha.53

- Ported an implementation of CatalogSearchProvider and set it as the default
- Notification window & SatelliteImageryTimeFilterSection now uses theme colours
- Improved look and feel of `StyledHtml` parsing
- Fix `applyAriaId` on TooltipWrapper causing prop warnings
- Make share conversion notification more pretty (moved from `Terria.ts` to `shareConvertNotification.tsx`)
- Tsxify `Collapsible`
- `ShortReportSections` now uses `Collapsible`
- Add `onToggle`, `btnRight`, `btnStyle`, `titleTextProps` and `bodyBoxProps` props in `Collapsible`
- Add `Notification.message` support for `(viewState: ViewState) => React.ReactNode`
- Added splitting support to `WebMapTileServiceCatalogItem`.

#### 8.0.0-alpha.52

- Prevent duplicate loading of GetCapabilities
- Update the `GtfsCatalogItem` to use the `AutoRefreshingMixin`.
- Add a condition to the `AutoRefreshingMixin` to prevent unnecessary polling when an item is disabled in the workbench.
- Upgraded to Cesium v1.73.
- Removed any references to `BingMapsApi` (now deprecated).
- Add support for resolving `layers` parameter from `Title` and not just `Name` in `WebMapServiceCatalogItem`.
- Change TrainerBar to show all steps even if `markdownDescription` is not provided

#### 8.0.0-alpha.51

- Add WMTS group/item support
- Create `OwsInterfaces` to reduce duplicate code across OWS servies
- Fix story prompt being permanent/un-dismissable
- Fixed a bug that caused the feature info chart for SOS items to not load.

#### 8.0.0-alpha.50

- Support for searching WFS features with WebFeatureServiceSearchProvider
- WFS-based AustralianGazetteerSearchProvider
- Fixed a bug causing users to be brought back to the Data Catalogue tab when clicking on an auto-detected user added catalogue item.
- Fixed a bug causing Data Preview to not appear under the My Data tab.
- Fix WMS style `DimensionSelector` for layers with no styles
- Add WMS legend for items with no styles
- Add warning messages if catalog/share link has been converted by `terriajs-server`.
- Update the scroll style in `HelpVideoPanel` and `SidePanel` helpful hints.
- Updated leaflet attribution to match the style of cesium credits.
- Remove `@computed` props from `WebFeatureServiceCapabilities`
- Fixed bug causing the Related Maps dropdown to be clipped.
- Add SDMX-json support for groups and items (using SDMX-csv for data queries)
- `TableMixin` now uses `ExportableMixin` and `AsyncMappableMixin`
- Move region provider loading in `TableMixin` `forceLoadTableMixin` to `loadRegionProviderList`
- Added `TableAutomaticStylesStratum.stratumName` instead of hard-coded strings
- Added `Dimension` interface for `SelectableDimension` - which can be used for Traits
- Make `SelectableDimension.options` optional

#### 8.0.0-alpha.49

- WMS GetFeatureInfo fix to ensure `style=undefined` is not sent to server
- Add support for splitting CSVs (TableMixins) that are using region mapping.
- `addUserCatalogMember` will now call `addToWorkbench` instead of `workbench.add`.
- Replaces `ShadowSection` with `ShadowMixin` using `SelectableDimensions`
- Fix Webpack Windows path issue
- Updated icons for view and edit story in the hamburger menu.
- Implemented new design for story panel.

#### 8.0.0-alpha.48

- Allow `cacheDuration` to be set on `ArcGisPortalCatalogGroup` and `ArcGisPortalItemReference`.
- Set default `ArcGisPortalCatalogGroup` item sorting by title using REST API parameter.
- Call `registerCatalogMembers` before running tests and remove manual calls to `CatalogMemberFactory.register` and `UrlMapping.register` in various tests so that tests reflect the way the library is used.
- Updated stratum definitions which used hardcoded string to use `CommonStrata` values.

#### 8.0.0-alpha.47

- Removed hard coded senaps base url.
- Added option for manual Table region mapping with `enableManualRegionMapping` TableTrait. This provides `SelectableDimensions` for the region column and region type.
- Added WMS Dimensions (using `SelectableDimensions`)
- Added WMS multi-layer style, dimension and legend support.
- Merged the `StyleSelector` and `DimensionsSelector`, and created a `SelectableDimensions` interface.
- Added `chartColor` trait for DiscretelyTimeVarying items.
- Replaced all instances of `createInfoSection` and `newInfo` with calls to `createStratumInstance` using an initialisation object.
- Added trait `leafletUpdateInterval` to RasterLayerTraits.
- Fix styling of WFS and GeoRSS.
- Fixed a bug that caused re-rendering of xAxis of charts on mouse move. Chart cursor should be somewhat faster as a result of this fix.
- Fixed a bug that caused some catalogue items to remain on the map after clicking "Remove all" on the workbench.
- Deleted old `ChartDisclaimer.jsx`
- Moved `DiscretelyTimeVaryingMixin` from `TableAutomaticStylesStratum` to `TableMixin`
- Added basic region-mapping time support
- Add short report to `ArcGisFeatureServerItem` for exceeding the feature limit.
- Added shift-drag quick zoom

#### 8.0.0-alpha.46

- Fixed i18n initialisation for magda based configurations

#### 8.0.0-alpha.45

- Upgraded to Cesium v1.71.
- Change `ExportableData` interface to `ExportableMixin` and add `disableExport` trait.
- Add basic WFS support with `WebFeatureServiceCatalogGroup` and `WebFeatureServiceCatalogItem`
- Update style of diff tool close button to match new design
- Remove sass code from the `HelpPanel` component
- Added an option for translation override from TerriaMap
- Help content, trainer bar & help terms can use translation overrides
- Accepts `backend` options under a new `terria.start()` property, `i18nOptions`
- Use `wms_api_url` for CKAN resources where it exists
- Tsxified `DateTimePicker` and refactored `objectifiedDates` (moved to `DiscretelyTimeVaryingMixin`).
- Update style of 'Change dates' button in delta to be underlined
- Fix issue with delta 'Date comparison' shifting places when querying new location
- Shows a disabled splitter button when entering diff
- Make Drag & Drop work again (tsxify `DragDropFile.tsx` and refactor `addUserFiles.ts`)
- Add `TimeVarying.is` function

#### 8.0.0-alpha.44

- Pass `format` trait on `TableColumnTraits` down to `TableAutomaticStylesStratum` for generating legends
- Add `multipleTitles` and `maxMultipleTitlesShowed` to `LegendItemTraits`
- Aggregate legend items in `createLegendItemsFromEnumColorMap` by colour, that is merge legend items with the same colour (using `multipleTitles`)
- Only generate `tableStyles` for region columns if no other styles exist
- TableAutomaticStylesStratum & CsvCatalogItem only returns unique `discreteTimes`s now
- Specified specific terriajs config for ForkTsCheckerWebpackPlugin

#### 8.0.0-alpha.43

- Replace `@gov.au/page-alerts` dependency with our own warning box component. This removes all `pancake` processes which were sometimes problematic.

#### 8.0.0-alpha.42

- Added ArcGIS catalog support via ArcGisPortalItemReference

#### 8.0.0-alpha.41

- Add `cacheDuration` and `forceProxy` to `UrlTraits` and add `cacheDuration` defaults to various catalog models.
- Tsify `proxyCatalogItemUrl`.
- Simplified SidePanel React refs by removing the double wrapping of the `withTerriaRef()` HOC
- Merged `withTerriaRef()` HOC with `useRefForTerria()` hook logic
- Breadcrumbs are always shown instead of only when doing a catalog search

#### 8.0.0-alpha.40

- Improve info section of `WebMapServiceCatalogItem` with content from GetCapabilities
- Re-implement `infoSectionOrder` as `CatalogMember` trait.
- Add `infoWithoutSources` getter to `CatalogMemberMixin` to prevent app crash when using `hideSources`
- Add support for nested WMS groups
- Added breadcrumbs when clicking on a catalogue item from a catalogue search

#### 8.0.0-alpha.39

- Development builds sped up by 3~20x - ts-loader is now optional & TypeScript being transpiled by babel-loader, keeping type check safety on a separate thread

#### 8.0.0-alpha.38

- Add `show` to `ShortReportTraits` and Tsxify `ShortReport`
- Convert `ShortReport` to styled-components, add accordian-like UI
- 3D tiles support is now implemented as a Mixin.

#### 8.0.0-alpha.37

- Add `refreshEnabled` trait and `AsyncMappableMixin` to `AutoRefreshMixin`
- Ensure `CkanCatalogGroup` doesn't keep re-requesting data when opening and closing groups.
- Add `typeName` to `CatalogMemberMixin`
- Add `header` option to `loadText`
- Add `isMixedInto` function for `AsyncMappableMixin` and `AsyncChartableMixin`
- Added file upload support for `GltfCatalogItem`. The supported extension is glb.
- Improve runtime themeing via styled components across main UI components
- Updated default welcome video defaults to a newer, slower video
- Difftool will now pick any existing marked location (like from a search result) and filter imagery for that location.
- Updated labelling & copy in Difftool to clarify workflow
- ChartCustomComponent now `abstract`, no longer specific to CSV catalog items. Implement it for custom feature info charts.
- Update date picker to use theme colours
- Removed some sass overrides on `Select` through `StyleSelectorSection`
- Update LeftRightSection to use theme colours
- Ported `GeoRssCatalogItem` to mobx, added support to skip entries without geometry.
- Update Difftool BottomPanel UI to clearer "area filter" and date pickers
- Update Difftool BottomPanel to load into Terria's BottomDock
- Rearrange MapButton layout in DOM to properly reflow with BottomDock
- Update Difftool MainPanel to not get clipped by BottomDock
- Rearrange MapDataCount to exist inside MapColumn for more correct DOM structure & behaviour
- Re-added chart disclaimer.

#### mobx-36

- Added `pointer-events` to `MapNavigation` and `MenuBar` elements, so the bar don't block mouse click outside of the button.
- Fixes "reminder pop-up" for help button being unclickable
- Use `useTranslation` instead of `withTranslation` in functional component (`MapDataCount`)
- Make welcome video url and placeholder configurable via configparameters
- Added `ExportableData` interface.
- Added `ExportData` component for data catalog.
- Added WCS "clip and ship" for WMS
- Added basic CSV export function
- Extend `UserDrawing` to handle rectangles
- Tsxify `MapInteractionMode`
- Changed default orientation for `GltfCatalogItem` to no rotation, instead of zero rotation wrt to terrain
- Added a title to welcome message video

#### mobx-35

- Add "Upload" to tour points
- Add tooltips anywhere required in UI via `parseCustomMarkdownToReactWithOptions` & customisable via `helpContentTerms`
- Add "map state" map data count to highlight state of map data
- Add a reminder "pop-up" that shows the location of the help button
- Fix bug causing story pop-up to be off screen
- Fix bug causing helpful hints to be cut off on smaller screens
- Changed the `Tool` interface, now accepting prop `getToolComponent` instead of `toolComponent`
- Added `ToolButton` for loading/unloading a tool
- Added `TransformationTraits` that can be used to change position/rotation/scale of a model.
- Merge master into mobx. This includes:
  - Upgraded to Cesium v1.68.
  - Story related enhancements:
    - Added a title to story panel with ability to close story panel.
    - Added a popup on remove all stories.
    - Added button for sharing stories.
    - Added a question popup on window close (if there are stories on the map so users don't lose their work).
- Added a new `editor` Icon
- Changed `ToolButton` to show the same icon in open/close state. Previously it showed a close icon in close state.

#### mobx-34

- Bug fix for `DatePicker` in `BottomDock` causing app crash
- Made changes to the video modals: close button has been added, pressing escape now closes the component and some basic unit tests created
- Updated the video modal for _Data Stories: Getting Started_ to use the new `VideoGuide` component
- Tweaked MyData/AddData tabs to make it possible to invoke them without using the `ExplorerWindow` component and also customize the extensions listed in the dropdown.
- Fix the timeline stack handling for when there are multiple time-enabled layers
- Ported timeseries tables.
- Extended the support for styles for ESRI ArcGis Feature Server. Line styles are supported for lines and polygon outlines in both Cesium and Leaflet viewer. #4405
- Fix polygon outline style bug.
- Add a unit test for polygon outline style.
- Add TrainerPane/TrainerBar "Terry the task trainer"
- Use `1.x.x` of `karma-sauce-launcher` to fix CI build failures
- Stop unknown icons specified in config.json from crashing UI
- Creates a `ShadowTraits` class that is shared by `GltfCatalogItem` and `Cesium3DTilesCatalogItem`.
- Fixed a bug where user added data was removed from catalogue when Remove from map button in data catalog is clicked.
- Fix leaflet zoom to work when bounding rectangle exists but doesn't have bounds defined

#### mobx-33

- Updated generic select so icon doesn't block click
- Re-added loading bar for leaflet & cesium viewers

#### mobx-32

- Made expanded SOS chart item shareable.
- Fixed a regression bug where the time filter is shown for all satellite imagery items
- Add unit tests for `WelcomeMessage` and `Disclaimer`
- Fixed minor UI errors in console
- Replaced helpful hints text with the new version
- Made the shapes of some of the workbench components rounded
- Add `clampToGround` property on to holes within polygons in `GeoJsonCatalogItem`
- Set default `clampToGround` trait to `true` for `GeoJsonCatalogItem`
- Fixed a bug where WMS items caused type errors in newer babel and typescript builds, due to mixed mixin methods on DiffableMixin & DiscretelyTimeVaryingMixin
- Fixed a bug where KmlCatalogItem did not use the proxy for any urls.
- Add support for `CkanCatalogGroup` and `CkanItemReference`.
- Added unit test to ensure getAncestors behaviour
- Hide the chart legend if there are more than four items to prevent things like FeatureInfo being pushed out of the view and the map resizing.
- Prevent addedByUser stack overflow
- Fixed a chart bug where moment points do not stick to the basis item when they are of different scale.
- Fixed a bug where the moment point selection highlight is lost when changing the satellite imagery date.
- Removed sass from Clipboard
- Updated LocationSearchResults to support multiple search providers
- Replaced lifesaver icon on the help button with a question mark button
- Fix handling of points and markers around the anti-meridian in the `LeafletVisualizer`.
- Fixed difference tool losing datepicker state by keeping it mounted
- Disabled unhelpful Help button when in `useSmallScreenInterface`
- Fixed a bug where a single incorrect catalog item in a group would prevent subsequent items from loading.
- Improved catalog parsing to include a stub (`StubCatalogItem`) when terriajs can't parse something

#### mobx-31

- Fixes broken time filter location picker when other features are present on the map.
- Fixes the feature info panel button to show imagery at the selected location.
- Added `hideSource` trait to `CatalogMemberTraits`. When set to true source URL won't be visible in the explorer window.
- Added `Title`, `ContactInformation`, `Fees` to the `CapabilitiesService` interface so they are pulled on metadata load.
- Resolved name issue of `WebMapServiceCapabilities`. Now it returns a name resolved from `capabilities` unless it is set by user.
- Added setting of `isOpenInWorkbench`, `isExperiencingIssues`, `hideLegendInWorkbench`, `hideSource` strats for `WebMapServiceCatalogItem` from `WebMapServiceCatalogGroup`.

#### mobx-30

- Ported welcome message to mobx with new designs
- Updated CI clientConfig values to include new help panel default
- Bumped explicit base typescript to 3.9.2
- Lock rollbar to 2.15.2
- Ported disclaimer to mobx with new designs
- Added diff tool for visualizing difference (delta) of images between 2 dates for services that support it.
- Updated workbench ViewingControls styles to line up with icons
- Prevent re-diff on workbench items that are already a diff
- Updated splitter to force trigger resizes so it catches up on any animation delays from the workbench
- Update workbench to trigger resize events onTransitionEnd on top of view-model-triggers
- Added satellite imagery to help panel
- Stop disclaimer clashing with welcome message by only loading WelcomeMessage after disclaimer is no longer visible
- Fixes a difftool bug where left/right items loose their split direction settings when the tool is reset
- Fixes a splitter bug where split direction is not applied to new layers.
- Re-added satellite guide prompt option via `showInAppGuides`
- Changed tour "go back 1 tour point" messaging from "previous" to "back"

#### mobx-29

- Fix handling of urls on `Cesium3DTilesCatalogItem` related to proxying and getting confused between Resource vs URL.
- Renamed `UrlReference.createUrlReferenceFromUrlReference` to `UrlReference.createCatalogMemberFromUrlReference`
- Moved url to catalog member mapping from `createUrlRefernceFromUrl.register` to `UrlToCatalogMemberMapping` (now in `UrlReference.ts` file)
- Added in-app tour framework & base tour items
- Make the help panel customisable for different maps by modifying `config.json`
- Added generic styled select
- Remove maxZoom from leaflet map.
- Run & configure prettier on terriajs lib/ json files
- Changed most of the icons for the `MapNavigation` section (on the right hand side) of the screen
- Added a close button to story panel
- Made `MapIconButton` to animate when expanding
- Remove requirement for browser to render based on make half pixel calculations for the Compass & stop it jumping around when animating

#### mobx-28

- Fix SASS exports causing some build errors in certain webpack conditions

#### mobx-1 through mobx-27

- Fixed DragDropFile and `createCatalogItemFromFileOrUrl` which wasn't enabled/working in mobx, added tests for `createCatalogItemFromFileOrUrl` and renamed `createCatalogItemFromUrl` to `createUrlRefernceFromUrl`.
- Fixed bug in StratumOrder where `sortBottomToTop` would sort strata in the wrong order.
- Allow member re-ordering via GroupMixin's `moveMemberToIndex`
- Fixed a bug where `updateModelFromJson` would ignore its `replaceStratum` parameter.
- Re-added Measure Tool support
- Re-added `CartoMapCatalogItem`
- Re-implemented `addedByUser` to fix bug where previews of user added data would appear in the wrong tab.
- Added header options for loadJson5, & allow header overrides on MagdaReference loading
- Re-added some matcher-type mappings in `registerCatalogMembers`.
- Added `UrlReference` to represent catalog items created from a url with an auto-detected type.
- Modified `upsertModelFromJson` so that when no `id` is provided, the `uniqueId` generated from `localId` or `name` is incremented if necessary to make it unique.
- Re-enable search components if SearchProvider option provided
- Modified tests to not use any real servers.
- Fixed bug causing workbench items to be shared in the wrong order.
- Fix bug where urls in the feature info panel weren't turned into hyperlinks
- Fix preview map's base map and bounding rectangle size
- Fixed positioning of the buttons at the bottom and the timeline component on mobile
- Added `hasLocalData` property to indicate when a catalog item contains local data. This property is used to determine whether the item can be shared or not.
- Fixed bug causing user added data to not be shared. Note that user added catalog item urls are now set at the user stratum rather than the definition stratum.
- Added the ability to filter location search results by an app-wide bounding box configuration parameter
- Re-introduce UI elements for search when a catalogSearchProvider is provided
- Fix bug that prevented live transport data from being hidden
- Hide opacity control for point-table catalog items.
- Fixed bug where `Catalog` would sometimes end up with an undefined `userAddedDataGroup`.
- Show About Data for all items by default.
- Fixed translation strings for the descriptive text about WMS and WFS URLs in the data catalogue.
- Fix bug that throws an error when clicking on ArcGIS Map Service features
- Fix initialisation of `terria`'s `shareDataService`.
- Support Zoom to Data on `CsvCatalogItem` when data has lat-lon columns.
- Add a trait called `showShadowUi` to `Cesium3DTilesCatalogItem` which hide shadows on workbench item UI.
- Re-added `ArcGisFeatureServerCatalogItem` and `ArcGisFeatureServerCatalogGroup`
- Prevent TerriaMap from crashing when timeline is on and changing to 2D
- Rewrite charts using `vx` svg charting library.
- Fixed bug causing `ArcGisFeatureServerCatalogItem` to throw an error when a token is included in the proxy url.
- Fix a bug for zooming to `ArcGisMapServerCatalogItem` layers
- Modified creation of catalog item from urls to set the item name to be the url at the defaults stratum rather than the definition stratum. This prevents actual item names at load strata from being overridden by a definition stratum name which is just a url.
- Fixed a bug causing highlighting of features with `_cesium3DTileFeature` to sometimes stop working. Also changed highlight colour to make it more visible.
- Fixed bug causing user added data with an auto-detected data type to not be shared properly.
- Modified `addToWorkbench` so that when a catalog item fails to load it is removed from the workbench and an error message is displayed.
- Add support for feature picking on region mapped datasets
- Revamp map buttons at top to support two menu configuration
- Viewer (2d/3d/3d-non-terrain) & basemap preferences are persisted to local storage again, and loaded back at startup
- Dramatically simplified map button styling (pre-styled-components)
- Allow DropdownPanel(InnerPanel) to show centered instead of offset toward the left
- Added AccessControlMixin for tracking access control of a given MagdaReference
- Add a legend title trait
- Show private or public dataset status on data catalog UI via AccessControlMixin
- Added `pointSizeMap` to `TableStyle` to allow point size to be scaled by value
- Added `isExperiencingIssues` to `CatalogMemberTraits`. When set to true, an alert is displayed above the catalog item description.
- Add gyroscope guidance
- Enable StyleSelectorSection workbench control for `WebMapServiceCatalogItem`
- New-new ui
- Add WIP help panes
- Added "Split Screen Mode" into workbench
- Moved excess workbench viewing controls into menu
- Updated bottom attribution styling
- Begin styled components themeing
- Make `clampToGround` default to true for `ArcGisFeatureServerCatalogItemTraits` to stop things from floating
- Add fix for `WebMapServiceCatalogItem` in `styleSelector` to prevent crash.
- Revert changes to `StyleSelectorSelection` component and refactor `WebMapServiceCatalogItem` styleSelector getter.
- Added a temporary fix for bug where a single model failing to load in `applyInitData` in `Terria` would cause other models in the same `initData` object to not load as well.
- Change gyroscope focus/hover behaviour to move buttons on hover
- Stop showing previewed item when catalog is closed
- Prevent `StoryPanel.jsx` from reloading magda references on move through story.
- Add google analytics to mobx
- Fixed google analytics on story panel
- Fixed path event name undefined labelling
- Enable zoomTo and splitter on `CartoMapCatalogItem`.
- Added name to `MapServerStratum` in `ArcGisMapServerCatalogItem`.
- Readded basic `CompositeCatalogItem`.
- Ported Augmented Reality features
- Fixed bug causing "Terrain hides underground features" checkbox to sometimes become out of sync between `SettingPanel` and `WorkbenchSplitScreen`.
- Ports the Filter by Location" feature for Satellite imagery. The property name setting is renamed to `timeFilterPropertyName` from `featureTimesProperty`.
- Made split screen window in workbench hidden when viewer is changed to 3D Smooth and 2D
- Tidy Help UI code
- Added `allowFeatureInfoRequests` property to `Terria` and prevent unnecessary feature info requests when creating `UserDrawing`s.
- Tidied up analytics port, fixed `getAncestors` & added `getPath` helper
- Updated upload icon to point upwards
- Prevent catalog item names from overflowing and pushing the collapse button off the workbench
- Stopped analytics launch event sending bad label
- Add .tsx tests for UI components
- Provide a fallback name for an `ArcGisServerCatalogItem`
- Ensure `CesiumTileLayer.getTileUrl` returns a string.
- Polished help UI to match designs
- Adds methods `removeModelReferences` to Terria & ViewState for unregistering and removing models from different parts of the UI.
- Add basic support for various error provider services, implementing support for Rollbar.
- Add trait to enabling hiding legends for a `CatalogMember` in the workbench.
- Added new help menu item on how to navigate 3d data
- Add traits to customize color blending and highlight color for `Cesium3DTilesCatalogItem`
- Reimplemented splitting using `SplitItemReference`.
- Fix bug that caused contents on the video panel of the help UI to overlay the actual video
- Overhauled location search to be a dropdown instead of list of results
- Fixed bug causing full app crash or viewer zoom refresh when using 3D view and changing settings or changing the terrain provider.
- Implements `SensorObservationServiceCatalogItem`.
- Add support for styling CSVs using a region mapped or text columns.
- Update Compass UI to include larger rotation target, remove sass from compass
- Link Compass "help" button to `navigation` HelpPanelItem (requires generalisation later down the track)
- Improve keyboard traversal through right-hand-side map icon buttons
- Link Compass Gyroscope guidance footer text to `navigation` HelpPanelItem (requires generalisation later down the track)
- Removed hardcoded workbench & Panel button colours
- Ensure CSV column names are trimmed of whitespace.
- Really stop analytics launch event sending bad & now empty & now finally the real label
- Re-added `ArcGisMapServerCatalogGroup` and `ArcGisServerGroup`.
- Tidy Compass UI animations, styles, titles
- Bumped mobx minor to 4.15.x, mobx-react major to 6.x.x
- Add `dateFormat` trait to `TimeVaryingTraits` to allowing formatting of datestrings in workbench and bottomdock.
- Tidy Gyroscope Guidance positioning
- Fixed FeatureInfoPanel using old class state
- Fixed MapIconButton & FeedbackButton proptypes being defined incorrectly
- Implement SenapsLocationsCatalogItem
- Update papaparse and improve handling for retrieveing CSVs via chunking that have no ContentLenth header

### v7.11.17

- Moved strings in DateTimeSelector and FeatureInfoPanel into i18next translation file.

### v7.11.16

- Fixed a bug where the timeline would not update properly when the timeline panel was resized.

### v7.11.15

- Fixed a bug when clicking the expand button on a chart in feature info when the clicked feature was a polygon.

### v7.11.14

- Update CARTO Basemaps CDN URL and attribution.
- Fixed issue with node 12 & 14 introduced in Cesium upgrade.

### v7.11.13

- Upgraded to Cesium v1.73.
- Removed any references to `BingMapsApi` (now deprecated).

### v7.11.12

- Fixed a crash with GeoJsonCatalogItem when you set a `stroke-opacity` in `styles`.

### v7.11.11

- If `showIEMessage` is `true` in config.json, warn IE11 users that support is ending.

### v7.11.10

- Remove caching from TerriaJsonCatalogFunction requests.
- Upgraded minimum node-sass version to one that has binaries for node v14.

### v7.11.9

- Update Geoscience Australia Topo basemap.
- Remove caching from WPS requests.
- Fix entity outline alpha value when de-selecting a feature.

### v7.11.8

- Upgraded to terriajs-cesium v1.71.3 which fixes a bug running gulp tasks on node v14.

### v7.11.7

- Add additional region mapping boundaries.

### v7.11.6

- Rework the handling of point datasets on the anti-meridian when using LeafletJS.
- Fix indices in some translation strings including strings for descriptions of WMS and WMS service.
- Upgraded to Cesium v1.71.

### v7.11.5

- Added `GeoRssCatalogItem` for displaying GeoRSS files comming from rss2 and atom feeds.
- Bug fix: Prevent geojson files from appearing twice in the workbench when dropped with the .json extension
- Story related enhancements:
  - Added a title to story panel with ability to close story panel.
  - Added a popup on remove all stories.
  - Added button for sharing stories.
  - Added a question popup on window close (if there are stories on the map so users don't lose their work).
- Pinned `html-to-react` to version 1.3.4 to avoid IE11 incompatibility with newer version of deep dependency `entities`. See https://github.com/fb55/entities/issues/209
- Added a `MapboxStyleCatalogItem` for showing Mapbox styles.
- Add a `tileErrorThresholdBeforeDisabling` parameter to `ImageryLayerCatalogItem` to allow a threshold to set for allowed number of tile failures before disabling the layer.

### v7.11.4

- Add support for `classBreaks` renderer to `ArcGisFeatureServerCatalogItem`.
- Upgraded to Cesium v1.68.
- Replace `defineProperties` and `freezeObject` to `Object.defineProperties` and `Object.freeze` respectively.
- Bumped travis build environment to node 10.
- Upgraded to `generate-terriajs-schema` to v1.5.0.

### v7.11.3

- Added babel dynamic import plugin for webpack builds.
- `ignoreUnknownTileErrors` will now also ignore HTTP 200 responses that are not proper images.

### v7.11.2

- Pass minimumLevel, in Cesium, to minNativeZoom, in Leaflet.
- Upgraded to Cesium v1.66.

### v7.11.1

- Fix for color of markers on the map associated with chart items

### v7.11.0

- Fix draggable workbench/story items with translation HOC
- Added first revision of "delta feature" for change detection of WMS catalog items which indicate `supportsDeltaComparison`
- Improve menu bar button hover/focus states when interacting with its panel contents
- Add ability to set opacity on `GeoJsonCatalogItem`
- Expanded test cases to ensure WorkbenchItem & Story have the correct order of components composed
- Fix broken catalog functions when used with translation HOC
- Fix bug with momentPoints chart type when plotting against series with null values
- Make the default `Legend` width a little smaller to account for the workbench scrollbar
- Bug fix for expanding chart - avoid creating marker where no lat lon exists.
- Add a `ChartDisclaimer` component to display an additional disclaimer above the chart panel in the bottom dock.
- Add `allowFeatureInfoRequests` property to `Terria` and prevent unnecessary feature info requests when creating `UserDrawing`s.
- Removes unsupported data that is drag and dropped from the workbench and user catalog.
- Adjusted z-index values so that the explorer panel is on top of the side panel and the notification window appears at the very top layer.
- Allow `CkanCatalogItem` names to be constructed from dataset and resource names where multiple resources are available for a single dataset
- Set the name of ArcGis MapServer CatalogGroup and CatalogItem on load
- Improve autodetecting WFS format, naming of the WFS catalog group and retaining the zoomToExtent
- Remove unnecessary nbsp; from chart download and expand buttons introduced through internationalization.
- Fix story prompt flag not being set after dismissing story, if `showFeaturePrompts` has been enabled

### v7.10.0

- Added proper basic internationalisation beginnings via i18next & react-i18next
- Fixed a bug where calling `openAddData()` or `closeCatalog()` on ViewState did not correctly apply the relevant `mobileViewOptions` for mobile views.
- Fixed filter by available dates on ImageryLayerCatalogItem not copying to the clone when the item is split.
- Fixed an error in `regionMapping.json` that causes some states to be mismatched when using Australian state codes in a column labelled "state". It is still recommended to use "ste", "ste_code" or "ste_code_2016" over "state" for column labels when matching against Australian state codes.
- Fixed bug where "User data" catalog did not have add-buttons.
- Added ability to re-add "User data" CSV items once removed from workbench.
- Changed catalog item event labels to include the full catalog item path, rather than just the catalog item name.
- Added support for `openAddData` option in config.json. If true, the "Add Data" dialog is automatically opened at startup.
- Welcome message, in-app guides & new feature prompts are now disabled by default. These can be re-enabled by setting the `showWelcomeMessage`, `showInAppGuides` & `showFeaturePrompts` options in config.json.
- Updated Welcome Message to pass its props to `WelcomeMessagePrimaryBtnClick` & `WelcomeMessageSecondaryBtnClick` overrides
- Welcome message, in-app guides & new feature prompts are now disabled by default. These can be re-enabled by setting the `showWelcomeMessage`, `showInAppGuides` & `showFeaturePrompts` options in config.json.
- Updated Welcome Message to pass its props to `WelcomeMessagePrimaryBtnClick` & `WelcomeMessageSecondaryBtnClick` overrides.
- Fixed a bug in anti-meridian handling causing excessive memory use.
- Handled coordinate conversion for GeoJson geometries with an empty `coordinates` array.
- Fixed height of My Data drag and drop box in Safari and IE.

### v7.9.0

- Upgraded to Cesium v1.63.1. This upgrade may cause more problems than usual because Cesium has switched from AMD to ES6 modules. If you run into problems, please contact us: https://terria.io/contact

### v7.8.0

- Added ability to do in-app, "static guides" through `<Guide />`s
- Added in-app Guide for time enabled WMS items
- Initial implementation of language overrides to support setting custom text throughout the application.
- Added ability to pass `leafletUpdateInterval` to an `ImageryLayerCatalogItem` to throttle the number of requests made to a server.

### v7.7.0

- Added a quality slider for the 3D map to the Map panel, allowing control of Cesium's maximumScreenSpaceError and resolutionScale properties.
- Allowed MapboxMapCatalogItems to be specified in catalog files using type `mapbox-map`.
- We now use styles derived from `drawingInfo` from Esri Feature Services.
- Chart related enhancements:
  - Added momentPoints chart type to plot points along an available line chart.
  - Added zooming and panning on the chart panel.
  - Various preventative fixes to prevent chart crashes.
- Increased the tolerance for intermittent tile failures from time-varying raster layers. More failures will now be allowed before the layer is disabled.
- Sensor Observation Service `GetFeatureOfInterest` requests no longer erroneously include `temporalFilters`. Also improved the generated request XML to be more compliant with the specification.
- Fixed a bug where differences in available dates for `ImageryLayerCatalogItem` from original list of dates vs a new list of dates, would cause an error.
- Improved support for layers rendered across the anti-meridian in 2D (Leaflet).
- Fixed a crash when splitting a layer with a `momentPoints` chart item.
- Fixed a crash when the specified Web Map Service (WMS) layer could not be found in the `GetCapabilities` document and an alternate legend was not explicitly specified.

### v7.6.11

- Added a workaround for a bug in Google Chrome v76 and v77 that caused problems with sizing of the bottom dock, such as cutting off the timeline and flickering on and off over the map.
- Set cesium rendering resolution to CSS pixel resolution. This is required because Cesium renders in native device resolution since 1.61.0.

### v7.6.10

- Fixed error when opening a URL shared from an explorer tab. #3614
- Resolve a bug with `SdmxJsonCatalogItem`'s v2.0 where they were being redrawn when dimensions we're changed. #3659
- Upgrades terriajs-cesium to 1.61.0

### v7.6.9

- Automatically set `linkedWcsCoverage` on a WebMapServiceCatalogItem.

### v7.6.8

- Added ability in TerriaJsonCatalogFunction to handle long requests via HTTP:202 Accepted.

### v7.6.7

- Fixed share disclaimer to warn only when user has added items that cannot be shared.

### v7.6.6

- Basemaps are now loaded before being enabled & showed

### v7.6.5

- Add the filename to a workbench item from a drag'n'dropped file so it isn't undisplayed as 'Unnamed item'.
- Fixed inability to share SOS items.
- Added an option to the mobile menu to allow a story to be resumed after it is closed.
- The "Introducing Data Stories" prompt now only needs to be dismissed once. Previously it would continue to appear on every load until you clicked the "Story" button.
- Fixed a crash that could occur when the feature info panel has a chart but the selected feature has no chart data.
- Fixed a bug where the feature info panel would show information on a vector tile region mapped dataset that had no match.

### v7.6.4

- Add scrollbar to dropdown boxes.
- Add support for SDMX version 2.1 to existing `SdmxJsonCatalogItem`.
- Add a warning when sharing a map describing datasets which will be missing.
- Enable the story panel to be ordered to the front.
- Disable the autocomplete on the title field when adding a new scene to a story.
- Fix SED codes for regionmapping

### v7.6.3

- Fixed a bug with picking features that cross the anti-meridian in 2D mode .
- Fixed a bug where `ArcGisMapServerCatalogItem` legends were being created during search.
- Fixed a bug where region mapping would not accurately reflect share link parameters.

### v7.6.2

- Fixed a bug that made some input boxes unreadable in some web browsers.

### v7.6.1

- Fixed a bug that prevented the "Feedback" button from working correctly.
- Fix a bug that could cause a lot of extra space to the left of a chart on the feature info panel.

### v7.6.0

- Added video intro to building a story
- Allow vector tiles for region mapping to return 404 for empty tiles.

### v7.5.2

- Upgraded to Cesium v1.58.1.
- Charts are now shared in share & story links

### v7.5.1

- Fixed a bug in Cesium that prevented the new Bing Maps "on demand" basemaps from working on `https` sites.

### v7.5.0

- Added the "Story" feature for building and sharing guided tours of maps and data.
- Added sharing within the data catalog to share a given catalog group or item
- Switched to using the new "on demand" versions of the Bing Maps aerial and roads basemaps. The previous versions are deprecated.

### v7.4.1

- Remove dangling comma in `regionMapping.json`.
- `WebMapServicCatalogItem` now includes the current `style` in generated `GetLegendGraphic` URLs.

### v7.4.0

- Upgraded to Cesium v1.57.
- Fixed a bug where all available styles were being retrieved from a `GetCapabilities` for each layer within a WMS Group resulting in memory crashes on WMSs with many layers.
- Support State Electoral Districts 2018 and 2016 (SED_Code_2018, SED_Code_2016, SED_Name_2018, SED_Name_2016)

### v7.3.0

- Added `GltfCatalogItem` for displaying [glTF](https://www.khronos.org/gltf/) models on the 3D scene.
- Fixed a bug where the Map settings '2D' button activated '3D Smooth' view when configured without support for '3D Terrain'.
- Added `clampToTerrain` property to `GeoJsonCatalogItem`.
- When clicking a polygon in 3D Terrain mode, the white outline is now correctly shown on the terrain surface. Note that Internet Explorer 11 and old GPU hardware cannot support drawing the highlight on terrain, so it will not be drawn at all in these environments.

### v7.2.1

- Removed an extra close curly brace from `regionMapping.json`.

### v7.2.0

- Added `hideLayerAfterMinScaleDenominator` property to `WebMapServiceCatalogItem`. When true, TerriaJS will show a message and display nothing rather than silently show a scaled-up version of the layer when the user zooms in past the layer's advertised `MinScaleDenominator`.
- Added `GeoJsonParameterEditor`.
- Fixed a bug that resulted in blank titles for catalog groups loaded from automatically detected (WMS) servers
- Fixed a bug that caused some chart "Expand" options to be hidden.
- Added `CED_CODE18` and `CED_NAME18` region types to `regionMapping.json`. These are now the default for CSV files that reference `ced`, `ced_code` and `ced_name` (previously the 2016 versions were used).
- Improved support for WMTS, setting a maximum level to request tiles at.

### v7.1.0

- Support displaying availability for imagery layers on charts, by adding `"showOnChart": true" or clicking a button in the UI.
- Added a `featureTimesProperty` property to all `ImageryLayerCatalogItem`s. This is useful for datasets that do not have data for all locations at all times, such as daily sensor swaths of near-real-time or historical satellite imagery. The property specifies the name of a property returned by the layer's feature information query that indicates the times when data is available at that particular location. When this property is set, TerriaJS will display an interface on the workbench to allow the user to filter the times to only those times where data is available at a particular location. It will also display a button at the bottom of the Feature Information panel allowing the user to filter for the selected location.
- Added `disablePreview` option to all catalog items. This is useful when the preview map in the catalog will be slow to load.
- When using the splitter, the feature info panel will now show only the features on the clicked side of the splitter.
- Vector polygons and polylines are now higlighted when clicked.
- Fixed a bug that prevented catalog item split state (left/right/both) from being shared for CSV layers.
- Fixed a bug where the 3D globe would not immediately refresh when toggling between the "Terrain" and "Smooth" viewer modes.
- Fixed a bug that could cause the chart panel at the bottom to flicker on and off rapidly when there is an error loading chart data.
- Fixed map tool button positioning on small-screen devices when viewing time series layers.

### v7.0.2

- Fixed a bug that prevented billboard images from working on the 2D map.
- Implemented "Zoom To" support for KML, CZML, and other vector data sources.
- Upgraded to Cesium v1.55.

### v7.0.1

- Breaking Changes:
  - TerriaJS no longer supports Internet Explorer 9 or 10.
  - An application-level polyfill suite is now highly recommended, and it is required for Internet Explorer 11 compatibility. The easiest approach is to add `<script src="https://cdn.polyfill.io/v2/polyfill.min.js"></script>` to the `<head>` element of your application's HTML page, which will deliver a polyfill suite tailored to the end-user's browser.
  - TerriaJS now requires Node.js v8.0 or later.
  - TerriaJS now requires Webpack v4.0 or later.
  - TerriaJS now uses Gulp v4.0. If you have Gulp 3 installed globally, you'll need to use `npm run gulp` to run TerriaJS gulp tasks, or upgrade your global Gulp to v4 with `npm install -g gulp@4`.
  - TerriaJS now uses Babel v7.0.
  - Removed `UrthecastCatalogItem`, `UrthecastCatalogGroup`, and `registerUrthcastCatalogItems`. The Urthecast functionality was dependent on an npm package that hadn't been updated in three years and had potential security vulnerabilities. Please [let us know](https://gitter.im/TerriaJS/terriajs) if you were using this functionality.

### v6.5.0

- Add support for rendering Mapbox Vector Tiles (MVT) layers. Currently, polygons are the only supported geometry type, and all polygons are drawn with the same outline and fill colors.
- `wwwroot/data/regionMapping.json` is now the default region mapping file (rather than a file provided by TerriaMap), and needs to be explicitly overridden by a `regionMappingDefinitionsUrl` setting in config.json.

### v6.4.0

- The Feature Info panel can now be moved by clicking and dragging it.
- The map tool buttons are now arranged horizontally instead of vertically on small-screen mobile devices.
- When using a Web Map Service (WMS) catalog item with the `linkedWcsUrl` and `linkedWcsCoverage` properties, we now pass the selected WMS style to the Web Coverage Service (WCS) so that it can optionally return different information based on the selected style.
- Added `stationIdWhitelist` and `stationIdBlacklist` properties to `SensorObservationServiceCatalogItem` to allow filtering certain monitoring stations in/out.
- Fixed a bug that caused a crash when attempting to use a `style` attribute on an `<a>` tag in Markdown+HTML strings such as feature info templates.
- Fixed a bug that displaced the chart dropdown list on mobile Safari.

### v6.3.7

- Upgraded to Cesium v1.53.

### v6.3.6

- Dragging/dropping files now displays a more subtle notification rather than opening the large Add Data / My Data panel.
- The `sendFeedback` function can now be used to send additional information if the server is configured to receive it (i.e. `devserverconfig.json`).
- Made custom feedback controls stay in the lower-right corner of the map.
- Improved the look of the toolbar icons in the top right, and added an icon for the About page.

### v6.3.5

- Changed the title text for the new button next to "Add Data" on the workbench to "Load local/web data".
- Fixed a bug that caused the area to the right of the Terria log on the 2D map to be registered as a click on the logo instead of a click on the map.
- Fixed a bug that caused the standard "Give Feedback" button to fail to open the feedback panel.
- Swapped the positions of the group expand/collapse icon and the "Remove from catalogue" icon on the My Data panel, for more consistent alignment.
- Made notifications honor the `width` and `height` properties. Previously, these values were ignored.

### v6.3.4

- Added the ability to add custom components to the feedback area (lower right) of the user interface.

### v6.3.3

- Upgraded to Cesium v1.51.

### v6.3.2

- Added "filterByProcedures" property to "sos" item (default: true). When false, the list of procedures is not passed as a filter to GetFeatureOfInterest request, which works better for BoM Water Data Online services.

### v6.3.1

- Fixed a bug that caused the compass control to be misaligned in Internet Explorer 11.

### v6.3.0

- Changed the "My Data" interface to be much more intuitive and tweaked the visual style of the catalog.
- Added `CartoMapCatalogItem` to connect to layers using the [Carto Maps API](https://carto.com/developers/maps-api/).

## v6.2.3

- Made it possible to configure the compass control's colors using CSS.

### v6.2.2

- Removed the Terria logo from the preview map and made the credit there smaller.
- Fall back to the style name in the workbench styles dropdown when no title is given for a style in WMS GetCapabilities.

### v6.2.1

- We now use Cesium Ion for the Bing Maps basemaps, unless a `bingMapsKey` is provided in [config.json](https://docs.terria.io/guide/customizing/client-side-config/#parameters). You can control this behavior with the `useCesiumIonBingImagery` property. Please note that if a `bingMapsKey` is not provided, the Bing Maps geocoder will always return no results.
- Added a Terria logo in the lower left of the map. It can be disabled by setting `"hideTerriaLogo": true` in `config.json`.
- Improved the credits display on the 2D map to be more similar to the 3D credits.
- Fixed a bug that caused some legends to be missing or incomplete in Apple Safari.

### v6.2.0

- Added a simple WCS "clip and ship" functionality for WMS layers with corresponding a WCS endpoint and coverage.
- Fixed problems canceling drag-and-drop when using some web browsers.
- Fixed a bug that created a time period where no data is shown at the end of a time-varying CSV.
- Fixed a bug that could cause endless tile requests with certain types of incorrect server responses.
- Fixed a bug that could cause endless region tile requests when loading a CSV with a time column where none of the column values could actually be interpreted as a time.
- Added automatic retry with jittered, exponential backoff for tile requests that result in a 5xx HTTP status code. This is especially useful for servers that return 503 or 504 under load. Previously, TerriaJS would frequently disable the layer and hit the user with an error message when accessing such servers.
- Updated British National Grid transform in `Proj4Definitions` to a more accurate (~2 m) 7 parameter version https://epsg.io/27700.
- Distinguished between 3D Terrain and 3D Smooth in share links and init files.
- Upgraded to Cesium v1.50.

### v6.1.4

- Fixed a bug that could cause the workbench to appear narrower than expected on some systems, and the map to be off-center when collapsing the workbench on all systems.

### v6.1.3

- When clicking a `Split` button on the workbench, the new catalog item will no longer be attached to the timeline even if the original was. This avoids a confusing situation where both catalog items would be locked to the same time.
- Added KMZ to the whitelisted formats for `MagdaCatalogItem`.
- Fixed a bug that caused a crash when switching to 2D with vector data already on the map, including when visiting a share link with vector data when the map ends up being 2D.
- The "Hide Workbench" button is now attached to the side of the Workbench, instead of on the opposite side of the screen from it.

### v6.1.2

- Fixed a bug that prevented `BingMapsSearchProviderViewModel` and other uses of `loadJsonp` from working correctly.

### v6.1.1

- Upgraded to terriajs-server v2.7.4.

### v6.1.0

- The previous default terrain provider, STK World Terrain, has been deprecated by its provider. _To continue using terrain in your deployed applications, you *must* obtain a Cesium Ion key and add it to `config.json`_. See https://cesium.com/ to create an Ion account. New options are available in `config.json` to configure terrain from Cesium Ion or from another source. See https://terria.io/Documentation/guide/customizing/client-side-config/#parameters for configuration details.
- Upgraded to Cesium v1.48.
- Added `Cesium3DTilesCatalogItem` for visualizing [Cesium 3D Tiles](https://github.com/AnalyticalGraphicsInc/3d-tiles) datasets.
- Added `IonImageryCatalogItem` for accessing imagery assets on [Cesium Ion](https://cesium.com/).
- Added support for Cesium Ion terrain assets to `CesiumTerrainProvider`. To use an asset from Ion, specify the `ionAssetId` and optionally the `ionAccessToken` and `ionServer` properties instead of specifying a `url`.
- Fixed a bug that could cause legends to be missing from `WebMapServiceCatalogItems` that had `isEnabled` set to true.

### v6.0.5

- Added `rel="noreferrer noopener"` to all `target="_blank"` links. This prevents the target page from being able to navigate the source tab to a new page.
- Fixed a bug that caused the order of items on the Workbench to change when visiting a share link.

### v6.0.4

- Changed `CesiumSelectionIndicator` to no longer use Knockout binding. This will avoid a problem in some environments, such as when a Content Security Policy (CSP) is in place.

### v6.0.3

- Fixed a bug that prevented users from being able to enter coordinates directly into catalog function point parameter fields.

### v6.0.2

- Fixed a bug that prevented interaction with the 3D map when the splitter was active.

### v6.0.1

- Added `parameters` property to `ArcGisMapServerCatalogItem`, allowing arbitrary parameters to be passed in tile and feature info requests.

### v6.0.0

- Breaking Changes:
  - An application-level polyfill suite is now required for Internet Explorer 9 and 10 compatibility. The easiest approach is to add `<script src="https://cdn.polyfill.io/v2/polyfill.min.js"></script>` to the `<head>` element of your application's HTML page.
  - In TerriaJS v7.0.0 (the _next_ major release), a polyfill suite may be required for Internet Explorer 11 as well. Adopting the approach above now will ensure you don't need to worry about it then.
- Overhauled support for printing. There is now a Print button on the Share panel that will provide a much better printable form of the map than the browser's built-in print feature. If a user uses the browser's print button instead, a message at the top will suggest using the TerriaJS Print feature and open the Share panel. Calling `window.print` (e.g. on a TerriaJS instance inside an iframe) will invoke the new TerriaJS print feature directly.
- Fixed a bug that caused `Leaflet.captureScreenshot` to show all layers on both sides even with the splitter active.
- Fixed a bug that prevented some vector features from appearing in `Leaflet.captureScreenshot`.
- Added ability to move the splitter thumb position vertically so that users can move it to prevent occlusions.
- Added `TerriaJsonCatalogFunction`. This catalog function allows an arbitrary HTTP GET to be invoked with user-provided parameters and return TerriaJS catalog JSON.
- Fixed a bug that could cause the feature info panel to sometimes be nearly transparent in Internet Explorer 11.
- Fixed a bug that caused an expanded preview chart's workbench item to erroneously show the date picker.
- Updated `MagdaCatalogItem` to match Magda project

### 5.7.0

- Added `MagdaCatalogItem` to load details of a catalog item from [Magda](https://github.com/TerriaJS/magda).
- Fixed a bug that could cause a time-dynamic WMS layer to fail to ever show up on the map if the initial time on the timeline was outside the intervals where the layer had data.
- Fixed a bug which could cause a crash during load from share link when the layer default is to not `useOwnClock` but the share link has `useOwnClock` set.
- Fixed an issue that caused a 'This data source is already shown' error in particular circumstances.

### 5.6.4

- Fixed a bug causing an error message when adding tabular data to the workbench before it was loaded.

### 5.6.3

- Display of Lat Lon changed from 3 deciml places to 5 decimal places - just over 1m precision at equator.
- Fixed a bug that caused the timeline to appear when changing the time on the workbench for a layer not attached to the timeline.
- The workbench date/time picker is now available for time varying point and region CSVs.
- Fixed a bug that caused the workbench date picker controls to disappear when the item was attached to the timeline and the timeline's current time was outside the valid range for the item.

### 5.6.2

- Renamed search marker to location marker.
- Added the clicked coordinates to the bottom of the feature info panel. Clicking the marker icon will cause the location to be indicated on the map.
- The location marker is now included in shared map views.
- Fixed a bug that could cause split WMS layers to show the incorrect layer data for the date shown in the workbench.
- Refactored current time handling for `CatalogItem` to reduce the complexity and number of duplicated current time states.
- Fixed feature info updating when the time is changed from the workbench for `TableCatalogItem`.
- Change the workbench catalog item date picker so that updating the date does not disable the timeslider.
- Fix a bug that meant that, when the current time was updated on an `ImageryCatalogItem` while the layer wasn't shown, the old time was still shown when the layer was re-enabled.
- Added `{{terria.currentTime}}` to feature info template.
- Added a way to format times within a feature info tempate. E.g. `{{#terria.formatDateTime}}{"format": "dd-mm-yyyy HH:MM:ss"}{{terria.currentTime}}{{/terria.formatDateTime}}`.
- Fixed a bug that caused the selection indicator to float strangely when visiting a share link with a selected feature.
- Fixed a bug that caused a region to be selected even when clicking on a hole in that region.
- Fixed a bug that prevented the selection indicator from following moving features on the 2D map.
- Fixed a bug that caused Leaflet to stop rendering further points in a layer and throw errors when calculating extent when one point had invalid characters in the latitude or longitude field.
- We now default to `autoPlay: false` if it's not specified in `config.json`.
- Changed search box placeholders to more precisely reflect their functionality.
- CartoDB basemaps are now always loaded over HTTPS.

### 5.6.1

- Fixed a bug that could cause the workbench UI to hang when toggling concepts, particularly for an `SdmxJsonCatalogItem`.
- Added previous and next buttons to workbench catalog item date picker.

### 5.6.0

- Upgraded to Cesium 1.41.

### 5.5.7

- Added support for using tokens to access WMS layers, particularly using the WMS interface to ArcGIS servers.

### 5.5.6

- Tweaked the sizing of the feature info panel.
- Fixed a bug that caused `ArcGisMapServerCatalogItem` to always use the server's single fused map cache, if available. Now, if the `layers` property is specified, we request individual dynamic layers and ignore the fused map cache.

### 5.5.5

- Fixed a bug that caused the feature info panel to stop working after clicking on a location search marker.
- Added support for ArcGIS tokens on the 2D map. Previously, tokens only worked reliably in 3D.
- Improved handling of tile errors, making it more consistent between 2D and 3D.
- Fixed a bug that prevented the Add Data button from working Internet Explorer 9 unless the DevTools were also open.
- Improved the sizing of the feature info panel so it is less likely to completely obscure the map.

### 5.5.4

- Fixed a serious bug that prevented opening the Data Catalog in Internet Explorer.
- Fixed some problems with the Terria Spatial Analytics `CatalogFunctions`.

### 5.5.3

- Fixed a bug in SDMX-JSON when using `cannotSum`.

### 5.5.2

- Deprecated SDMX-JSON catalog items' `cannotDisplayPercentMap` in favour of `cannotSum`.
- Updated `cannotSum` so that it does not display a total in some cases, as well as suppressing the regional-percentage checkbox. `cannotSum` can be either a mapping of concept ids to the values that prevent summing, or simply `true` to always prevent summing.
- Fixed a bug that caused an error when Splitting a layer that does not have a `clock`.

### 5.5.1

- Added `cannotDisplayPercentMap` to SDMX-JSON catalog items, to optionally turn off the "display as a percentage of regional total" checkbox when the data is not a count (eg. a rate or an average).

### 5.5.0

- Added the ability to split the screen into a left-side and right-side, and show raster and region mapped layers on only one side of the splitter.
- Added the ability to use a tabbed catalog in the explorer panel on desktop site. Setting `tabbedCatalog` parameter to `true` in `config.json` causes top-level groups in the catalog to list items in separate explorer panel tabs.
- Added the ability to use vector tile properties in feature info templates when using region mapping (data row attributes will overwrite vector tile properties with the same name)
- Properties available in feature info templates are now JSON parsed and replaced by their javascript object if they start with `[` or `{` and parse successfully
- Decreased flickering of time-varying region mapped layers by pre-rendering the next time interval.
- Fixed a bug in `WebMapServiceCatalogItem` that could cause a WMS time time dimension to be interpreted incorrectly if it was specified only using dates (not times) and with a periodicity of less than a day.

### 5.4.5

- Improved behaviour of SDMX-JSON items when no data is available.

### 5.4.4

- Added support for specifying namespaced layer names in the `WebMapServiceCatalogItem` `layers` property.
- Made TerriaJS tolerant of XML/HTML inside text elements in WMS GetCapabilities without being properly wrapped in `CDATA`.

### 5.4.3

- Fixed a build problem on case-sensitive file systems (e.g. most Linux systems).

### 5.4.2

- We no longer show the Zoom To button on the workbench when there is no rectangle to zoom to.

### 5.4.1

- Fixed a bug when sharing SDMX-JSON catalog items.
- Improved display of "Add Data" panel on small screens when Feedback and Feature Info panels are open.
- Added "search in data catalog" link to mobile search.
- Added a button to automatically copy share url into clipboard in share panel.
- Added `initFragmentPaths` property to the `parameters` section of `config.json`. It can be used to specify an array of base paths for resolving init fragments in the URL.
- Modified `CkanCatalogItem` to exclude files that advertise themselves as KML files but have the file extension .ZIP.
- Removed "View full size image" link on the share panel. Chrome 60 removed the ability to navigate to a data URI, and other browsers are expected to follow this lead.

### 5.4.0

- Breaking change: removed some old types that haven't been used since the new React-based user interface in v4.0.0, specifically `KnockoutHammerBinding`, `KnockoutMarkdownBinding`, `PopupMessageConfirmationViewModel`, `PopupMessageViewModel`, and `PopupViewModel`.
- Added the ability to use tokens from terriajs-server for layers requiring ESRI tokens.
- Catalog group items are now sorted by their in-catalog name

### 5.3.0

- Added the ability to use the analytics region picker with vector tile region mapping by specifiying a WMS server & layer for analytics only.
- Updated the client side validation to use the server-provided file size limit when drag/dropping a file requiring the conversion service.
- `zoomOnEnable` now works even for a catalog item that is initially enabled in the catalog. Previously, it only worked for catalog items enabled via the user interface or otherwise outside of the load process.
- Added `initialTimeSource` property to `CsvCatalogItem` so it is possible to specify the value of the animation timeline at start from init files.
- Added to documentation for customizing data appearance.
- Added `CatalogShortcut` for creating tool items for linking to a `CatalogItem`.
- Renamed `ViewState.viewCatalogItem()` to `viewCatalogMember` to reflect that it can be used for all `CatalogMembers`, not just `CatalogItems`.
- Fixed a bug that could cause a crash when switching to 2D when the `initialView` was just a `Rectangle` instead of a `CameraView`.
- Fixed a bug that caused multiple layers with generated, gradient legends to all show the same legend on the Workbench.

### 5.2.11

- Pinned `urijs` to v1.18.10 to work around a breaking change in v1.18.11.

### 5.2.10

- Improved the conversion of Esri polygons to GeoJSON by `featureDataToGeoJson`. It now correctly handles polygons with holes and with multiple outer rings.
- Added some fields to the dataset info page for `CkanCatalogItem`.
- Fixed a bug that could cause some layers, especially the Bing Maps basemap, to occasionally be missing from the 2D map.
- Fixed a bug that could cause the selected time to move to the end time when sharing a map with a time-dynamic layer.

### 5.2.9

- A catalog item's `cacheDuration` property now takes precedence over the cache duration specified by the code. Previously, the `cacheDuration` would only override the default duration (2 weeks).

### 5.2.8

- Added option to expand the HTML embed code and toggle URL shorting for the share link.
- The Share feature now includes the current time selected on the timeline, so that anyone visiting a share link will see the map at the intended time.

### 5.2.7

- Added the Latitude and Longitude to the filename for the Feature Information file download.
- Added the time to the timeline labels when zoomed in to a single day. Previously, the label sometimes only showed the date.

### 5.2.6

- Added the ability to disable the conversion service so that no user data is sent outside of the client by setting `conversionServiceBaseUrl` to `false` in the `parameters` section of `config.json`.
- Added the ability to disable the location button by setting `disableMyLocation` to `true` in the `parameters` section of `config.json`.
- Fixed a bug that caused the share functionality to fail (both screenshot and share link) in 2d mode.
- Fixed a bug with explicitly styled enum columns in Internet Explorer.
- Fixed a bug that caused the selected column in a csv to be the second column when a time column is present.

### 5.2.5

- Fixed a bug with `forceProxy: true` which meant that vector tiles would try, and fail, to load over the proxy.
- Added documentation for customizing data appearance, and folded in existing but orphaned documentation for creating feature info templates.
- Changed the LocateMe button so that it toggles and continuously updates the location when Augmented Reality is enabled.
- Added the ability to set SDMX-JSON region names from a region type dimension, using a Mustache template. This was required so regions can be mapped to specific years, even if not specified by the SDMX-JSON server.
- Added `viewermode` to the users persistent local storage to remember the last `ViewerMode` used.
- Added the ability to customize the preamble text on the feedback form ("We would love to hear from you!") by setting `feedbackPreamble` in the `parameters` section of `config.json`.

### 5.2.4

- Fixed a bug that prevented error messages, such as when a dataset fails to load, from being shown to the user. Instead, the errors were silently ignored.

### 5.2.3

- Fixed a bug that gave expanded Sensor Observation Service charts poor names.
- Fixed a bug that prevented some table-based datasets from loading.

### 5.2.2

- Fixed download of selected dataset (as csv) so that quotes are handled in accordance with https://tools.ietf.org/html/rfc4180. As a result, more such downloads can be directly re-loaded in Terria by dragging and dropping them.

### 5.2.1

- Changed the default opacity for points from CSV files without a value column to 1.0 (previously it was 0.6). This is a workaround for a Cesium bug (https://github.com/AnalyticalGraphicsInc/cesium/issues/5307) but really a better choice anyway.
- Fixed a bug which meant non-standard properties of some table data sources (eg. csv, SOS, SDMX-JSON) were missing in the feature info panel, because of a breaking change in Cesium 1.33.

### 5.2.0

- Fixed a bug that caused layer disclaimers to fail to appear when the layer was enabled via a share link. Since the user was unable to accept the disclaimer, the layer also failed to appear.
- Added `AugmentedVirtuality` (user facing feature name Augmented Reality) to allow users to use their mobile device's orientation to set the camera view.
- Added the `showFeaturesAtAllTimes` option to Sensor Observation Service items. This improves the user experience if the server returns
  some features starting in 1990, say, and some starting in 1995, so that the latter still appear (as grey points with no data) in 1990.
- Fixed a bug that prevented preview charts in the feature info panel from updating when the user changed the Sensor Observation Service frequency.
- Fixed a bug that allowed the user to de-select all the display choices for Sensor Observation Service items.
- Improved the appearance of charts where all the y-values are null. (It now shows "No preview available".)
- Upgraded to Leaflet 1.0.3 for the 2D and preview maps.
- Upgraded to [Cesium 1.33](https://github.com/AnalyticalGraphicsInc/cesium/blob/1.33/CHANGES.md) for the 3D view.

### 5.1.1

- Fixed a bug that caused an 'added' and a 'shown' event for "Unnamed Item" to be logged to Google Analytics when previewing an item in the catalog.
- Added a 'preview' Google Analytics event when a catalog item is shown on the preview map in the catalog.
- Fixed a bug that prevented csv files with missing dates from loading.
- Fixed a bug that could cause an error when adding a layer without previewing it first.

### 5.1.0

- Fixed a bug that prevented `WebMapServiceCatalogItem` from acting as a time-dynamic layer when the time dimension was inherited from a parent layer.
- `WebMapServiceCatalogItem` now supports WMS 1.1.1 style dimensions (with an `Extent` element) in addition to the 1.3.0 style (`Dimension` only).
- `WebMapServiceCatalogItem` now passes dates only (rather than dates and times) to the server when the TIME dimension uses the `start/stop/period` form, `start` is a date only, and `period` does not include hours, minutes, or seconds.
- `WebMapServiceCatalogItem` now supports years and months (in addition to days, hours, minutes, and seconds) in the period specified of a TIME dimension.
- `WebMapServiceCatalogItem` now ignores [leap seconds](https://en.wikipedia.org/wiki/Leap_second) when evaluating ISO8601 periods in a time dimension. As a result, 2 hours after `2016-06-30T23:00:00Z` is now `2016-07-01T01:00:00Z` instead of `2016-07-01T00:59:59Z` even though a leap second at the end of June 2016 makes that technically 2 hours and 1 second. We expect that this is more likely to align with the expectations of WMS server software.
- Added option to specify `mobileDefaultViewerMode` in the `parameters` section of `config.json` to specify the default view mode when running on a mobile platform.
- Added support for `itemProperties` to `CswCatalogGroup`.
- Added `terria.urlEncode` function for use in feature info templates.
- Fixed a layout problem that caused the coordinates on the location bar to be displayed below the bar itself in Internet Explorer 11.
- Updated syntax to remove deprecation warnings with React version 15.5.

### 5.0.1

- Breaking changes:
  - Starting with this release, TerriaJS is meant to be built with Webpack 2. The best way to upgrade your application is to merge from [TerriaMap](https://github.com/TerriaJS/TerriaMap). If you run into trouble, post a message on the [TerriaJS forum](https://groups.google.com/forum/#!forum/terriajs).
  - Removed the following previously-deprecated modules: `registerKnockoutBindings` (no replacement), `AsyncFunctionResultCatalogItem` (now `ResultPendingCatalogItem`), `PlacesLikeMeFunction` (now `PlacesLikeMeCatalogFunction`), `SpatialDetailingFunction` (now `SpatialDetailingCatalogFunction`), and `WhyAmISpecialFunction` (now `WhyAmISpecialCatalogFunction`).
  - Removed `lib/Sass/StandardUserInterface.scss`. It is no longer necessary to include this in your application.
  - Removed the previously-deprecated third pararameter, `getColorCallback`, of `DisplayVariablesConcept`. Pass it inside the `options` parameter instead.
  - Removed the following previously-deprecated properties from `TableColumn`: `indicesIntoUniqueValues` (use `uniqueValues`), `indicesOrValues` (use `values`), `indicesOrNumericalValues` (use `uniqueValues` or `numericalValues`), and `usesIndicesIntoUniqueValues` (use `isEnum`).
  - Removed the previously-deprecated `dataSetID` property from `AbsIttCatalogItem`. Use `datasetId` instead.
  - Removed the previously-deprecated `allowGroups` property from `CkanCatalogItem`. Use `allowWmsGroups` or `allowWfsGroups` instead.
  - Removed the previously-deprecated `RegionMapping.setRegionColumnType` function. Use the `setRegionColumnType` on an _instance_ of `RegionMapping` instead.
  - Removed the previously-deprecated `regionMapping.regionDetails[].column` and `.disambigColumn`. Use `.columnName` and `.disambigColumnName` instead.
  - Removed the previously-deprecated `options.regionMappingDefinitionsUrl` parameter from the `Terria` constructor. Set the `regionMappingDefinitionsUrl` inside `parameters` in `config.json` instead.
- Fixed a bug in `WebMapServiceCatalogItem` that prevented TerriaJS from correctly determining the projections supported by a WMS layer when supported projections are inherited from parent layers.
- Changed "no value" colour of region-mapped data to fully transparent, not black.
- Fixed an issue where expanding a chart from an SDMX-JSON or SOS feature twice, with different data choices selected, would overwrite the previous chart.
- Improved SDMX-JSON items to still show properly, even if the `selectedInitially` property is invalid.
- Added `Score` column to `GNAFAddressGeocoder` to indicate relative quality, which maps as default variable.

### 4.10.5

- Improved error message when accessing the user's location under http with Chrome.
- When searching locations, the button to instead search the catalog is now above the results instead of below them.
- Changed "go to full screen mode" tooltip to "Hide workbench", and "Exit Full Screen" button to "Show Workbench". The term "full screen" was misleading.
- Fixed a bug where a chartable (non-geo-spatial) CSV file with a column including the text "height" would not let the user choose the "height" column as the y-axis of a chart.
- Added support for non-default x-axes for charts via `<chart x-column="x">` and the new `tableStyle.xAxis` parameter.
- Added support for a `charSet` parameter on CSV catalog items, which overrides the server's mime-type if present.

### 4.10.4

- Added the ability for `CkanCatalogGroup` to receive results in pages, rather than all in one request. This will happen automatically when the server returns partial results.
- Improved the performance of the catalog UI by not creating React elements for the contents of a group until that group is opened.
- Close polygons used as input to a `CatalogFunction` by making the last position the same as the first one.
- Added support for a new `nameInCatalog` property on all catalog members which overrides `name` when displayed in the catalog, if present.
- Added `terria.urlEncodeComponent` function for use in feature info templates.
- `yAxisMin` and `yAxisMax` are now honored when multiple charts are active, by using the minimum `yAxisMin` and the maximum `yAxisMax` of all charts.

### 4.10.3

- Locked third-party dependency proj4 to v2.3.x because v2.4.0 breaks our build.

### 4.10.2

- New sections are now merged info `CatalogMember.info` when `updateFromJson` is called multiple times, rather than the later `info` completely replacing the earlier one. This is most useful when using `itemProperties` to override some of the info sections in a child catalog item.
- Fixed a bug where csv files with a date column would sometimes fail if a date is missing.

### 4.10.1

- Improved the SDMX-JSON catalog item to handle huge dimensions, allow a blacklist, handle bad responses better, and more.
- Fixed a bug that prevented the proxy from being used for loading legends, even in situations where it is necessary such as an `http` legend accessed from an `https` site.
- Added link to re-download local files, noting that TerriaJS may have done additional processing (eg. geocoding).

### 4.10.0

- Changed defaults:
  - `WebProcessingServiceCatalogFunction` now defaults to invoking the `Execute` service via an HTTP POST with XML encoding rather than an HTTP GET with KVP encoding. This is a more sensible default because the WPS specification requires that servers support POST/XML while GET/KVP is optional. Plus, POST/XML allows large input parameters, such as a polygon descibing all of Australia, to be successfully passed to the WPS process. To force use of GET/KVP, set the `executeWithHttpGet` property to `true`.
- Fixed problems with third-party dependencies causing `npm install` and `npm run gulp` to fail.

### 4.9.0

- Added a help overlay system. A TerriaJS application can define a set of help sequences that interactively walk the user through a task, such as adding data to the map or changing map settings. The help sequences usually appear as a drop-down Help menu in the top-right corner.
- Fixed a bug with calculating bounding rectangles in `ArcGisCatalogItem` caused by changes to `proj4` package.
- Fixed a bug preventing chart axis labels from being visible on a white background.
- Fixed a bug that caused the Feedback panel to appear below the chart panel, making it difficult to use.

### 4.8.2

- Fixed a bug that prevented a `shareUrl` specified in `config.json` from actually being used by the `ShareDataService`.
- Adding a JSON init file by dropping it on the map or selecting it from the My Data tab no longer adds an entry to the Workbench and My Data catalog.
- WPS return type can now be `application/vnd.terriajs.catalog-member+json` which allows a json catalog member to be returned in WPS along with the usual attributes to control display.
- `chartLineColor` tableStyle attribute added, allowing per column specification of chart line color.
- Fixed a bug that caused a `WebMapServiceCatalogItem` inside a `WebMapServiceCatalogGroup` to revert to defaults from GetCapabilities instead of using shared properties.
- Fix a bug that prevented drawing the marker and zooming to the point when searching for a location in 2D.
- Fixed a bug where `WebMapTileServiceCatalogItem` would incorrectly interpret a bounding box and return only the lower left corner causing Cesium to crash on render.
- Fixed a bug that caused the feedback form to be submitted when unchecking "Share my map view".

### 4.8.1

- `CkanCatalogGroup` now automatically adds the type of the resource (e.g. `(WMS)`) after the name when a dataset contains multiple resources that can be turned into catalog items and `useResourceName` is false.
- Added support for ArcGIS FeatureServers to `CkanCatalogGroup` and `CkanCatalogItem`. In order for `CkanCatalogGroup` to include FeatureServers, `includeEsriFeatureServer` must be set to true.
- Changed default URL for the share service from `/share` to `share` and made it configurable by specifying `shareUrl` in config.json. This helps with deployments in subdirectories.

### 4.8.0

- Fixed a bug that prevented downloading data from the chart panel if the map was started in 2D mode.
- Changed the default opacity of table data to 0.8 from 0.6.
- Added the ability to read dates in the format "2017-Q2".
- Improved support for SDMX-JSON, including showing values as a percent of regional totals, showing the selected conditions in a more concise format, and fixing some bugs.
- Updated `TableCatalogItem`s to show a download URL in About This Dataset, which downloads the entire dataset as csv, even if the original data was more complex (eg. from an API).
- The icon specified to the `MenuPanel` / `DropdownPanel` theme can now be either the identifier of an icon from `Icon.GLYPHS` or an actual SVG `require`'d via the `svg-sprite-loader`.
- Fixed a bug that caused time-varying points from a CSV file to leave a trail on the 2D map.
- Add `Terria.filterStartDataCallback`. This callback gives an application the opportunity to modify start (share) data supplied in a URL before TerriaJS loads it.
- Reduced the size of the initial TerriaJS JavaScript code by about 30% when starting in 2D mode.
- Upgraded to [Cesium 1.29](https://github.com/AnalyticalGraphicsInc/cesium/blob/1.29/CHANGES.md).

### 4.7.4

- Renamed `SpatialDetailingFunction`, `WhyAmISpecialFunction`, and `PlacesLikeMeFunction` to `SpatialDetailingCatalogFunction`, `WhyAmISpecialCatalogFunction`, and `PlacesLikeMeCatalogFunction`, respectively. The old names will be removed in a future release.
- Fixed incorrect tooltip text for the Share button.
- Improved the build process and content of the user guide documentation.

### 4.7.3

- Canceled pending tile requests when removing a layer from the 2D map. This should drastically improve the responsiveness when dragging the time slider of a time-dynamic layer in 2D mode.
- Added the data source and data service details to the "About this dataset" (preview) panel.
- Fixed a bug introduced in 4.7.2 which made the Feature Info panel background too pale.

### 4.7.2

- Updated GNAF API to new Lucene-based backend, which should improve performance.
- Updated custom `<chart>` tag to allow a `colors` attribute, containing comma separated css strings (one per column), allowing users to customize chart colors. The `colors` attribute in charts can also be passed through from a WPS ComplexData response.
- Updated styling of Give Feedback form.
- Improved consistency of "Search" and "Add Data" font sizes.
- Improved flexibility of Feature Info Panel styling.
- Fixed a bug that could cause an extra `/` to be added to end of URLs by `ArcGisMapServerCatalogItem`, causing some servers to reject the request.
- Added a workaround for a bug in Internet Explorer 11 on Windows 7 that could cause the user interface to hang.

### 4.7.1

- Fixed a bug where providing feedback did not properly share the map view.
- Updated to terriajs-server 2.6.2.
- Fixed a bug leading to oversized graphics being displayed from WPS calls.

### 4.7.0

- Added the ability for users to share their view of the map when providing feedback.
- Extra components can now be added to FeatureInfoSection.
- Updated "Download Data" in FeatureInfoSection to "Download Data for this Feature".
- Fixed the color of visited links in client apps with their own css variables.
- Fixed a bug that prevented the scale bar from displaying correctly.

### 4.6.1

- Added support for creating custom WPS types, and for reusing `Point`, `Polygon`, and `Region` editors in custom types.
- Fixed a bug that caused the legend to be missing for WMS catalog items where the legend came from GetCapabilities but the URL did not contain `GetLegendGraphic`.

### 4.6.0

- Changed defaults:
  - The `clipToRectangle` property of raster catalog items (`WebMapServiceCatalogItem`, `ArcGisMapServerCatalogItem`, etc.) now defaults to `true`. It was `false` in previous releases. Using `false` prevents features (especially point features) right at the edge of the layer's rectangle from being cut off when the server reports too tight a rectangle, but also causes the layer to load much more slowly in many cases. Starting in this version, we favour performance and the much more common case that the rectangle can be trusted.
- Made `WebMapServiceCatalogItem` tolerant of a `GetCapabilities` where a `LegendURL` element does not have an `OnlineResource` or a `Dimension` does not have any values.
- Added support for 'Long' type hint to CSV data for specifying longitude.
- The marker indicating the location of a search result is now placed correctly on the terrain surface.
- `CatalogFunction` region parameters are now selected on the main map rather than the preview map.
- Some regions that were previously not selectable in Analytics, except via autocomplete, are now selectable.
- Added hover text that shows the position of data catalog search results in the full catalog.
- Widened scrollbars and improve their contrast.
- Removed the default maximum number of 10 results when searching the data catalog.
- Allow users to browse for JSON configuration files when adding "Local Data".
- Made it easier to use custom fonts and colors in applications built on TerriaJS, via new SCSS variables.
- Fixed a bug that caused a `CswCatalogGroup` to fail to load if the server had a `references` element without a `protocol`.

### 4.5.1

- The order of the legend for an `ArcGisMapServerCatalogItem` now matches the order used by ArcGIS itself.
- Large legends are now scaled down to fit within the width of the workbench panel.
- Improved the styling of links inside the Feature Information panel.
- Fixed a bug that could cause the Feature Information panel's close button to initially appear in the wrong place, and then jump to the right place when moving the mouse near it.

### 4.5.0

- Added support for the Sensor Observation Service format, via the `SensorObservationServiceCatalogItem`.
- Added support for end date columns in CSV data (automatic with column names containing `end_date`, `end date`, `end_time`, `end time`; or set in json file using `isEndDate` in `tableStyle.columns`.
- Fixed calculation of end dates for moving-point CSV files, which could lead to points disappearing periodically.
- Fixed a bug that prevented fractional seconds in time-varying WMS periodicity.
- Added the ability to the workbench UI to select the `style` to use to display a Web Map Service (WMS) layer when multiple styles are available.
- Added the ability to the workbench UI to select from among the available dimensions of a Web Map Service (WMS) layer.
- Improved the error reporting and handling when specifying invalid values for the WMS COLORSCALERANGE parameter in the UI.
- Added the ability to drag existing points when creating a `UserDrawing`.
- Fixed a bug that could cause nonsensical legends for CSV columns with all null values.
- Fixed a bug that prevented the Share panel from being used at all if the URL shortening service encountered an error.
- Fixed a bug that could cause an error when adding multiple catalog items to the map quickly.
- Tweaked the z-order of the window that appears when hovering over a chart series, so that it does not appear on top of the Feature Information panel.
- Fixed a bug that could lead to incorrect colors in a legend for a CSV file with explicit `colorBins` and cut off at a minimum and maximum.
- We now show the feature info panel the first time a dataset is added, containing a suggestion to click the map to learn more about a location. Also improved the wording for the feature info panel when there is no data.
- Fixed support for time-varying feature info for vector tile based region mapping.
- `updateApplicationOnMessageFromParentWindow` now also allows messages from the `opener` window, i.e. the window that opened the page by calling `window.open`. The parent or opener may now also send a message with an `allowOrigin` property to specify an origin that should be allowed to post messages.
- Fixed a bug that prevented charts from loading http urls from https.
- The `isNcWMS` property of `WebMapServiceCatalogItem` is now set to true, and the COLORSCALERANGE controls are available in the UI, for ncWMS2 servers.
- Added the ability to prevent CSVs with time and `id` columns from appearing as moving points, by setting `idColumns` to either `null` or `[]`.
- Fixed a bug that prevented default parameters to `CatalogFunction`s from being shown in the user interface.
- Fixed a problem that made `BooleanParameter`s show up incorrectly in the user interface.
- Embedded `<chart>` elements now support two new optional attributes:
  - `title`: overrides the title that would otherwise be derived from the name of the feature.
  - `hide-buttons`: If `"true"`, the Expand and Download buttons are hidden from the chart.
- Fixed a bug in embedded `<collapsible>` elements that prevented them from being expandable.
- Improved SDMX-JSON support to make it possible to change region type in the UI.
- Deprecated `RegionMapping.setRegionColumnType` in favour of `RegionMapping.prototype.setRegionColumnType`. `regionDetails[].column` and `.disambigColumn` have also been deprecated.

### 4.4.1

- Improved feature info display of time-varying region-mapped csvs, so that chart is still shown at times with no data.
- Fix visual hierarchy of groups and items in the catalog.

### 4.4.0

- Fixed a bug that caused Cesium (3D view) to crash when plotting a CSV with non-numerical data in the depth column.
- Added automatic time-series charts of attributes to the feature info of time-varying region-mapped csvs.
- Refactored Csv, AbsItt and Sdmx-Json catalog items to depend on a common `TableCatalogItem`. Deprecated `CsvCatalogItem.setActiveTimeColumn` in favour of `tableStructure.setActiveTimeColumn`.
- Error in geocoding addresses in csv files now shows in dialog box.
- Fixed CSS styling of the timeline and added padding to the feature info panel.
- Enhanced JSON support to recognise JSON5 format for user-added files.
- Deprecated `indicesIntoUniqueValues`, `indicesOrValues`, `indicesOrNumericalValues` and `usesIndicesIntoUniqueValues` in `TableColumn` (`isEnum` replaces `usesIndicesIntoUniqueValues`).
- Added support for explicitly colouring enum columns using a `tableStyle.colorBins` array of `{"value":v, "color":c}` objects
- Improved rendering speed when changing the display variable for large lat/lon csv files.
- Default to moving feature CSVs if a time, latitude, longitude and a column named `id` are present.
- Fixed a bug so units flow through to charts of moving CSV features.
- Fixed a bug that prevented the `contextItem` of a `CatalogFunction` from showing during location selection.
- Fixed a bug that caused `&amp;` to appear in some URLs instead of simply `&`, leading to an error when visiting the link.
- Added the ability to pass a LineString to a Web Processing Service.
- Fixed a bug that prevented `tableStyle.dataVariable` = `null` from working.
- Uses a smarter default column for CSV files.
- Fixed a bug that caused an error message to appear repeatedly when there was an error downloading tiles for a base map.
- Fixed a bug that caused WMS layer names and WFS type names to not be displayed on the dataset info page.
- We now preserve the state of the feature information panel when sharing. This was lost in the transition to the new user interface in 4.0.0.
- Added a popup message when using region mapping on old browsers without an `ArrayBuffer` type (such as Internet Explorer 9). These browsers won't support vector tile based region mapping.
- Fixed bug where generic parameters such as strings were not passed through to WPS services.
- Fixed a bug where the chart panel did not update with polled data files.
- Removed the Australian Hydrography layer from `createAustraliaBaseMapOptions`, as the source is no longer available.
- Fixed a bug that caused the GetCapabilities URL of a WMS catalog item to be shown even when `hideSource` was set to true.
- Newly-added user data is now automatically selected for the preview map.
- Fixed a bug where selecting a new column on a moving point CSV file did not update the chart in the feature info panel.
- Fixed dropdowns dropping from the bounds of the screen in Safari.
- Fixed a bug that prevented the feature info panel from updating with polled lat/lon csvs.
- Improved handing of missing data in charts, so that it is ignored instead of shown as 0.

### 4.3.3

- Use react-rangeslider 1.0.4 because 1.0.5 was published incorrectly.

### 4.3.2

- Fixed css styling of shorten URL checkbox.

### 4.3.1

- Added the ability to specify the URL to the `serverConfig` service in `config.json` as `parameters.serverConfigUrl`.

### 4.3.0

- Added `Terria.batchGeocoder` property. If set, the batch geocoder is used to resolve addresses in CSV files so that they can be shown as points on the map.
- Added `GnafAddressGeocoder` to resolve Australian addresses using the GNAF API.
- Added a loading indicator for user-added files.
- Fixed a bug that prevented printing the map in the 2D mode.
- Fixed a bug when changing between x-axis units in the chart panel.
- Moved all Terria styles into CSS-modules code (except Leaflet) - `lib/Sass/StandardUserInterface.scss` no longer needs to be imported and now only includes styles for backwards compatibility.

### 4.2.1

- Fixed bug that prevented the preview map displaying on mobile devices.

### 4.2.0

- There is a known bug in this version which prevents the user from being able to choose a region for some Analytics functions.
- Added support for ArcGis FeatureServers, using the new catalog types `esri-featureServer` and `esri-featureServer-group`. Catalog type `esri-group` can load REST service, MapServer and FeatureServer endpoints. (For backwards compatibility, catalog type `esri-mapServer-group` continues to work for REST service as well as MapServer endpoints.)
- Enumeration parameter now defaults to what is shown in UI, and if parameter is optional, '' is default.
- Adds bulk geocoding capability for Australian addresses. So GnafAPI can be used with batches of addresses, if configured.
- Fixed a bug that caused the selection indicator to get small when near the right edge of the map and to overlap the side panel when past the left edge.
- Map controls and menus now become translucent while the explorer window (Data Catalog) is visible.
- Removed find-and-replace for cesium workers from the webpack build as it's done in terriajs-cesium now.
- Legend images that fail to load are now hidden entirely.
- Improved the appearance of the opacity slider and added a percentage display.
- AllowedValues for LiteralData WPS input now works even if only one value specified.
- Fixed bug in WPS polygon datatype to return valid polygon geojson.
- Fix regression: cursor changes in UserDrawing now functions in 2D as well as 3D.
- Updated to [Cesium](http://cesiumjs.org) 1.23 (from 1.20). See the [change log](https://github.com/AnalyticalGraphicsInc/cesium/blob/1.23/CHANGES.md) for details.
- Fixed a bug which prevented feature info showing for Gpx-, Ogr-, WebFeatureService-, ArcGisFeatureServer-, and WebProcessingService- CatalogItems.
- Added support for a wider range of SDMX-JSON data files, including the ability to sum over dimensions via `aggregatedDimensionIds`.
- Added support for `tableStyle.colorBins` as array of values specifying the boundaries between the color bins in the legend, eg. `[3000, 3500, 3900, 4000]`. `colorBins` can still be an integer specifying the number of bins, in which case Terria determines the boundaries.
- Made explorer panel not rendered at all when hidden and made the preview map destroy itself when unmounted - this mitigates performance issues from having Leaflet running in the background on very busy vector datasets.
- Fixed a bug which prevented time-varying CZML feature info from updating.
- Added support for moving-point csv files, via an `idColumns` array on csv catalog items. By default, feature positions, color and size are interpolated between the known time values; set `isSampled` to false to prevent this. (Color and size are never interpolated when they are drawn from a text column.)
- Added support for polling csv files with a partial update, and by using `idColumns` to identify features across updates.
- Added a time series chart to the Feature Info Panel for sampled, moving features.
- Fixed a bug which sometimes prevented feature info from appearing when two region-mapped csv files were displayed.
- Fixed the preview map extent being one item behind what was actually selected.

### 4.1.2

- Fixed a bug that prevented sharing from working in Internet Explorer.

### 4.1.1

- Stopped IE9 from setting bizarre inline dimensions on custom branding images.
- Fixed workbench reordering in browsers other than Chrome.
- URLs on the dataset info page are now auto-selected by clicked, making them easier to copy.

### 4.1.0

- Made the column title for time-based CSV exports from chart default to 'date'
- Stopped the CSV creation webworker from being run multiple times on viewing a chart.
- Removed the empty circles from non-selected base maps on the Map settings panel.
- Prevented text from being selected when dragging the compass control.
- Added the `MeasureTool` to allow users to interactively measure the distance between points.
- Worked around a problem in the Websense Web Filter that caused it to block access to some of the TerriaJS Web Workers due to a URL in the license text in a comment in a source file.

### 4.0.2

- Fixed a bug that prevented opening catalog groups on iOS.
- Fixed a CSS warning.

### 4.0.1

- Fixed a bug that caused an error message to be formatted incorrectly when displayed to the user.

### 4.0.0

- Rewrote the TerriaJS user interface using React. We believe the new interface is a drastic improvement, incorporating user feedback and the results of usability testing. Currently, it is a bit harder to customize than our old user interface, so if your application has extensive customizations, we suggest delaying upgrading to this version for a little while logner.
- Added support for non-geospatial CSV files, which display in a new chart panel.
- Added support for customisable tags in Feature Info templates.
- Implemented [`<chart>` and `<collapsible>`](https://github.com/TerriaJS/terriajs/blob/4.0.0/lib/ReactViews/Custom/registerCustomComponentTypes.js#L52-L106) tags in Feature Info templates.
- Added support for [polling](https://github.com/TerriaJS/terriajs/blob/4.0.0/lib/Models/Polling.js) for updates to CSV files.
- `CswCatalogGroup` will now include Web Processing Services from the catalog if configured with `includeWps` set to true.
- `WebMapServiceCatalogItem` will now detect ncWMS servers and set isNcWMS to true.
- New `ShareDataService` which can store and resolve data. Currently it is used as a replacement for Google URL Shortener, which can't handle long URLs.
- New `ServerConfig` object which provides configuration information about the server, including which domains can be proxied for. This changes the way CorsProxy is initialised.
- Added partial support for the SDMX-JSON format.
- `UserDrawing` added for drawing lines and polygons on the map.
- CkanCatalogGroup's `filterQuery` items can now be specified as objects instead of URL-encoded strings.

### 3.5.0

- Ungrouped items in CKAN catalog items are now grouped under an item whose title is determined by .ungroupedTitle (default: "No group").
- CKAN's default search regex for KMLs also includes KMZ.
- Add documentation of camera properties.

### 3.4.0

- Support JSON5 (http://json5.org/) use in init files and config files, so comments can be used and object keys don't need to be quoted.
- Fixed a bug that caused the `corsProxyBaseUrl` specified in `config.json` to be ignored.
- Fixed a bug preventing downloading feature info data in CSV format if it contained nulls.
- Added support for the WMS Style/MetadataURL tag in layer description.
- Long titles in locally-generated titles now word-wrap in most web browsers.
- Long auto-generated legend titles now word wrap in most web browsers.

### 3.3.0

- Support `parameters` property in WebFeatureServiceCatalogItem to allow accessing URLs that need additional parameters.
- Fixed a bug where visiting a shared link with a time-series layer would crash load.
- Added a direct way to format numbers in feature info templates, eg. `{{#terria.formatNumber}}{"useGrouping": true, "maximumFractionDigits": 3}{{value}}{{/terria.formatNumber}}`. The quotes around the keys are optional.
- When the number of unique values in a CSV column exceeds the number of color bins available, the legend now displays "XX other values" as the label for the last bucket rather than simply "Other".
- CSV columns with up to 21 unique values can now be fully displayed in the legend. Previously, the number of bins was limited to 9.
- Added `cycle` option to `tableColumnStyle.colorBinMethod` for enumeration-type CSV columns. When the number of unique values in the column exceeds the number of color bins available, this option makes TerriaJS color all values by cycling through the available colors, rather than coloring only the most common values and lumping the rest into an "Other" bucket.
- Metadata and single data files (e.g. KML, GeoJSON) are now consistently cached for one day instead of two weeks.
- `WebMapServiceCatalogItem` now uses the legend for the `style` specified in `parameters` when possible. It also now includes the `parameters` when building a `GetLegendGraphic` URL.
- Fixed a bug that prevented switching to the 3D view after starting the application in 2D mode.

### 3.2.1

- Fixed a bug on IE9 which prevented shortened URLs from loading.
- Fixed a map started with smooth terrain being unable to switch to 3D terrain.
- Fixed a bug in `CkanCatalogItem` that prevented it from using the proxy for dataset URLs.
- Fixed feature picking when displaying a point-based vector and a region mapped layer at the same time.
- Stopped generation of WMS intervals being dependent on JS dates and hence sensitive to DST time gaps.
- Fixed a bug which led to zero property values being considered time-varying in the Feature Info panel.
- Fixed a bug which prevented lat/lon injection into templates with time-varying properties.

### 3.2.0

- Deprecated in this version:
  - `CkanCatalogItem.createCatalogItemFromResource`'s `options` `allowGroups` has been replaced with `allowWmsGroups` and `allowWfsGroups`.
- Added support for WFS in CKAN items.
- Fixed bug which prevented the terria-server's `"proxyAllDomains": true` option from working.
- Added support in FeatureInfoTemplate for referencing csv columns by either their name in the csv file, or the name they are given via `TableStyle.columns...name` (if any).
- Improved CSV handling to ignore any blank lines, ie. those containing only commas.
- Fixed a bug in `CswCatalogGroup` that prevented it from working in Internet Explorer.

### 3.1.0

- Only trigger a search when the user presses enter or stops typing for 3 seconds. This will greatly reduce the number of times that searches are performed, which is important with a geocoder like Bing Maps that counts each geocode as a transaction.
- Reduced the tendency for search to lock up the web browser while it is in progress.
- Include "engines" attribute in package.json to indicate required Node and NPM version.
- For WMS catalog items that have animated data, the initial time of the timeslider can be specified with `initialTimeSource` as `start`, `end`, `present` (nearest date to present), or with an ISO8601 date.
- Added ability to remove csv columns from the Now Viewing panel, using `"type": "HIDDEN"` in `tableStyle.columns`.

### 3.0.0

- TerriaJS-based application are now best built using Webpack instead of Browserify.
- Injected clicked lat and long into templates under `{{terria.coords.latitude}}` and `{{terria.coords.longitude}}`.
- Fixed an exception being thrown when selecting a region while another region highlight was still loading.
- Added `CesiumTerrainCatalogItem` to display a 3D surface model in a supported Cesium format.
- Added support for configuration of how time is displayed on the timeline - catalog items can now specify a dateFormat hash
  in their configuration that has formats for `timelineTic` (what is displayed on the timeline itself) and `currentTime`
  (which is the current time at the top-left).
- Fixed display when `tableStyle.colorBins` is 0.
- Added `fogSettings` option to init file to customize fog settings, introduced in Cesium 1.16.
- Improved zooming to csvs, to include a small margin around the points.
- Support ArcGis MapServer extents specified in a wider range of projections, including GDA MGA zones.
- WMS legends now use a bigger font, include labels, and are anti-aliased when we can determine that the server is Geoserver and supports these options.
- Updated to [Cesium](http://cesiumjs.org) 1.20. Significant changes relevant to TerriaJS users include:
  - Fixed loading for KML `NetworkLink` to not append a `?` if there isn't a query string.
  - Fixed handling of non-standard KML `styleUrl` references within a `StyleMap`.
  - Fixed issue in KML where StyleMaps from external documents fail to load.
  - Added translucent and colored image support to KML ground overlays
  - `GeoJsonDataSource` now handles CRS `urn:ogc:def:crs:EPSG::4326`
  - Fix a race condition that would cause the terrain to continue loading and unloading or cause a crash when changing terrain providers. [#3690](https://github.com/AnalyticalGraphicsInc/cesium/issues/3690)
  - Fix issue where the `GroundPrimitive` volume was being clipped by the far plane. [#3706](https://github.com/AnalyticalGraphicsInc/cesium/issues/3706)
  - Fixed a reentrancy bug in `EntityCollection.collectionChanged`. [#3739](https://github.com/AnalyticalGraphicsInc/cesium/pull/3739)
  - Fixed a crash that would occur if you added and removed an `Entity` with a path without ever actually rendering it. [#3738](https://github.com/AnalyticalGraphicsInc/cesium/pull/3738)
  - Fixed issue causing parts of geometry and billboards/labels to be clipped. [#3748](https://github.com/AnalyticalGraphicsInc/cesium/issues/3748)
  - Fixed bug where transparent image materials were drawn black.
  - Fixed `Color.fromCssColorString` from reusing the input `result` alpha value in some cases.
- Added support for time-series data sets with gaps - these are skipped when scrubbing on the timeline or playing.

### 2.3.0

- Share links now contain details about the picked point, picked features and currently selected feature.
- Reorganised the display of disclaimers so that they're triggered by `CatalogGroup` and `CatalogItem` models, which trigger `terria.disclaimerEvent`, which is listened to by DisclaimerViewModel`. `DisclaimerViewModel` must be added by the map that's using Terria.
- Added a mechanism for hiding the source of a CatalogItem in the view info popup.
- Added the `hideSource` flag to the init json for hiding the source of a CatalogItem in the View Info popup.
- Fixed a bug where `CatalogMember.load` would return a new promise every time it was called, instead of retaining the one in progress.
- Added support for the `copyrightText` property for ArcGis layers - this now shows up in info under "Copyright Text"
- Showed a message in the catalog item info panel that informs the user that a catalog item is local and can't be shared.
- TerriaJS now obtains its list of domains that the proxy will proxy for from the `proxyableDomains/` service. The URL can be overridden by setting `parameters.proxyableDomainsUrl` in `config.json`.
- Updated to [Cesium](http://cesiumjs.org) 1.19. Significant changes relevant to TerriaJS users include:
  - Improved KML support.
    - Added support for `NetworkLink` refresh modes `onInterval`, `onExpire` and `onStop`. Includes support for `viewboundScale`, `viewFormat`, `httpQuery`.
    - Added partial support for `NetworkLinkControl` including `minRefreshPeriod`, `cookie` and `expires`.
    - Added support for local `StyleMap`. The `highlight` style is still ignored.
    - Added support for `root://` URLs.
    - Added more warnings for unsupported features.
    - Improved style processing in IE.

### 2.2.1

- Improved legend and coloring of ENUM (string) columns of CSV files, to sort first by frequency, then alphabetically.

### 2.2.0

- Warn user when the requested WMS layer doesn't exist, and try to provide a suggestion.
- Fixed the calculation of a CSV file's extent so that missing latitudes and longitudes are ignored, not treated as zero.
- Improved the user experience around uploading files in a format not directly supported by TerriaJS and optionally using the conversion service.
- Improved performance of large CSV files, especially the loading time, and the time taken to change the display variable of region-mapped files.
- Added support for CSV files with only location (lat/lon or region) columns, and no value columns, using a file-specific color. Revised GeoJSON display to draw from the same palette of colors.
- Fixed a bug that prevented GeoJSON styles from being applied correctly in some cases.
- Fixed an error when adding a CSV with one line of data.
- Fixed error when adding a CSV file with numeric column names.
- Polygons and polylines are now highlighted on click when the geometry is available.
- Improved legend and coloring of ENUM (string) columns of CSV files; only the most common values are colored differently, with the rest shown as 'Other'.
- Added support for running the automated tests on the local system (via `gulp test`), on BrowserStack (via `gulp test-browserstack`), and on Sauce Labs (via `gulp test-saucelabs`).
- Changed `tableStyle`'s `format` to only accept `useGrouping`, `maximumFractionDigits` and `styling: "percent"` options. Previously some other options may have worked in some browsers.
- Improved color palette for string (ENUM) columns of CSV files.
- Improved CSV loading to ignore any completely blank lines after the header row (ie. lines which do not even have commas).
- Added support for grouping catalog items retrieved from a CSW server according to criteria specified in the init file (via the `metadataGroups` property) or from a `domainSpecification` and a call to the `GetDomain` service on the CSW server.
- Added `UrlTemplateCatalogItem`, which can be used to access maps via a URL template.
- Improved ABS display (to hide the regions) when a concept is deselected.
- Improved readability of ArcGIS catalog items and legends by replacing underscores with spaces.
- `ArcGisMapServerCatalogItem` metadata is now cached by the proxy for only 24 hours.
- Improved the feature info panel to update the display of time-varying region-mapped CSV files for the current time.
- Updated to [Cesium](http://cesiumjs.org) 1.18. Significant changes relevant to TerriaJS users include:
  - Improved terrain performance by up to 35%. Added support for fog near the horizon, which improves performance by rendering less terrain tiles and reduces terrain tile requests. [#3154](https://github.com/AnalyticalGraphicsInc/cesium/pull/3154)
  - Reduced the amount of GPU and CPU memory used by terrain by using compression. The CPU memory was reduced by up to 40%, and approximately another 25% in Chrome.
  - Fixed an issue where the sun texture is not generated correctly on some mobile devices. [#3141](https://github.com/AnalyticalGraphicsInc/cesium/issues/3141)
  - Cesium now honors window.devicePixelRatio on browsers that support the CSS imageRendering attribute. This greatly improves performance on mobile devices and high DPI displays by rendering at the browser-recommended resolution. This also reduces bandwidth usage and increases battery life in these cases.

### 2.1.1

- Fixed sharing of time-varying czml files; the timeline was not showing on the shared link.
- Fixed sharing of user-added time-varying csv files.
- Fixed a bug in `CkanCatalogItem` that made it build URLs incorrectly when given a base URL ending in a slash.

### 2.1.0

- Moved `TableColumn`, `TableStructure`, and the classes based on `Concept` to `lib/Map`. Moved `LegendHelper` to `lib/Models`.
- Added column-specific styling to CSV files, using a new `tableStyle.columns` json parameter. This is an object whose keys are column names or indices, and whose values are objects of column-specific tableStyle parameters. See the CSV column-specific group in `wwwroot/test/init/test-tablestyle.json` for an example. [#1097](https://github.com/TerriaJS/terriajs/issues/1097)
- Added the following column-specific `tableStyle` parameters:
  - `name`: renames the column.
  - `type`: sets the column type; can be one of LON, LAT, ALT, TIME, SCALAR, or ENUM.
  - `format`: sets the column number format, using the format of the [Javascript Intl options parameter](https://developer.mozilla.org/en-US/docs/Web/JavaScript/Reference/Global_Objects/Number/toLocaleString), eg. `{"format": {"useGrouping": true, "maximumFractionDigits": 2}}` to add thousands separators to numbers and show only two decimal places. Only the `useGrouping`, `maximumFractionDigits` and `styling: "percent"` options are guaranteed to work in all browsers.
- Added column-specific formatting to the feature info panel for all file types, eg. `"featureInfoTemplate" : {"template": "{{SPEED}} m/s", "formats": {"SPEED": {"maximumFractionDigits": 2}}}`. The formatting options are the same as above.
- Changed the default number format in the Feature Info Panel to not separate thousands with commas.
- Fixed a bug that caused the content on the feature info panel to be rendered as pure HTML instead of as mixed HTML / Markdown.
- Changed the default for `tableStyle.replaceWithZeroValues` to `[]`, ie. nothing.
- Changed the default for `tableStyle.replaceWithNullValues` to `["-", "na", "NA"]`.
- Changed the default for `tableStyle.nullLabel` to '(No value)'.
- Application name and support email can now be set in config.json's "parameters" section as "appName" and "supportEmail".
- Fixed showWarnings in config json not being respected by CSV catalog items.
- Fixed hidden region mapped layers being displayed when variable selection changes.
- Fixed exporting raw data as CSV not escaping commas in the data itself.

### 2.0.1

- Fixed a bug that caused the last selected ABS concept not to appear in the feature info panel.

### 2.0.0

- The following previously-deprecated functionality was removed in this version:
  - `ArcGisMapServerCatalogGroup`
  - `CatalogItemControl`
  - `CatalogItemDownloadControl`
  - Calling `BrandBarViewModel.create` with more than one parameter.
  - `CatalogMemberControl.leftSideItemControls`
  - `CatalogMemberControl.rightSideItemControls`
  - `DataCatalogTabViewModel.getRightSideItemControls`
  - `DataCatalogTabViewModel.getLeftSideItemControls`
  - `registerCatalogItemControls`
  - `AusGlobeViewer`
- Streamlined CSV handling framework. Breaking changes include the APIs of (not including those which begin with `_`):
  - `CsvCatalogItem`: `rowProperties`, `rowPropertiesByCode`, `dynamicUpdate` have been removed.
  - `AbsIttCatalogItem`: Completely rewritten. The `dataSetID` json parameter has been deprecated in favor of `datasetId` (different capitalization).
  - For the 2011 Australian Census data, requires `sa4_code_2011` to appear as an alias in `regionMapping.json` (it was previously missing in NationalMap).
  - `TableDataSource`: Completely rewritten and moved from `Map` to `Models` directory. Handles csvs with latitude & longitude columns.
  - `RegionMapping`: Used instead of TableDataSource for region-mapped csvs.
  - `DataTable` and `DataVariable` have been replaced with new classes, `TableStructure` and `TableColumn`.
  - `RegionProvider`: `loadRegionsFromWfs`, `processRegionIds`, `applyReplacements`, `findRegionIndex` have been made internal functions.
  - `RegionProviderList`: `chooseRegionProvider` has been changed and renamed `getRegionDetails`.
  - `ColorMap`: `fromArray` and `fromString` have been removed, with the constructor taking on that functionality.
  - `LegendUrl` has been moved to the `Map` directory.
  - `TableStyle`: `loadColorMap` and `chooseColorMap` have been removed. Moved from `Map` to `Models` directory.
  - `FeatureInfoPanelSectionViewModel`: its constructor now takes a `FeatureInfoPanelViewModel` as its first argument, instead of `Terria`.
  - `Models/ModelError` has been replaced with `Core/TerriaError`.
- Removed blank feature info sections for uncoloured regions of region-mapped CSVs.
- Recognises the CSV datetime formats: YYYY, YYYY-MM and YYYY-MM-DD HH:MM(:SS).
- Introduced five new json tableStyle parameters:
  - `replaceWithZeroValues`: Defaults to `[null, "-"]`. These values are coloured as if they were zero if they appear in a list with numbers. `null` catches missing values.
  - `replaceWithNullValues`: Defaults to `["na", "NA"]`. These values are coloured as if they were null if they appear in a list with numbers.
  - `nullColor`: A css string. Defaults to black. This colour is used to display null values. It is also used to colour points when no variable is selected.
  - `nullLabel`: A string used to label null or blank values in the legend. Defaults to ''.
  - `timeColumn`: Provide the name or index (starting at 0) of a csv column, if any. Defaults to the first time column found, if any. Use `null` to explicitly disregard all time columns.
- Removed variables consisting only of html tags from the Now Viewing panel.
- Added support for the csv datetime formats: YYYY, YYYY-MM and YYYY-MM-DD HH:MM(:SS).
- Improved formatting of datetimes from csv files in the feature info panel.
- Removed variables consisting only of html tags from the Now Viewing panel.
- Improved handling of rows with missing dates in csv time columns.
- Introduced four new json tableStyle parameters:
  - `replaceWithZeroValues`: Defaults to `[null, '-']`. These values are coloured as if they were zero if they appear in a csv column with numbers. `null` catches missing values. These rows are ignored if they appear in a csv time column.
  - `replaceWithNullValues`: Defaults to `['na', 'NA']`. These values are coloured as if they were null if they appear in a csv column with numbers. These rows are ignored if they appear in a csv time column.
  - `nullColor`: A css string. Defaults to a dark blue. This colour is used to display null values (but it does not appear on the legend). It is also used to colour points when no variable is selected.
  - `timeColumn`: Provide the name or index (starting at 0) of a csv column, if any. Defaults to the first time column found, if any. Use `null` to explicitly disregard all time columns.
- Added id matching for catalog members:
- Improved formatting of datetimes from csv files in the feature info panel.
- Removed variables consisting only of HTML tags from the Now Viewing panel.
- Added ID matching for catalog members:
  - An `id` field can now be set in JSON for catalog members
  - When sharing an enabled catalog item via a share link, the share link will reference the catalog item's ID
    rather than its name as is done currently.
  - The ID of an item should be accessed via `uniqueId` - if a catalog member doesn't have an ID set, this returns a
    default value of the item's name plus the ID of its parent. This means that if all the ancestors of a catalog
    member have no ID set, its ID will be its full path in the catalog.
  - This means that if an item is renamed or moved, share links that reference it will still work.
  - A `shareKeys` property can be also be set that contains an array of all ids that should lead to this item. This means
    that a share link for an item that didn't previously have an ID set can still be used if it's moved, as long as it
    has its old default ID set in `shareKeys`
  - Old share links will still work as long as the items they lead to aren't renamed or moved.
  - Refactor of JSON serialization - now rather than passing a number of flags that determine what should and shouldn't be
    serialized, an `itemFilter` and `propertyFilter` are passed in options. These are usually composed of multiple filters,
    combined using `combineFilters`.
  - An index of all items currently in the catalog against all of that item's shareKeys is now maintained in `Catalog`
    and can be used for O(1) lookups of any item regardless of its location.
  - CatalogMembers now contain a reference to their parent CatalogGroup - this means that the catalog tree can now be
    traversed in both directions.
  - When serializing user-added items in the catalog, the children of `CatalogGroup`s with the `url` property set are
    not serialized. Settings like `opacity` for their descendants that need to be preserved are serialized separately.
- Generated legends now use SVG (vector) format, which look better on high resolution devices.
- Created new Legend class, making it easy to generate client-side legends for different kinds of data.
- Generate client-side legends for ArcGIS MapServer catalog items, by fetching JSON file, instead of just providing link to external page.
- Fix Leaflet feature selection when zoomed out enough that the world is repeated.
- Improved handling of lat/lon CSV files with missing latitude or longitude values.
- Fixed a bug that prevented `SocrataCataloGroup` from working in Internet Explorer 9.
- Added `CkanCatalogItem`, which can be used to reference a particular resource of any compatible type on a CKAN server.
- Fixed a bug that caused the Now Viewing tab to display incorrectly in Internet Explorer 11 when switching directly to it from the Data Catalogue tab.

### 1.0.54

- Fixed a bug in `AbsIttCatalogItem` that caused no legend to be displayed.

### 1.0.53

- Improved compatibility with Internet Explorer 9.
- Made `CswCatalogGroup` able to find geospatial datasets on more CSW servers.
- Allow WMS parameters to be specified in json in uppercase (eg. STYLES).

### 1.0.52

- Added `MapBoxMapCatalogItem`, which is especially useful for base maps. A valid access token must be provided.
- Added a `getContainer()` method to Terria's `currentViewer`.
- Dramatically improved the performance of region mapping.
- Introduced new quantisation (color binning) methods to dramatically improve the display of choropleths (numerical quantities displayed as colors) for CSV files, instead of always using linear. Four values for `colorBinMethod` are supported:
  - "auto" (default), usually means "ckmeans"
  - "ckmeans": use "CK means" method, an improved version of Jenks Even Breaks to form clusters of values that are as distinct as possible.
  - "quantile": use quantiles, evenly distributing values between bins
  - "none": use the previous linear color mapping method.
- The default style for CSV files is now 7 color bins with CK means method.
- Added support for color palettes from Color Brewer (colorbrewer2.org). Within `tableStyle`, use a value like `"colorPalette": "10-class BrBG"`.
- Improved the display of legends for CSV files, accordingly.
- URLs for legends are now encapsulated in a `LegendUrl` model, which accepts a mime type that will affect how the
  legend is rendered in the sidebar.
- Added support for the Socrata "new backend" with GeoJSON download to `SocrataCatalogGroup`.
- Moved URL config parameters to config.json, with sensible defaults. Specifically:
  - regionMappingDefinitionsUrl: 'data/regionMapping.json',
  - conversionServiceBaseUrl: '/convert/',
  - proj4ServiceBaseUrl: '/proj4/',
  - corsProxyBaseUrl: '/proxy/'
- Deprecated terria.regionMappingDefinitionsUrl (set it in config.json or leave it as default).

### 1.0.51

- Fixed a typo that prevented clearing the search query
- Added support for Nominatim search API hosted by OpenStreetMap (http://wiki.openstreetmap.org/wiki/Nominatim) with `NominatimSearchProviderViewModel`. This works by merging to 2 queries : one with the bounding parameter for the nearest results, and the other without the bounding parameter. The `countryCodes` property can be set to limit the result to a set of specific countries.
- Added `MapProgressBarViewModel`. When added to the user interface with `MapProgressBarViewModel.create`, it shows a bar at the top of the map window indicating tile load progress.
- We no longer show the entity's ID (which is usually a meaningless GUID) on the feature info panel when the feature does not have a name. Instead, we leave the area blank.
- Fixed a bug with time-dynamic imagery layers that caused features to be picked from the next time to be displayed, in addition to the current one.
- Replace `.` and `#` with `_` in property names meant to be used with `featureInfoTemplate`, so that these properties can be accessed by the [mustache](https://mustache.github.io/) templating engine.
- Added support for time-varying properties (e.g. from a CZML file) on the feature info panel.
- `Cesium.zoomTo` now takes the terrain height into account when zooming to a rectangle.

### 1.0.50

- Put a white background behind legend images to fix legend images with transparent background being nearly invisible.
- Search entries are no longer duplicated for catalog items that appear in multiple places in the Data Catalogue
- Fixed the layer order changing in Cesium when a CSV variable is chosen.
- Layer name is now shown in the catalog item info panel for ESRI ArcGIS MapServer layers.
- Retrieve WFS or WCS URL associated with WMS data sources using DescribeLayer if no dataUrl is present.
- Downgrade Leaflet to 0.7.3 to fix specific feature clicking problems with 2D maps.
- Use `PolylineGraphics` instead of `PolygonGraphics` for unfilled polygons with an outline width greater than 1. This works around the fact that Cesium does not support polygons with outline width great than 1 on Windows due to a WebGL limitation.
- Sorted ABS age variables numerically, not alphabetically.
- Removed extra space at the bottom of base map buttons.
- Share links now remember the currently active tab in the `ExplorerPanelViewModel`.
- Fixed a bug that prevented region mapping from working over HTTPS.
- The proxy is now used to avoid a mixed content warning when accessing an HTTP dataset from an HTTPS deployment of TerriaJS.
- Added `CameraView.fromLookAt` and `CameraView.fromPositionHeadingPitchRoll` functions. These functions can be used to position the camera in new ways.

### 1.0.49

- Fixed a bug that caused poor performance when clicking a point on the map with lots of features and then closing the feature information panel.
- Apply linkify, instead of markdown, to properties shown in the Feature Info Panel.
- Fixed a bug that prevented feature scaling by value.
- Fixed a bug that prevented the csv `displayDuration` from working.
- Fixed a bug that ignored which column of the csv file to show as the legend initially.
- `NowViewingTabViewModel` is now composed of a number of sections. Each section is given the opportunity to determine whether it applies to each catalog item. Custom sections may be added by adding them to NowViewingTabViewModel.sections`.
- `CsvCatalogItem` and `AbsIttCatalogItem` now expose a `concepts` property that can be used to adjust the display.
- Added `Terria.cesiumBaseUrl` property.
- The user interface container DOM element may now be provided to `TerriaViewer` by specifying `uiContainer` in its options. Previously it always used an element named `ui`.
- Legend URLs are now accessed via the proxy, if applicable.
- Fixed a bug that prevented feature scaling by value.
- Added support for [Urthecast](https://www.urthecast.com/) with `UrthecastCatalogGroup`.
- Fixed a bug that caused a `TypeError` on load when the share URL included enabled datasets with an order different from their order in the catalog.
- Improved the message that is shown to the user when their browser supports WebGL but it has a "major performance caveat".
- Fixed a bug that could cause an exception in some browsers (Internet Explorer, Safari) when loading a GeoJSON with embedded styles.
- Fixed a bug with Leaflet 2D map where clicks on animation controls or timeline would also register on the map underneath causing undesired feature selection and, when double clicked, zooming (also removed an old hack that disabled dragging while using the timeline slider)
- Changed Australian Topography base map server and updated the associated thumbnail.
- Added `updateApplicationOnMessageFromParentWindow` function. After an app calls this function at startup, TerriaJS can be controlled by its parent window when embedded in an `iframe` by messages sent with `window.postMessage`.

### 1.0.48

- Added the ability to disable feature picking for `ArcGisMapServerCatalogItem`.
- Disabled feature picking for the Australian Topography and Australian Hydrography base layers created by `createAustraliaBaseMapOptions`.

### 1.0.47

- Make it possible to disable CSV region mapping warnings with the `showWarnings` init parameter.
- The `name` of a feature from a CSV file is now taken from a `name` or `title` column, if it exists. Previously the name was always "Site Data".
- Fixed a bug that caused time-dynamic WMS layers with just one time to not be displayed.
- Underscores are now replaced with spaces in the feature info panel for `GeoJsonCatalogItem`.
- Added Proj4 projections to the location bar. Clicking on the bar switches between lats/longs and projected coordinates. To enable this, set `useProjection` to `true`
- Show information for all WMS features when a location is clicked.
- Fixed a bug that caused an exception when running inside an `<iframe>` and the user's browser blocked 3rd-party cookies.
- HTML and Markdown text in catalog item metadata, feature information, etc. is now formatted in a more typical way. For example, text inside `<h1>` now looks like a heading. Previously, most HTML styling was stripped out.
- Supports FeatureInfoTemplates on all catalog item types (previously only available on ImageryLayers).
- Apply markdown to properties shown in the Feature Info Panel.
- Add `includeCzml` option to CkanCatalogGroup.
- Fixed a bug that caused `WebMapServiceCatalogItem` to incorrectly populate the catalog item's metadata with data from GetCapabilities when another layer had a `Title` with the same value as the expected layer's `Name`.
- Update the default Australian topography basemap to Geoscience Australia's new worldwide layer (http://www.ga.gov.au/gisimg/rest/services/topography/National_Map_Colour_Basemap/MapServer)
- Allow color maps in CSV catalog items to be expressed as strings: colorMapString: "red-white-blue".
- Updated to [Cesium](http://cesiumjs.org) 1.15. Significant changes relevant to TerriaJS users include:
  - Added support for the [glTF 1.0](https://github.com/KhronosGroup/glTF/blob/master/specification/README.md) draft specification.
  - Added support for the glTF extensions [KHR_binary_glTF](https://github.com/KhronosGroup/glTF/tree/master/extensions/Khronos/KHR_binary_glTF) and [KHR_materials_common](https://github.com/KhronosGroup/glTF/tree/KHR_materials_common/extensions/Khronos/KHR_materials_common).
  - `ImageryLayerFeatureInfo` now has an `imageryLayer` property, indicating the layer that contains the feature.
  - Make KML invalid coordinate processing match Google Earth behavior. [#3124](https://github.com/AnalyticalGraphicsInc/cesium/pull/3124)

### 1.0.46

- Fixed an incorrect require (`URIjs` instead of `urijs`).

### 1.0.45

- Major refactor of `CsvCatalogItem`, splitting region-mapping functionality out into `RegionProvider` and `RegionProviderList`. Dozens of new test cases. In the process, fixed a number of bugs and added new features including:
  - Regions can be matched using regular expressions, enabling matching of messy fields like local government names ("Baw Baw", "Baw Baw Shire", "Baw Baw (S)", "Shire of Baw Baw" etc).
  - Regions can be matched using a second field for disambiguation (eg, "Campbelltown" + "SA")
  - Drag-and-dropped datasets with a time column behave much better: rather than a fixed time being allocated to each row, each row occupies all the time up until the next row is shown.
  - Enumerated fields are colour coded in lat-long files, consist with region-mapped files.
  - Feedback is now provided after region mapping, showing which regions failed to match, and which matched more than once.
  - Bug: Fields with names starting with 'lon', 'lat' etc were too aggressively matched.
  - Bug: Numeric codes beginning with zeros (eg, certain NT 08xx postcodes) were treated as numbers and failed to match.
  - Bug: Fields with names that could be interpreted as regions weren't available as data variables.
- Avoid mixed content warnings when using the CartoDB basemaps.
- Allow Composite catalog items
- Handle WMS time interval specifications (time/time and time/time/periodicity)
- Moved `url` property to base CatalogItem base class. Previously it was defined separately on most derived catalog items.
- Most catalog items now automatically expose a `dataUrl` that is the same as their `url`.
- Added custom definable controls to `CatalogMember`s.
  - To define a control, subclass `CatalogMemberControl` and register the control in `ViewModels/registerCatalogMemberControl` with a unique control name, control class and required property name.
  - If a `CatalogMember` has a property with the required property name either directly on the member or in its `customProperties` object, the control will appear in the catalog with the member and will fire the `activate` function when clicked.
  - Controls can be registered to appear on both the left and right side using `registerLeftSideControl` and `registerRightSideControl` respectively.
  - An example can be seen in the `CatalogMemberDownloadControl`
  - Currently top level members do not show controls.
- The `LocationBarViewModel` now shows the latitude and longitude coordinates of the mouse cursor in 2D as well as 3D.
- The `LocationBarViewModel` no longer displays a misleading elevation of 0m when in "3D Smooth" mode.
- Added `@menu-bar-right-offset` LESS parameter to control the right position of the menu bar.
- Added `forceProxy` flag to all catalog members to indicate that an individual item should use the proxy regardless of whether the domain is in the list of domains to proxy.
- Allow a single layer of an ArcGIS MapServer to be added through the "Add Data" interface.
- Added `WfsFeaturesCatalogGroup`. This group is populated with a catalog item for each feature queried from a WFS server.
- The Feature Info panel now shows all selected features in an accordion control. Previously it only showed the first one.
- Added `featureInfoTemplate` property to `CatalogItem`. It is used to provide a custom Markdown or HTML template to display when a feature in the catalog item is clicked. The template is parameterized on the properties of the feature.
- Updated to [Cesium](http://cesiumjs.org) 1.14. Significant changes relevant to TerriaJS users include:
  - Fixed issues causing the terrain and sky to disappear when the camera is near the surface. [#2415](https://github.com/AnalyticalGraphicsInc/cesium/issues/2415) and [#2271](https://github.com/AnalyticalGraphicsInc/cesium/issues/2271)
  - Fixed issues causing the terrain and sky to disappear when the camera is near the surface. [#2415](https://github.com/AnalyticalGraphicsInc/cesium/issues/2415) and [#2271](https://github.com/AnalyticalGraphicsInc/cesium/issues/2271)
  - Provided a workaround for Safari 9 where WebGL constants can't be accessed through `WebGLRenderingContext`. Now constants are hard-coded in `WebGLConstants`. [#2989](https://github.com/AnalyticalGraphicsInc/cesium/issues/2989)
  - Added a workaround for Chrome 45, where the first character in a label with a small font size would not appear. [#3011](https://github.com/AnalyticalGraphicsInc/cesium/pull/3011)
  - Fixed an issue with drill picking at low frame rates that would cause a crash. [#3010](https://github.com/AnalyticalGraphicsInc/cesium/pull/3010)

### 1.0.44

- Fixed a bug that could cause timeseries animation to "jump" when resuming play after it was paused.
- Make it possible for catalog item initialMessage to require confirmation, and to be shown every time.
- When catalog items are enabled, the checkbox now animates to indicate that loading is in progress.
- Add `mode=preview` option in the hash portion of the URL. When present, it is assumed that TerriaJS is being used as a previewer and the "small screen warning" will not be shown.
- Added `maximumLeafletZoomLevel` constructor option to `TerriaViewer`, which can be used to force Leaflet to allow zooming closer than its default of level 18.
- Added the `attribution` property to catalog items. The attribution is displayed on the map when the catalog item is enabled.
- Remove an unnecessary instance of the Cesium InfoBox class when viewing in 2D
- Fixed a bug that prevented `AbsIttCatalogGroup` from successfully loading its list of catalog items.
- Allow missing URLs on embedded data (eg. embedded czml data)
- Fixed a bug loading URLs for ArcGIS services names that start with a number.
- Updated to [Cesium](http://cesiumjs.org) 1.13. Significant changes relevant to TerriaJS users include:
  - The default `CTRL + Left Click Drag` mouse behavior is now duplicated for `CTRL + Right Click Drag` for better compatibility with Firefox on Mac OS [#2913](https://github.com/AnalyticalGraphicsInc/cesium/pull/2913).
  - Fixed an issue where non-feature nodes prevented KML documents from loading. [#2945](https://github.com/AnalyticalGraphicsInc/cesium/pull/2945)

### 1.0.43

- Fixed a bug that prevent the opened/closed state of groups from being preserved when sharing.

### 1.0.42

- Added a `cacheDuration` property to all catalog items. The new property is used to specify, using Varnish-like notation (e.g. '1d', '10000s') the default length of time to cache URLs related to the catalog item.
- Fix bug when generating share URLs containing CSV items.
- Improve wording about downloading data from non-GeoJSON-supporting WFS servers.

### 1.0.41

- Improvements to `AbsIttCatalogItem` caching from the Tools menu.

### 1.0.40

- `ArcGisMapServerCatalogItem` now shows "NoData" tiles by default even after showing the popup message saying that max zoom is exceeded. This can be disabled by setting its `showTilesAfterMessage` property to false.

### 1.0.39

- Fixed a race condition in `AbsIttCatalogItem` that could cause the legend and map to show different state than the Now Viewing UI suggested.
- Fixed a bug where an ABS concept with a comma in its name (e.g. "South Eastern Europe,nfd(c)" in Country of Birth) would cause values for concept that follow to be misappropriated to the wrong concepts.

### 1.0.38

- `AbsIttCatalogItem` now allows the region type to be set on demand rather than only at load time.
- `CsvCatalogItem` can now have no display variable selected, in which case all points are the same color.

### 1.0.37

- Added `CswCatalogGroup` for populating a catalog by querying an OGC CSW service.
- Added `CatalogMember.infoSectionOrder` property, to allow the order of info sections to be configured per catalog item when necessary.
- Fixed a bug that prevented WMTS layers with a single `TileMatrixSetLink` from working correctly.
- Added support for WMTS layers that can only provide tiles in JPEG format.
- Fixed testing and caching of ArcGis layers from tools and added More information option for imagery layers.
- TerriaJS no longer requires Google Analytics. If a global `ga` function exists, it is used just as before. Otherwise, events are, by default, logged to the console.
- The default event analytics behavior can be specified by passing an instance of `ConsoleAnalytics` or `GoogleAnalytics` to the `Terria` constructor. The API key to use with `GoogleAnalytics` can be specified explicitly to its constructor, or it can be specified in the `parameter.googleAnalyticsKey` property in `config.json`.
- Made polygons drastically faster in 2D.
- TerriaJS now shortens share URLs by default when a URL shortener is available.
- Added Google Analytics reporting of the application URL. This is useful for tracking use of share URLs.
- Added the ability to specify a specific dynamic layer of an ArcGIS Server using just a URL.

### 1.0.36

- Calculate extent of TopoJSON files so that the viewer correctly pans+zooms when a TopoJSON file is loaded.
- Fixed a bug that caused the `Terria#clock` to keep ticking (and therefore using CPU / battery) once started even after selecting a non-time-dynamic dataset.
- Fixed a bug that caused the popup message to appear twice when a dataset failed to load.
- Added layer information to the Info popup for WMS datasets.
- Added ability to filter catalog search results by:
  - type: `is:wms`, `-is:esri-mapserver`. A result must match any 'is:' and no '-is:'.
  - url: `url:vic.gov.au`, `-url:nicta.com.au`. A result must match any 'url:', and no '-url:'.
- Added ability to control the number of catalog search results: `show:20`, `show:all`

### 1.0.35

- Polygons from GeoJSON datasets are now filled.
- Left-aligned feature info table column and added some space between columns.
- Added `EarthGravityModel1996`.
- Extended `LocationBarViewModel` to show heights relative to a geoid / mean sea level model. By default, EGM96 is used.
- Added support for styling GeoJSON files, either in catalog (add .style{} object) or embedded directly in the file following the [SimpleStyle spec](https://github.com/mapbox/simplestyle-spec).
- Fixed a bug that caused the 3D view to use significant CPU time even when idle.
- Added CartoDB's Positron and Dark Matter base maps to `createGlobalBaseMapOptions`.
- Added support for subdomains to `OpenStreetMapCatalogItem`.

### 1.0.34

- Fixed a bug that prevented catalog items inside groups on the Search tab from being enabled.
- Added `PopupMessageConfirmationViewModel`. It prevents the Popup from being closed unless the confirm button is pressed. Can also optionally have a deny button with a custom action.
- Added support for discovering GeoJSON datasets from CKAN.
- Added support for zipped GeoJSON files.
- Made `KmlCatalogItem` use the proxy when required.
- Made `FeatureInfoPanelViewModel` use the white panel background in more cases.
- Significantly improved the experience on devices with small screens, such as phones.
- Fixed a bug that caused only the portion of a CKAN group name before the first comma to be used.

### 1.0.33

- Added the `legendUrls` property to allow a catalog item to optionally have multiple legend images.
- Added a popup message when zooming in to the "No Data" scales of an `ArcGisMapServerCatalogItem`.
- Added `CatalogGroup.sortFunction` property to allow custom sorting of catalog items within a group.
- Added `ImageryLayerCatalogItem.treat403AsError` property.
- Added a title text when hovering over the label of an enabled catalog item. The title text informs the user that clicking will zoom to the item.
- Added `createBingBaseMapOptions` function.
- Added an option to `KnockoutMarkdownBinding` to optionally skip HTML sanitization and therefore to allow unsafe HTML.
- Upgraded to Cesium 1.11.
- `CatalogItem.zoomTo` can now zoom to much smaller bounding box rectangles.

### 1.0.32

- Fixed CKAN resource format matching for KML, CSV, and Esri REST.

### 1.0.31

- Added support for optionally generating shorter URLs when sharing by using the Google URL shortening service.

### 1.0.30

- `WebMapServiceCatalogItem` and `ArcGisMapServerCatalogItem` now augment directly-specified metadata with metadata queried from the server.
- "Data Details" and "Service Details" on the catalog item info panel are now collapsed by default. This improves the performance of the panel and hides some overly technical details.
- `ArcGisMapServerCatalogItem.layers` can now specify layer names in addition to layer IDs. Layer names are matched in a case-insensitive manner and only if a direct ID match is not found.
- `itemProperties` are now applied through the normal JSON loading mechanism, so properties that are represented differently in code and in JSON will now work as well.
- Added support for `csv-geo-*` (e.g. csv-geo-au) to `CkanCatalogGroup`.
- The format name used in CKAN can now be specified to `CkanCatalogGroup` using the `wmsResourceFormat`, `kmlResourceFormat`, `csvResourceFormat`, and `esriMapServerResourceFormat` properties. These properties are all regular expressions. When the format of a CKAN resource returned from `package_search` matches one of these regular expressions, it is treated as that type within TerriaJS.
- `CkanCatalogGroup` now fills the `dataUrl` property of created items by pointing to the dataset's page on CKAN.
- The catalog item information panel now displays `info` sections in a consistent order. The order can be overridden by setting `CatalogItemInfoViewModel.infoSectionOrder`.
- An empty `description` or `info` section is no longer shown on the catalog item information panel. This can be used to remove sections that would otherwise be populated from dataset metadata.

### 1.0.29

- Add support for loading init files via the proxy when necessary.
- Switched to using the updated URL for STK World Terrain, `//assets.agi.com/stk-terrain/v1/tilesets/world/tiles`.

### 1.0.28

- Fixed a bug that prevented links to non-image (e.g. ArcGIS Map Server) legends from appearing on the Now Viewing panel.

### 1.0.27

- Use terriajs-cesium 1.10.7, fixing a module load problem in really old browers like IE8.

### 1.0.25

- Fixed incorrect date formatting in the timeline and animation controls on Internet Explorer 9.
- Add support for CSV files with longitude and latitude columns but no numeric value column. Such datasets are visualized as points with a default color and do not have a legend.
- The Feature Information popup is now automatically closed when the user changes the `AbsIttCatalogItem` filter.

### 1.0.24

- Deprecated:
  - Renamed `AusGlobeViewer` to `TerriaViewer`. `AusGlobeViewer` will continue to work until 2.0 but using it will print a deprecation warning to the browser console.
  - `BrandBarViewModel.create` now takes a single `options` parameter. The container element, which used to be specified as the first parameter, should now be specified as the `container` property of the `options` parameter. The old function signature will continue to work until 2.0 but using it will print a deprecation warning to the browser console.
- `WebMapServiceCatalogItem` now determines its rectangle from the GetCapabilities metadata even when configured to use multiple WMS layers.
- Added the ability to specify the terrain URL or the `TerrainProvider` to use in the 3D view when constructing `TerriaViewer`.
- `AbsIttCatalogItem` styles can now be set using the `tableStyle` property, much like `CsvCatalogItem`.
- Improved `AbsIttCatalogItem`'s tolerance of errors from the server.
- `NavigationViewModel` can now be constructed with a list of `controls` to include, instead of the standard `ZoomInNavigationControl`, `ResetViewNavigationControl`, and `ZoomOutNavigationControl`.
- Fixed a bug that caused the brand bar to slide away with the explorer panel on Internet Explorer 9.

### 1.0.23

- Fixed a bug that prevented features from being pickable from ABS datasets on the 2D map.
- Fixed a bug that caused the Explorer Panel tabs to be missing or misaligned in Firefox.

### 1.0.22

- Changed to use JPEG instead of PNG format for the Natural Earth II basemap. This makes the tile download substantially smaller.

### 1.0.21

- Added an `itemProperties` property to `AbsIttCatalogGroup`.
- Added a `nowViewingMessage` property to `CatalogItem`. This message is shown by the `NowViewingAttentionGrabberViewModel` when the item is enabled. Each unique message is shown only once.

### 1.0.20

- Added the ability to specify SVG icons on Explorer Panel tabs.
- Added an icon to the Search tab.
- Added support for accessing Australian Bureau of Statistics data via the ABS-ITT API, using `AbsIttCatalogGroup` and `AbsIttCatalogItem`.
- The Now Viewing panel now contains controls for selecting which column to show in CSV datasets.

### 1.0.19

- Added `NowViewingAttentionGrabberViewModel`. It calls attention the Now Viewing tab the first time a catalog item is enabled.
- Added `isHidden` property to catalog items and groups. Hidden items and groups do not show up in the catalog or in search results.

### 1.0.18

- Added `featureInfoFields` property to `CsvCatalogItem.tableStyle`. It allows setting which fields to show in the Feature Info popup, and the name to use for each.
- Added `OpenStreetMapCatalogItem` for connecting to tile servers using the OpenStreetMap tiling scheme.
- Added `CkanCatalogGroup.allowEntireWmsServers` property. When set and the group discovers a WMS resource without a layer parameter, it adds a catalog item for the entire server instead of ignoring the resource.
- Added `WebMapTileServiceCatalogGroup` and `WebMapTileServiceCatalogItem` for accessing WMTS servers.
- Handle the case of an `ArcGisMapServerCatalogItem` with an advertised extent that is outside the valid range.
- We now pass ArcGIS MapServer metadata, when it's available, through to Cesium's `ArcGisMapServerImageryProvider` so that it doesn't need to re-request the metadata.
- Changed the style of the Menu Bar to have visually-separate menu items.
- Added support for SVG menu item icons to `MenuBarViewModel`.
- Improved popup message box sizing.

### 1.0.17

- Upgraded to TerriajS Cesium 1.10.2.
- Added `ImageryLayerCatalogItem.isRequiredForRendering`. This is set to false by default and to true for base maps. Slow datasets with `isRequiredForRendering=false` are less likely to prevent other datasets from appearing in the 3D view.
- The "Dataset Testing" functionality (on the hidden Tools menu accessible by adding `#tools=1` to the URL) now gives up tile requests and considers them failed after two seconds. It also outputs some JSON that can be used as the `blacklist` property to blacklist all of the datasets that timed out.
- Added a feature to count the total number of datasets from the hidden Tools menu.
- Fixed a bug that caused the 2D / 3D buttons the Maps menu to get out of sync with the actual state of the map after switching automatically to 2D due to a performance problem.

### 1.0.16

- Deprecated:
  - `ArcGisMapServerCatalogGroup` has been deprecated. Please use `ArcGisCatalogGroup` instead.
- Replaced Cesium animation controller with TerriaJS animation controller.
- Replaced Cesium Viewer widget with the CesiumWidget when running Cesium.
- Added the ability to turn a complete ArcGIS Server, or individual folders within it, into a catalog group using `ArcGisCatalogGroup`.

### 1.0.15

- Fix imagery attribution on the 2D map.

### 1.0.14

- Fixed share URL generation when the application is not running at the root directory of its web server.
- Fixed a bug that caused Internet Explorer 8 users to see a blank page instead of a message saying their browser is incompatible.

### 1.0.13

- Breaking changes:
  - Added a required `@brand-bar-height` property.
- `ExplorerPanelViewModel` can now be created with `isOpen` initially set to false.
- TerriaJS now raises an error and hides the dataset when asked to show an `ImageryLayerCatalogItem` in Leaflet and that catalog item does not use the Web Mercator (EPSG:3857) projection. Previously, the dataset would silently fail to display.
- Improved error handling in `CzmlCatalogItem`, `GeoJsonCatalogItem`, and `KmlCatalogItem`.
- Made the `clipToRectangle` property available on all `ImageryProvider`-based catalog items, not just `WebMapServiceCatalogItem`.
- Added `CatalogMember.isPromoted` property. Promoted catalog groups and items are displayed above non-promoted groups and items.
- Add support for ArcGIS MapServer "Raster Layers" in addition to "Feature Layers".

### 1.0.12

- Allow Esri ArcGIS MapServers to be added via the "Add Data" panel.
- Adds `baseMapName` and `viewerMode` fields to init files and share links. `baseMapName` is any base map name in the map settings panel and `viewerMode` can be set to `'2d'` or `'3d'`.
- Added `tableStyle.legendTicks` property to `CsvCatalogItem`. When specified, the generated legend will have the specified number of equally-spaced lines with labels in its legend.

### 1.0.11

- Fixed a bug that prevented HTML feature information from showing up with a white background in Internet Explorer 9 and 10.
- Fixed a bug that prevented WMS GetCapabilities properties, such as CRS, from being properly inherited from the root layer.
- Tweaked credit / attribution styling.

### 1.0.10

- Added support for a developer attribution on the map.
- Fixed a bug that could cause results from previous async catalog searches to appear in the search results.

### 1.0.9

- Show Cesium `ImageryProvider` tile credits / attribution in Leaflet when using `CesiumTileLayer`.

### 1.0.8

- `WebMapServiceCatalogGroup` now populates the catalog using the hierarchy of layers returned by the WMS server in GetCapabilities. To keep the previous behavior, set the `flatten` property to true.
- Potentially breaking changes:
  - The `getFeatureInfoAsGeoJson` and `getFeatureInfoAsXml` properties have been removed. Use `getFeatureInfoFormats` instead.
- Added support for text/html responses from WMS GetFeatureInfo.
- Make the `FeatureInfoPanelViewModel` use a white background when displaying a complete HTML document.
- `KnockoutMarkdownBinding` no longer tries to interpret complete HTML documents (i.e. those that contain an <html> tag) as Markdown.
- The feature info popup for points loaded from CSV files now shows numeric columns with a missing value as blank instead of as 1e-34.
- `ArcGisMapServerCatalogItem` now offers metadata, used to populate the Data Details and Service Details sections of the catalog item info panel.
- `ArcGisMapServerCatalogGroup` now populates a "Service Description" and a "Data Description" info section for each catalog item from the MapServer's metadata.
- The `metadataUrl` is now populated (and shown) from the regular MapServer URL.
- Added 'keepOnTop' flag support for imageryLayers in init file to allow a layer to serve as a mask.
- Added 'keepOnTop' support to region mapping to allow arbitrary masks based on supported regions.
- Checkboxes in the Data Catalogue and Search tabs now have a larger clickable area.

### 1.0.7

- `CatalogItemNameSearchProviderViewModel` now asynchronously loads groups so items in unloaded groups can be found, too.
- Do not automatically fly to the first location when pressing Enter in the Search input box.
- Changed `ArcGisMapServerCatalogItem` to interpret a `maxScale` of 0 from an ArcGIS MapServer as "not specified".
- Added an `itemProperties` property to `ArcGisMapServerCatalogGroup`, allowing properties of auto-discovered layers to be specified explicitly.
- Added `validDropElements`, `validDropClasses`, `invalidDropElements`, and `invalidDropClasses` properties to `DragDropViewModel` for finer control over where dropping is allowed.
- Arbitrary parameters can now be specified in `config.json` by adding them to the `parameters` property.

### 1.0.6

- Added support for region mapping based on region names instead of region numbers (example in `public/test/countries.csv`).
- Added support for time-dynamic region mapping (example in `public/test/droughts.csv`).
- Added the ability to specify CSV styling in the init file (example in `public/init/test.json`).
- Improved the appearance of the legends generated with region mapping.
- Added the ability to region-map countries (example in `public/test/countries.csv`).
- Elminated distracting "jumping" of the selection indicator when picking point features while zoomed in very close to the surface.
- Fixed a bug that caused features to be picked from all layers in an Esri MapServer, instead of just the visible ones.
- Added support for the WMS MinScaleDenominator property and the Esri MapServer maxScale property, preventing layers from disappearing when zoomed in to close to the surface.
- Polygons loaded from KML files are now placed on the terrain surface.
- The 3D viewer now shows Bing Maps imagery unmodified, matching the 2D viewer. Previously, it applied a gamma correction.
- All catalog items now have an `info` property that allows arbitrary sections to be shown for the item in the info popup.
- `CkanCatalogGroup` now has a `groupBy` property to control whether catalog items are grouped by CKAN group ("group"), CKAN organization ("organization"), or not grouped at all ("none").
- `CkanCatalogGroup` now has a `useResourceName` property to control whether the name of the catalog item is derived from the resource (true), or the dataset itself (false).
- The catalog item info page now renders a much more complete set of Markdown and HTML elements.<|MERGE_RESOLUTION|>--- conflicted
+++ resolved
@@ -29,14 +29,11 @@
   - See [ASGS 2021](https://www.abs.gov.au/statistics/standards/australian-statistical-geography-standard-asgs-edition-3/jul2021-jun2026/access-and-downloads/digital-boundary-files)
 - Added [Melbourne CLUE blocks](https://data.melbourne.vic.gov.au/pages/clue/) to region mapping.
 - Fix WMS `GetMap`/`GetFeatureInfo` requests not having `styles` parameter (will use empty string instead of `undefined`)
-<<<<<<< HEAD
 - `ArcGisMapServerCatalogItem` will now use "pre-cached tiles" if available if no (or all) `layers` are specified.
 - [The next improvement]
-=======
 - Add CesiumIon geocoder
 - `CatalogGroup` will now not show members until loaded
 - Add `GetTimeseries` support to `WebMapServiceCatalogItem`. This adds a new `supportsGetTimeseries` trait, which when true will replace `GetFeatureInfo` with `GetTimeseries` requests. It will also change `info_format` to `text/csv`, and show a chart in the feature info panel. Servers which advertise `GetTimeseries` capability will have this trait set to true by default. `GetTimeseries` requests will have `time = ""`.
->>>>>>> 57a5e8c6
 
 #### 8.3.7 - 2023-10-26
 
