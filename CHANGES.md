--- conflicted
+++ resolved
@@ -5,13 +5,10 @@
 - **Breaking changes:**
   - `generateCatalogIndex` now uses `commander` to parse arguments. Run `node ./build/generateCatalogIndex.js --help` for more information.
 - Fixed exception thrown from `objectArrayTrait` when a model has 0 strata and a `MergeStrategy` of `topStratum`.
-<<<<<<< HEAD
 - Fixed a bug with passing a relative baseUrl to Cesium 1.113.0.
-=======
 - Fix `generateCatalogIndex` after `searchProvider` changes
 - Fix bug with relative URLs being ignored in `generateCatalogIndex`
 - Fix bug with ArcGisMapServerImageryProvider not correctly identifying if the `tile` endpoint can be used
->>>>>>> cd562de3
 - [The next improvement]
 
 #### 8.6.1 - 2024-03-14
