--- conflicted
+++ resolved
@@ -38,15 +38,12 @@
     - It no longer convert props automatically to observable in class components. See [MobX React v9 class components guide](https://github.com/mobxjs/mobx/blob/mobx-react%409.2.0/packages/mobx-react/README.md#class-components) for more details on how to migrate
 
 - Fix a bug where `.pmtiles` urls with a query string at the end was not being rendered as PMTILES.
-<<<<<<< HEAD
 - Add internationalization support to tinymce editor used in story editor
 - [The next improvement]
-=======
 - Add `MapboxSearchProvider` for geocoding using Mapbox.
 - Upgrade yarn to 1.22.22
 - Fix `ApiTableCatalogItem` to add `queryParameters` and `updateQueryParameters` to the API requests. These were previously being ignored.
 - Apply clipping rectangle for `ArcGisFeatureServerCatalogItem` reducing the number of requests made to server in tiled mode.
->>>>>>> ec0c68a1
 
 #### 8.9.5 - 2025-06-03
 
