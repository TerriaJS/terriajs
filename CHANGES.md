# Change Log

#### next release (8.7.2)

<<<<<<< HEAD
- Fix `getFeatureProperties` (in `FeatureInfoSection`) failing due to bad JSON parsing of nested strings.
- The `TableFeatureInfoStratum` default `featureInfoTemplate` will now not show `_id_` (internal Terria feature ID) in feature info
- [The next improvement]
=======
- Add NumberParameterEditor to enable WPS AllowedValues Ranges to be set and use DefaultValue
>>>>>>> 9845f42f

#### 8.7.1 - 2024-04-16

- Upgraded to TerriajS Cesium 1.115.0
- Fix `PointStyleTraits.marker` bug where URLs were not being used.
- Fixed a bug with passing a relative baseUrl to Cesium >= 1.113.0 when `document.baseURI` is different to its `location`.
- Fix node v18 compatibility by forcing `webpack-terser-plugin` version resolution and fixing new type errors
- Reduce log noise in `MagdaReference`.

#### 8.7.0 - 2024-03-22

- **Breaking changes:**
  - `generateCatalogIndex` now uses `commander` to parse arguments. Run `node ./build/generateCatalogIndex.js --help` for more information.
- Fixed exception thrown from `objectArrayTrait` when a model has 0 strata and a `MergeStrategy` of `topStratum`.
- Fix `generateCatalogIndex` after `searchProvider` changes
- Fix bug with relative URLs being ignored in `generateCatalogIndex`
- Fix bug with ArcGisMapServerImageryProvider not correctly identifying if the `tile` endpoint can be used

#### 8.6.1 - 2024-03-14

- Fix SDMX `featureInfoTemplate` `<chart>` bug not showing correct `yColumn`

#### 8.6.0 - 2024-03-12

- **Breaking changes:**
  - Add `MergeStrategy` to `objectArrayTrait` - this includes a new `topStratum` strategy - similar to `Merge.All` (the default behaviour), but only elements that exist in the top-most strata will be merged with lower strata. Elements that only exist in lower strata will be removed.
  - **Note** the only trait with `MergeStrategy` set to `topStratum` is `lines` in `TableChartStyleTraits`.
- Fix `y-column` in `FeatureInfoPanelChart` (`<chart>`)

#### 8.5.2 - 2024-03-07

- Add `usePreCachedTilesIfAvailable` to `ArcGisMapServerCatalogItemTraits`.
- Improved `ChartableMixin.isMixedInto` to ensure there are no false positive matches when testing References.
- Fixed a bug in `MagdaReference` where members of a group would not be updated/created correctly when a group is reloaded.

#### 8.5.1 - 2024-02-23

- Added highly experimental CatalogProvider, intended to encapsulate functionality related to the entire catalog, or large subtrees of it, that doesn't fit into individual catalog member models.
- `BingMapsCatalogItem` now supports Bing's `culture` parameter.
- Update a prompt text in DataPreview.

#### 8.5.0 - 2024-02-07

- **Breaking changes:**
  - Upgrade TypeScript to 5.2
  - Switch Babel configuration to new JSX transform
- Improve tsconfig files
- Remove deprecated default `relatedMaps`
- Update `thredds-catalog-crawler` to `0.0.6`
- `WebMapServiceCatalogItem` will drop problematic query parameters from `url` when calling `GetCapabilities` (eg `"styles","srs","crs","format"`)
- Fixed regression causing explorer window not to display instructions when first opened.
- Enable eslint for typescript: plugin:@typescript-eslint/eslint-recommended
- Fixed a bug where the search box was missing for small screen devices.
- Prevent user adding empty web url
- Fix bug where search results shown in `My Data` tab
- Fix bug in function createDiscreteTimesFromIsoSegments where it might create duplicate timestamps.
- Add option to enable/disable shortening share URLs via InitSourceData.
- Fix bug in ArcGisMapServerCatalogItem.
- Add examples.
- Upgraded Cesium to 1.113.0 (i.e. `terriajs-cesium@6.2.0` & `terriajs-cesium-widgets@4.4.0`).

#### 8.4.1 - 2023-12-08

- Temporary UX fixes for clipping box:
  - An option to zoom to clipping box
  - An option to re-position the clipping box
  - Trigger repositioning of clipping box when the user enables clipping box for the first time
  - Cursor and scale point handle changes (makes it much easier to grasp)
  - More robust interaction with the box
- Fix a bug where `DragPoints` was interfering with pedstrian mode mouse movements.
- Update `webpack` to `4.47.0` to support Node >= 18 without extra command line parameters.
- Add support for multiple `urls` for `GeoJsonCatalogItem`.
- Automatically explode GeoJSON `MultiPoint` features to `Point` features.
- Add new table styling traits - `scaleByDistance` and `disableDepthTestDistance`.
- Add support for `LineString` and `MultiLineString` when using `GeoJsonCatalogItem` in `CZML` mode.

#### 8.4.0 - 2023-12-01

- **Breaking change:** Replaced `node-sass` with (dart) `sass`
  - You will need to update your `TerriaMap` to use `sass` instead of `node-sass`.
- Added `apiColumns` to `ApiTableCatalogItem` - this can now be used to specify `responseDataPath` per table column.
- `ArcGisMapServerCatalogItem` will now use "pre-cached tiles" if available if no (or all) `layers` are specified.

#### 8.3.9 - 2023-11-24

- **Breaking change:** new Search Provider model
  - Added SearchProviderMixin to connect searchProviders with a model system
  - Created a simple base Mixin (`SearchProviderMixin`) to attach SearchProviders to the Model system and enable easier creation of new search providers.
  - Made SearchProviders configurable from `config.json`.
  - See [0011-configurable-search-providers ADR](./architecture/0011-configurable-search-providers.md) and [Search providers customization](./doc/customizing/search-providers.md) for more details
- Make all icons in `CatalogGroup` black by default and white when a catalog group is focused, selected or hovered over. Improve lock icon position in workbench.

#### 8.3.8 - 2023-11-15

- Fix maximum call stack size exceeded on Math.min/max when creating Charts
- Fix boolean flag in `MyDataTab` displaying number
- Remove `jsx-control-statements` dependency
- Fix WMS nested group IDs - nested groups with the same name were not being created
- WMS `isEsri` default value will now check for case-insensitive `mapserver/wmsserver` (instead of `MapServer/WMSServer`)
- Tweak ArcGis MapServer WMS `GetFeatureInfo` default behaviour
  - Add `application/geo+json` and `application/vnd.geo+json` default `GetFeatureInfo` (after `application/json` in priority list)
  - Add `application/xml` default `GetFeatureInfo`. (if `isEsri` is true, then this will be used before `text/html`)
- Added many remaining ASGS 2021 region types to region mapping (STE_2021,ILOC_2021,IARE_2021,IREG_2021,RA_2021,SAL_2021,ADD_2021,DZN_2021,LGA_2022,LGA_2023,SED_2021,SED_2022,
  CED_2021,POA_2021,TR_2021,SUA_2021,UCL_2021,SOS_2021,SOSR_2021).
  - See [ASGS 2021](https://www.abs.gov.au/statistics/standards/australian-statistical-geography-standard-asgs-edition-3/jul2021-jun2026/access-and-downloads/digital-boundary-files)
- Added [Melbourne CLUE blocks](https://data.melbourne.vic.gov.au/pages/clue/) to region mapping.
- Fix WMS `GetMap`/`GetFeatureInfo` requests not having `styles` parameter (will use empty string instead of `undefined`)
- Add CesiumIon geocoder
- `CatalogGroup` will now not show members until loaded
- Add `GetTimeseries` support to `WebMapServiceCatalogItem`. This adds a new `supportsGetTimeseries` trait, which when true will replace `GetFeatureInfo` with `GetTimeseries` requests. It will also change `info_format` to `text/csv`, and show a chart in the feature info panel. Servers which advertise `GetTimeseries` capability will have this trait set to true by default. `GetTimeseries` requests will have `time = ""`.

#### 8.3.7 - 2023-10-26

- Fix `WebMapServiceCatalogItem` `allowFeaturePicking`
- Allow translation of TableStylingWorkflow.
- Fix "Remove all" not removing selected/picked features
- Fix crash on empty GeoJSON features
- Add `tableFeatureInfoContext` support to `GeoJsonMixin.createProtomapsImageryProvider`
- Fix `GeoJsonMixin` timeline animation for lines/polygons
- Fix bug in mismatched GeoJSON Feature `_id_` and TableMixin `rowId` - this was causing incorrect styling when using `filterByProperties` or features had `null` geometry
- Fix splitter for `GeoJsonMixin` (lines and polygon features only)
- Fix share links with picked features from `ProtomapsImageryProvider`
- Added on screen attribution and Google logo for Google Photorealistic 3D Tiles.
- Add `hideDefaultDescription` to `CatalogMemberTraits` - if true, then no generic default description will be shown when `description` is empty.

#### 8.3.6 - 2023-10-03

- Fixed a bug where incorrect "Remove all" icon is shown when the trait `displayGroup` of some group types (e.g.`wms-group`) is set to `true` but the members have not been populated yet.
- Fix regression in `excludeMembers`, `id` and `name` should be lower-case for comparing.

#### 8.3.5 - 2023-09-26

- Allow a story to use iframe tag if the source is youtube, youtube-nocookie or vimeo.
- Add `includeMembersRegex` to `GroupTraits`. This can be used to filter group members by id/name using a regular expression.

#### 8.3.4 - 2023-09-15

- Add `timeWindowDuration`, `timeWindowUnit` and `isForwardTimeWindow` traits to esri-mapServer type to support time window query.
- Move map credits to map column so it don't get hidden by chart panel
- TSify `MapColumn` module and reorganize components directory structure.
- Add null check to `WebMapServiceCatalogItem` `rectangle` calculation - and now we ascend tree of WMS `Layers` until we find a rectangle.
- Fix multi level nesting in ArcGIS Mapserver.

#### 8.3.3 - 2023-09-07

- Fixed broken point dragging interaction for user drawing in 3D mode.
- Fixed rectangle drawing in 2D mode.
- Added EPSG:7855 to `Proj4Definitions`.

#### 8.3.2 - 2023-08-11

- Fixed a bug when restoring timefilter from a share link having more than one imagery item with the same base URL (but different layer names).
- Fix WPS duplicate display of analysis results when loaded through a share URL
- Upgraded babel packages.

#### 8.3.1 - 2023-06-29

- **Breaking changes:**
  - Switched GoogleAnalytics to use Google Analytics 4 properties. Google's Universal properties no longer accept data from 01/07/2023, so migration is necessary anyway.
- Fix error when adding deeply nested references in search results.
- Add new option `focusWorkbenchItems` to `initialCamera` setting to focus the camera on workbench items when the app loads.
- Fixed bug where sharelinks created with no visible horizon would default to homeCamera view
- Improved calculation of 2D view from 3D view when no horizon visible
- Improve WMS and WFS error messages when requested layer names or type names are not present in GetCapabilities.

#### 8.3.0 - 2023-05-22

- **Breaking changes:**

  - **Upgraded Mobx to version 6.7.x**
  - **Upgraded Typescript to version 4.9.x**
  - See https://github.com/TerriaJS/terriajs/discussions/6787 for how to upgrade your map

#### 8.2.29 - 2023-05-18

- Fix app crash when rendering feature info with a custom title.
- Added new `CkanCatalogGroup` traits `resourceIdTemplate` and `restrictResourceIdTemplateToOrgsWithNames` to generate custom resource IDs for CKAN resources with unstable IDs.
- Fix `acessType` resolution for `MagdaReference` so that it uses the default terria resolution strategy when `magdaRecord` is not defined.

#### 8.2.28 - 2023-04-28

- Refactored TerriaViewer to expose a promise `terriaViewer.viewerLoadPromise` for async loading of viewers.
- Fix location point ideal zoom bug in 3D mode map.
- Add `EPSG:7844` to `Proj4Definitions`.
- TSify `Proj4Definitions` and `Reproject` modules.
- Update the docs for `excludeMembers`: mention the group/item id support
- Simplified `MapToolbar` API.

#### 8.2.27 - 2023-04-05

- Change icon used for display group remove button
- Make access control UI compatible to Magda v1 and v2 with v2 overriding v1.
- Remove karma-sauce-launcher dependency
- Add method `addFileDragDropListener` for receiving callbacks when user drags-n-drops a file.
- Improve `BoxDrawing` drag interaction.
- Fix a bug where `BoxDrawing` sometimes causes the map to loose pan and zoom interactivity.
- Optimize `LocationBar` component to reduce number of renders on mouse move.
- Optimize `Compass` component to reduce renders on each frame.
- Add `children` optional property to StandardUserInterfaceProps interface
- Add support for ArcGis MapServer with `TileOnly` capability - for example layers served from ArcGis Online. This is supported through `ArcGisMapServerCatalogItem`, `ArcGisMapServerCatalogGroup` and `ArcGisCatalogGroup`.

#### 8.2.26 - 2023-03-21

- Upgraded to terriajs-server 4.0.0.
- Added new `gulp dev` task that runs terriajs-server and `gulp watch` (incremental specs build) at the same time.

#### 8.2.25 - 2023-03-20

- Export `registerUrlHandlerForCatalogMemberType` for registering new url handler for catalog types.
- BoxDrawing changes:
  - Adds a new option called disableVerticalMovement to BoxDrawing which if set to true disables up/down motion of the box when dragging the top/bottom sides of the box.
  - Keeps height (mostly) steady when moving the box laterally on the map. Previously the height of the box used to change wrt to the ellipsoid/surface.
  - Fixes a bug that caused map panning and zooming to break when interacting with multiple active BoxDrawings.
  - Removed some code that was causing too much drift between mouse cursor and model when moving the model laterally on the map.
- Replaces addRemoteUploadType and addLocalUploadType with addOrReplaceRemoteFileUploadType and addOrReplaceLocalFileUploadType.

#### 8.2.24 - 2023-03-06

- Reimplement error message and default to 3d smooth mode when Cesium Ion Access Token is invalid.
- Layers shown via a share URL are now logged as a Google Analytics event
- Show an Add All / Remove All button for catalog groups when an optional `displayGroup` trait is true
- Rename the Map Settings "Raster Map Quality" slider to be just "Map Quality" as it also affects other things than raster data.
- Dragn-n-drop should respect disableZoomTo setting
- Fixed #6702 Terrain Hides Underground Features not working
- Add className prop for MyData tab so that it can be styled externally

#### 8.2.23 - 2023-01-06

- Only add groups to `CatalogIndex` if they aren't empty
- `BoxDrawing` improvements:
  - Added option `drawNonUniformScaleGrips` to enable/disable uniform-scaling
  - Set limit on the size of scaling grips relative to the size of the box
  - Small improvement to move interaction that prevents the box from locking up when trying to move at a camera angle parallel to the ground
  - Restore modified map state to the previous setting when interaction stops
- Fix bug in Cesium and Leaflet maps that resulted in `DataSource`s getting rendered even after their parent items are removed from the workbench.
- GltfMixin changes:
  - Refactors code to use stable `DataSource` and `Entity` values instead of re-creating them everytime `mapItems` is recomputed.
  - Disable zoom to for the item when position is unknown.
- Add `UploadDataTypes` API for extending the supported local and remote upload data types.
- Add option to upload terria web data (via url to json file/service)
- Refactor `Cesium3dTileMixin`.
- Updated related maps to fit mobile screens.
- Extend `responseDataPath` trait of `ApiTableCatalogItem` with support for mapping over arrays and collecting nested object values.
- Add `MapToolbar.addToolButton()` API for adding a tool button to the map navigation menu.
- Add `ActionBar` component for showing a floating menu bar at the bottom of the map.

#### 8.2.22 - 2022-12-02

- Protomaps Polygon features now only use `PolygonSymbolizer` (instead of `PolygonSymbolizer` and `LineSymbolizer`)
- Add `horizontalOrigin` and `verticalOrigin` to `TableLabelTraits`
- `TableStylingWorkflow` improvements:
  - Add more options to advanced mode (style title, hide style, long/lat column, time properties)
  - "Style" dropdown now shows `TableStyles` instead of `TableColumns`
  - Show "Variable" in "Fill color" if color column name doesn't match style name (eg style isn't generated by `TableAutomaticStylesStratum`)
  - Add symbology dropdown to advanced mode (was only showing in basic mode)
  - Add label and trail styling
  - When creating a new `bin` or `enum` value, the `null` ("default") values will be copied across.
- Move all Table related Traits to `lib/Traits/TraitsClasses/Table/` directory
- Handle errors thrown in `Cesium._attachProviderCoordHooks`. This fixes a bug where some WMTS layers break feature picking.
- Fix `Legend` outline bug - where invalid `boxStyle` meant old legend styles may be visible
- Fix `baseMapContrastColor` reactivity in `GeojsonMixin` - mvt was not updating when the basemap changes
- Add `SelectableDimensionMultiEnum` - A enum SelectableDimension that allows multiple values to be selected
- Fix `SelectableDimensionNumeric` handling of invalid values
- `ColorStyleLegend` will use `colorColumn` title by default. It will fallback to `TableStyle.title`
- Add `children` optional property to StandardUserInterfaceProps interface
- Fix `MapboxVectorTileCatalogItem` feature highlighting - this requires use of `idProperty` trait (also added `idProperty` to `ProtomapsImageryProvider`)
- Fix `MapboxVectorTileCatalogItem` `fillColor` also applying to Line features
- Add `maximumNativeZoom` to `ProtomapsImageryProvider`
- Fix image markers (eg `marker = "data:image/png;base64,..."`)
- Fix `AssimpCatalogItem` to correctly handle zip archives that contain files inside a root folder.

#### 8.2.21 - 2022-11-10

- Add check for WFS `layer.OtherSRS` in `buildSrsNameObject`
- Add `overridesBaseUrl` to `LanguageOptions`. This can be used to set the base URL for language override namespace translation files (see [client-side-config.md#LanguageConfiguration](./doc/customizing/client-side-config.md#LanguageConfiguration))
- Add `aboutButtonHrefUrl` to `configParameters`. Defaults to `"about.html"`. If set to `null`, then the About button will not be shown.
- Add `refreshIntervalTemplate` to `OpenDataSoftCatalogItemTraits` - this can be used to set `refreshInterval` using Mustache template rendered on ODS Dataset JSON object
- Add `plugins` property to `ConfigParameters` type
- Add more supported 4326 and 3857 CRS strings for WFS (eg `"urn:ogc:def:crs:EPSG::3857"` and `"urn:x-ogc:def:crs:EPSG:3857"`)

#### 8.2.20 - 2022-10-20

- Handle errors thrown in `ImageryProviderLeafletTileLayer.pickFeatures`. This fixes a bug where some WMTS layers break feature picking (in Leaflet/2D mode)

#### 8.2.19 - 2022-10-20

- Handle errors thrown in `Cesium._attachProviderCoordHooks`. This fixes a bug where some WMTS layers break feature picking.

#### 8.2.18 - 2022-10-19

- Fix `RelatedMaps` default broken URLs
- Add `mergeGroupsByName` trait to `GroupTraits` - this will merge all group members with the same name
- Fix bug with "propagate `knownContainerUniqueIds` across references and their target" - missing `runInAction`
- Add Carto v3 Maps API support for `table` and `query` endpoint (only GeoJSON - not MVT yet)
- Moved `activeStyle` default from `TableMixin` to `TableAutomaticStyleStratum`. The default `activeStyle` will now not pick a `hidden` `TableStyle`.
- Pin `flexsearch` version to `0.7.21` - as incorrect types are shipped in version `0.7.31`
- Only preload next timestep of timeseries rasters (WMS & ArcGIS MapServer) when animating the item on the map.
- Added error message if cesium stops rendering
- Add `enabled` to `TableStyleMapTraits` - which defaults to `true`
- Add `TableLabelStyleTraits` - this can be used to add `LabelGraphics` to point features (table or geojson)
- Add `TableTrailStyleTraits` - this can be used to add `PathGraphics` to time-series point features (table or geojson)
- Added missing `proxyCatalogItemUrl` to GeoJson, Shapefile, Gltf and AssImp catalog items.
- Added support for `OpenDataSoftCatalogGroup` with more than 100 datasets.
- Added `refreshIntervalTemplate` to `OpenDataSoftCatalogItemTraits` - this can be used to set `refreshInterval` using Mustache template rendered on ODS Dataset JSON object.
- Performance optimisation for time-series `TableMixin`
- Tweak `generateCatalogIndex` to use less memory. (+ add `diffCatalogIndex.js` script to show added/removed members between two catalog index files)
- Migrated `/#tools=1` to version 8.
- Removed dummy function `Terria.getUserProperty`.
- Removed unused version 7 React components.
- Fix Cesium `stoppedRenderingMessage`

#### 8.2.17 - 2022-09-23

- Fix region mapping feature `rowIds` incorrect type.

#### 8.2.16 - 2022-09-23

- Make srsName and outputFormat for WFS requests dynamic
- Added `excludeInactiveDatasets` to `CkanCatalogGroup` (`true` by default). This will filter out CKAN Datasets which have `state` or `data_state` (data.gov.au specific) **not** set to `"active"`.
- Fix `isTerriaFeatureData` bug - not checking `isJsonObject`
- Add `.logError()` to all usage of `updateModelFromJson` where the `Result` object is ignored
- Move `RelatedMaps` to terriajs. They are now generated from `configParameters` (see [`doc/customizing/client-side-config.md`](./doc/customizing/client-side-config.md#relatedmap))

#### 8.2.15 - 2022-09-16

- Fix bug with "propagate `knownContainerUniqueIds` across references and their target" - missing `runInAction`

#### 8.2.14 - 2022-09-15

- Moved map credits to map column so it don't get hidden by chart panel.
- TSified `FeatureInfo*.tsx`
  - `describeFromProperties` is now `generateCesiumInfoHTMLFromProperties`
  - `FeatureInfoSection` has been split up into `FeatureInfoSection.tsx`, `getFeatureProperties`, `mustacheExpressions` and `generateCesiumInfoHTMLFromProperties`
- Fix `{{terria.currentTime}}` in feature info template
- Add `{{terria.rawDataTable}}` in feature info template - to show raw data HTML table
- Added `TableFeatureInfoStratum` - which adds default feature info template to `TableMixin`
- Add `FeatureInfoContext` - used to inject properties into `FeatureInfoSections` context. These properties will be accessible from `featureInfoTemplate` mustache template.
  - `tableFeatureInfoContext` adds time series chart properties using `FeatureInfoContext` (`getChartDetails` has been removed)
- Move `maximumShownFeatureInfos` from `WebMapServiceCatalogItemTraits` to `MappableTraits`
- Remove `featureInfoUrlTemplate` from `OpenDataSoftCatalogItem` - as it is incompatible with time varying datasets
- Removed `formatNumberForLocale` - we now use `Number.toLocaleString`
- Rename `Feature` to `TerriaFeature` - improve typing and usage across code-base
  - Added `data: TerriaFeatureData` - which is used to pass Terria-specific properties around (eg `rowIds`)
- Added `loadingFeatureInfoUrl` to `FeatureInfoUrlTemplateMixin`
- Move `Cesium.ts` `ImageryLayer` feature picking to `cesium.pickImageryLayerFeatures()`
- Move `lib/Core/propertyGetTimeValues.js` into `lib/ReactViews/FeatureInfo/getFeatureProperties.ts`
- Add `showFeatureInfoDownloadWithTemplate` to `FeatureInfoTraits` - Toggle to show feature info download **if** a `template` has been provided. If no `template` is provided, then download will always show.
- Fix support for `initUrls` in `startData.initSources`
- Propagate `knownContainerUniqueIds` across references and their target.
- Show scrollbar for story content in Safari iOS.
- Use `document.baseURI` for building share links instead of `window.location`.

#### 8.2.13 - 2022-09-01

- Fix pedestrian drop behaviour so that the camera heading stays unchanged even after the drop
- Fixed a bug causing incorrect loading of EPSG:4326 layers in WMS v1.3.0 by sending wrong `bbox` in GetMap requests.
- Improve the CKAN model robustness by removing leading and trailing spaces in wms layer names.
- Load all `InitSources` sequentially instead of asyncronosly
- Fix `DOMPurify.sanitize` call in `PrintView`
- Fix warning for WFS item exceeding max displayable features
- Upgrade prettier to version 2.7.1

#### 8.2.12 - 2022-08-10

- Dropped "optional" from the prompt text in file upload modal for both local and web data.
- Changed the text for the first file upload option from "Auto-detect (recommended)" to simply "File type" for local files and "File or web service type" for web urls.
- Automatically suffix supported extension list to the entries in file type dropdown to improve clarity.
- Removed IFC from upload file type (until further testing).
- Move `CkanCatalogGroup` "ungrouped" group to end of members

#### 8.2.11 - 2022-08-08

- Add ability to customise the getting started video in the StoryBuilder panel
- Set cesium base URL by default so that cesium assets are resolved correctly
- Add `cesiumBaseUrl` to `TerriaOptions` for overriding the default cesium base url setting
- Fix broken Bing map logo in attributions
- Added ability to customise the getting started video in the StoryBuilder panel.
- Fixed a bug where menu items were rendered in the wrong style if the window was resized from small to large, or large to small.
- Strongly type `item` in WorkbenchItem and remove `show` toggle for non `Mappable` items.
- Add `configParameters.regionMappingDefinitionsUrls` - to support multiple URLs for region mapping definitions - if multiple provided then the first matching region will be used (in order of URLs)
  - `configParameters.regionMappingDefinitionsUrl` still exists but is deprecated - if defined it will override `regionMappingDefinitionsUrls`
- `TableMixin.matchRegionProvider` now returns `RegionProvider` instead of `string` region type. (which exists at `regionProvider.regionType`)
- Fix `shouldShorten` property in catalog and story `ShareUrl`
- Fix `shortenShareUrls` user property
- Add `videoCoverImageOpacity` option to `HelpContentItem` so that we can fade the background of help video panels.
- Fix a bug where all `HelpVideoPanel`s were being rendered resulting in autoplayed videos playing at random.
- Add `getFeatureInfoUrl` and `getFeatureInfoParameters` to `WebMapServiceCatalogItemTraits`
- Fix `SearchBoxAndResults` Trans values
- Fix `generateCatalogIndex` for nested references
- Fix `SearchBox` handling of `searchWithDebounce` when `debounceDuration` prop changes. It now fushes instead of cancels.

#### 8.2.10 - 2022-08-02

- **Breaking changes:**
  - **Minimum NodeJS version is now 14**
- Consolidate `HasLocalData` interface
- Add `GlTf` type definition (v2)
- Add `gltfModelUrl` to `GltfMixin` - this must be implemented by Models which use `GltfMixin`
- Moved `GltfCatalogItem` to `lib/Models/Catalog/Gltf/GltfCatalogItem.ts`
- Add experimental client-side 3D file conversion using [`assimpjs`](https://github.com/kovacsv/assimpjs) ([emscripten](https://emscripten.org) interface for the [assimp](https://github.com/assimp/assimp) library)
  - This supports `zip` files and `HasLocalData` - but is not in `getDataType` as the scene editor (closed source) is required to geo-reference
  - Supports over 40 formats - including Collada, obj, Blender, DXF - [full list](https://github.com/assimp/assimp/blob/master/doc/Fileformats.md)
- Add `description` to `getDataType` - this will be displayed between Step 1 and Step 2
- Add warning message to `GltfMixin` when showing in 2D mode (Leaflet)
- Upgrade `husky` to `^8.0.1`
- Prevent looping when navigating between scenes in StoryPanel using keyboard arrows
- Fix bug where StoryPanel keyboard navigation persists after closing StoryPanel
- Fix select when clicking on multiple features in 2D (#5660)
- Implemented support for `featureInfoUrlTemplate` on 2D vector features (#5660)
- Implemented FeatureInfoMixin in GeojsonMixin (#5660)
- `GpxCatalogItem` now use `GeojsonMixin` for loading data. (#5660)
- `GeoRssCatalogItem` now use `GeojsonMixin` for loading data. (#5660)
- Upgrade i18next to `v21`
- Limit workbench item title to 2 lines and show overflow: ellipsis after.
- Add `allowFeaturePicking` trait to Cesium3dTileMixin.
- Feature Info now hidden on Cesium3dTiles items if `allowFeaturePicking` set to false. Default is true.
- Add `initFragmentPaths` support for hostnames different to `configUrl`/`applicationUrl`
- Add DOMPurify to `parseCustomHtmlToReact` (it was already present in `parseCustomMarkdownToReact`)
- Update `html-to-react` to `1.4.7`
- Add `ViewState` React context provider to `StandardUserInterface` - instead of passing `viewState` or `terria` props through components, please use
  - `useViewState` hook
  - `withViewState` HOC
- Move `GlobalTerriaStyles` from `StandardUserInterface` to separate file
- Add `ExternalLinkWithWarning` component - this will replace all URLs in story body and add a warning message when URLs are clicked on.
- Fixed a bug where adding `CesiumTerrainCatalogItem` to workbench didn't apply it when `configParameters.cesiumTerrainAssetId` or `configParameters.cesiumTerrainUrl` was set.
- `CesiumTerrainCatalogItem` will now show a status `In use` or `Not in use` in the workbench.
- Rewrote `CesiumTerrainCatalogItem` to handle and report network errors.
- Set `JulianDate.toIso8601` second precision to nanosecond - this prevents weird date strings with scientific/exponent notation (eg `2008-05-07T22:54:45.7275957614183426e-11Z`)
- Add attribution for Natural Earth II and NASA Black Marble basemaps.

#### 8.2.9 - 2022-07-13

- Pin `html-to-react` to `1.4.5` due to ESM module in dependency (`parse5`) breaking webpack
- Add step to `"Deploy TerriaMap"` action to save `yarn.lock` after `sync-dependencies` (for debug purposes)
- TSIfy `SharePanel`
- Move `includeStoryInShare` out of `ViewState` into local state
- Implement ability to navigate between scenes in StoryPanel using keyboard arrows
- Rename `FeatureInfoMixin` to `FeatureInfoUrlTemplateMixin`
- Move `featureInfoTemplate` and `showStringIfPropertyValueIsNull` from `FeatureInfoTraits` to `MappableTraits` (all mappable catalog items)
- Remove `FeatureInfoUrlTemplateTraits` from all models that don't use `FeatureInfoUrlTemplateMixin`
- Fix "Regions: xxx" short report showing for non region mapped items
- Fix `showInChartPanel` default for mappable items

#### 8.2.8 - 2022-07-04

- Improve Split/compare error handling
- Fix `itemProperties` split bug
- Table styling is disabled if `MultiPoint` are in GeoJSON
- Add `GeoJsonTraits.useOutlineColorForLineFeatures` - If enabled, `TableOutlineStyleTraits` will be used to color Line Features, otherwise `TableColorStyleTraits` will be used.
- Fix feature highliting for `Line`, `MultiLine` and `MultiPoint`
- Await Internationalisation initialisation in `Terria.start`
- `UserDrawing.messageHeader` can now also be `() => string`

#### 8.2.7 - 2022-06-30

- Fix `WorkbenchItem` title height
- Add region map info and move "No Data" message to `InfoSections` in `TableAutomaticStylesStratum`
- Fix missing `TableColorStyleTraits.legend` values in `ColorStyleLegend`
- Fix `DateTimeSelectorSection.changeDateTime()` binding.
- `RegionProvider.find*Variable` functions now try to match with and without whitespace (spaces, hyphens and underscores)
- Clean up `regionMapping.json` descriptions
- Implement Leaflet credits as a react component, so it is easier to maintain them. Leaflet view now show terria extra credits.
- Implement Cesium credits as a react component, so it is easier to maintain them.
- Implement data attribution modal for map data attributions/credits. Used by both Leaflet and Cesium viewers.
- Fixed translation of Leaflet and Cesium credits.
- TSXify `ChartPanelDownloadButton`
- `ChartPanelDownloadButton` will now only export columns which are visible in chart
- Cleanup `Mixin` and `Traits` inheritance
- Wrap the following components in `observer` - `ChartItem`, `LineChart`, (chart) `Legends`, `ChartPanelDownloadButton`
- Improve TerriaReference error logging
- Fix handling GeoJSON if features have null geometry
- Fix bug where map tools names appear as translation strings
- Allow IFC files to be added to a map from local or web data (Requires non-open source plugin)
- Rename `useTranslationIfExists` to `applyTranslationIfExists` so it doesn't look like a React hook.
- Added a required parameter i18n to `applyTranslationIfExists` to avoid having stale translated strings when the language changes.
- Fix `StoryBuilder` remove all text color
- Fix `FeatureInfoPanel` `Loader` color

#### 8.2.6 - 2022-06-17

- **Breaking changes:**
  - Changed translation resolution. Now the "translation" namespace loads only from `${terria.baseUrl}/languages/{{lng}}/translation.json` (TerriaJS assets) and "languageOverrides" loads from `languages/{{lng}}/languageOverrides.json` (a TerriaMap's assets)
- Removed EN & FR translation files from bundle. All translation files are now loaded on demand.
- Moved translation files from `lib/Language/*/translation.json` to `wwwroot/languages/*/translation.json`.
- Fixed default 3d-tiles styling to add a workaround for a Cesium bug which resulted in wrong translucency value for point clouds.
- Remove Pell dependency, now replaced with TinyMCE (WYSIWYG editor library).
- Added `beforeRestoreAppState` hook for call to `Terria.start()` which gets called before state is restored from share data.
- Made `order` optional for `ICompositeBarItem`.
- Fix `includes` path for `url-loader` rule so that it doesn't incorrectly match package names with `terriajs` as prefix.
- Add help button for bookmarking sharelinks to SharePanel (if that help item exists in config)

#### 8.2.5 - 2022-06-07

- Add Google Analytics event for drag and drop of files onto map.
- Allow users to choose whether Story is included in Share
- Fixed bug that broke Cesium when WebGL was not available. Reverts to Leaflet.
- Fixed bug where `new Terria()` constructror would try to access `document` and throw an error when running in NodeJS.
- Add WPS support for `Date` (additional to existing `DateTime`) and support for `ComplexData` `Date`/`DateTime` WPS Inputs.
- TSXified `StandardUserInterface` and some other components. If your TerriaMap imports `StandardUserInterface.jsx` remove the `.jsx` extension so webpack can find the new `.tsx` file.
- Fix use of `baseMapContrastColor` in region mapping/protomaps and remove `MAX_SELECTABLE_DIMENSION_OPTIONS`.
- `mapItems` can now return arbitrary Cesium primitives.
- Added progress of 3DTiles data source loading to Progress Bar.
- ProgressBar colour now depends on baseMapContrastColor - improves visibility on light map backgrounds.
- Update `terriajs-cesium` to `1.92.0`.
- Replace Pell WYSIWYG editor library with TinyMCE, allows richer editing of Stories in the Story Builder
- Added support for using Compare / Split Screen mode with Cesium 3D Tiles.
- Fix `BottomDock.handleClick` binding
- Use the theme base font to style story share panel.
- Fix problem with Story Prompt not showing
- Fix global body style (font and focus purple)
- Add `color:inherit` to `Button`

#### 8.2.4 - 2022-05-23

- Update protomaps to `1.19.0` - now using offical version.
- Fix Table/VectorStylingWorkflow for datasets with no columns/properties to visualise
- Improve default `activeStyle` in `TableMixin` - if no `scalar` style is found then find first style with enum, text and finally region.
- Add Mustache template support to `modelDimensions` for string properties in `option.value` (with the catalog member as context)
- Added a check for disableExport in ChartPanelDownloadButton.jsx. Prevents download button rendering.
- Fix `CatalogIndex` types
- Moved code for retrieving a model by id, share key or CatalogIndex to a new function `terria.getModelByIdShareKeyOrCatalogIndex`.
- Updated handling of `previewedItemId` to use new function `terria.getModelByIdShareKeyOrCatalogIndex`. This will now use CatalogIndex if the `previewedItemId` cannot be found in models or model share keys.
- Fixed a race condition inside ModalPopup that caused the explorer panel (data catalogue) to be stuck hidden until refresh.
- Fix bug that broke the `DiffTool` preventing it from opening.
- TSify `BottomDock` and `measureElement` components.
- Fixed a bug in `GltfMixin` which resulted in some traits missing from `GltfCatalogItem` and broke tools like the scene editor.
- Leaflet attribution can be set through `config.leafletAttributionPrefix`. Attribution HTML string to show on Leaflet maps. Will use Leaflet's default if undefined. To hide Leaflet attribution - set `leafletAttributionPrefix:""`
- Re-add missing `helpPanel.mapUserGuide` translation string
- Fix `sortMembersBy` for child `Groups` and `References`
- Add `raiseError` convenience method to `TerriaError`
- Improve `filterOutUndefined` types
- Add [Maki icons](https://labs.mapbox.com/maki-icons/) - these can be used in `TablePointStyleTraits`. For example `marker = "hospital"`
- Rename `ProtomapsImageryProvider.duplicate()` to `ProtomapsImageryProvider.clone()`.
- Add [`ts-essentials` library](https://github.com/ts-essentials/ts-essentials) - "a set of high-quality, useful TypeScript types that make writing type-safe code easier"
- `GeojsonMixin` improvements
  - `uveMvt` is now `useTableStylingAndProtomaps`
  - If `useTableStylingAndProtomaps` is true, then protomaps is used for Line and Polygon features, and `TableMixin` is used for Point features (see `createLongitudeLatitudeFeaturePerRow()`)
  - `GeoJsonTraits.style` is now only supported by Cesium primitives (if defined, then `useTableStylingAndProtomaps` will be false). Instead you can use `TableStyleTraits`
- `TableMixin` improvements
  - Add new `TableStyleMap` model, this is used to support `enum`, `bin` and `null` styles for the following:
    - `TablePointStyleTraits` - this supports markers (URLs or Maki icons) and rotation, width, height and pixelOffset.
    - Add `TableOutlineStyleTraits` - this supports color and width.
  - Legends are now handled by `TableAutomaticLegendStratum`
  - Legends will be merged across `TableStyleMaps` and `TableColorMap` - for example, marker icons will be shown in legend with correct colors. See `MergedStyleMapLegend`
  - Default `activeStyle` is now picked by finding the first column of type `scalar`, and then the first column of type `enum`, then `text` and then finally `region`.
- `ArcGisFeatureServiceCatalogItem` now uses Table styling and `protomaps`
- Adapted `BaseModel.addObject` to handle adding objects to `ArrayTraits` with `idProperty="index"` and `isRemoval`. The new object will be placed at the end of the array (across all strata).
- Add `allowCustomInput` property to `SelectableDimensionGroup` - if true then `react-select` will allow custom user input.
- `TableStylingWorkflow` improvements
  - Better handling of swapping between different color scheme types (eg enum or bin)
  - Add point, outline and point-size traits

#### 8.2.3 - 2022-04-22

- **Breaking changes:**
  - `CkanItemReference` no longer copies `default` stratum to target - please use `itemProperties` instead.
- **Revert** Use CKAN Dataset `name` property for WMS `layers` as last resort.
- Add support for `WebMapServiceCatalogGroup` to `CkanItemReference` - this will be used instead of `WebMapServiceCatalogItem` if WMS `layers` can't be identified from CKAN resource metadata.
  - Add `allowEntireWmsServers` to `CkanCatalogGroupTraits` - defaults to `true`
- Ignore WMS `Layers` with duplicate `Name` properties
- Fix selectable dimensions passing reactive objects and arrays to updateModelFromJson (which could cause problems with array detection).

#### 8.2.2 - 2022-04-19

- Fixed a whitescreen with PrintView.

#### 8.2.1 - 2022-04-13

- Fixed selectable-dimension checkbox group rendering bug where the group is hidden when it has empty children.

#### 8.2.0 - 2022-04-12

- **Breaking changes:**
  - Multiple changes to `GtfsCatalogItem`:
    - Removed `apiKey` in favour of more general `headers`
    - Removed unused `bearingDirectionProperty` & `compassDirectionProperty`
    - `image` is no longer resolved relative to the TerriaJS asset folder. This will allow using relative URLs for assets that aren't inside the TerriaJS asset folder. Prepend "build/TerriaJS/" (the value of `terria.baseUrl`) to any existing relative `image` urls.
- Added `colorModelsByProperty` to `GtfsCatalogItem` which will colour 1 model differently for different vehichles based on properties matched by regular expression. E.g. colour a vehicle model by which train line the vehicle is travelling on.
- Fixed a bug where cross-origin billboard images threw errors in Leaflet mode when trying to recolour the image.
- Changed rounding of the numbers of the countdown timer in the workbench UI for items that use polling. The timer wil now show 00:00 for at most 500ms (instead of a full second). This means that for timers that are a multiple of 1000ms the timer will now show 00:01 for the last second before polling, instead of 00:00.
- TSified `BuildShareLink`, `InitSourceData` and `ShareData`.
- Added `HasLocalData` interface - which has `hasLocalData` property to implement.
- Added `ModelJson` interface - which provides loose type hints for Model JSON.
- Added `settings` object to `InitSourceData` - provides `baseMaximumScreenSpaceError, useNativeResolution, alwaysShowTimeline, baseMapId, terrainSplitDirection, depthTestAgainstTerrainEnabled` - these properties are now saved in share links/stories.
- Moved `setAlwaysShowTimeline` logic from `SettingsPanel` to `TimelineStack.ts`.

#### 8.1.27 - 2022-04-08

- Use CKAN Dataset `name` property for WMS `layers` as last resort.
- Set CKAN Group will now set CKAN Item `name` in `definition` stratum.
- Ignore GeoJSON Features with no geometry.
- Fix feedback link styling.
- Improve `CatalogIndexReference` error messages.

#### 8.1.26 - 2022-04-05

- **Breaking changes**
  - All dynamic groups (eg `WebMapServiceCatalogGroup`) will create members and set `definition` strata (instead of `underride`)
- New `GltfMixin`, which `GltfCatalogItem` now uses.
- Hook up `beforeViewerChanged` and `afterViewerChanged` events so they are
  triggered on viewer change. They are raised only on change between 2D and 3D
  viewer mode.
- Removed references to conversion service which is no longer used in version >=8.0.0.
- Added experimental routing system - there may be breaking changes to this system in subsequent patch releases for a short time. The routes currently include:
  - `/story/:share-id` ➡ loads share JSON from a URL `${configParameters.storyRouteUrlPrefix}:share-id` (`configParameters.storyRouteUrlPrefix` must have a trailing slash)
  - `/catalog/:id` ➡ opens the data catalogue to the specified member
- Fixed a polyline position update bug in `LeafletVisualizer`. Polylines with time varying position will now correctly animate in leaflet mode.
- Change button cursor to pointer
- Add `GeoJsonTraits.filterByProperties` - this can be used to filter GeoJSON features by properties
- Add GeoJSON `czmlTemplate` support for `Polygon/MultiPolygon`
- Add custom `heightOffset` property to `czmlTemplate`
- Fixed a bug where Cesium3DTilePointFeature info is not shown when being clicked.
- Added optional `onDrawingComplete` callback to `UserDrawing` to receive drawn points or rectangle when the drawing is complete.
- Fixed a bug in `BoxDrawing` where the box can be below ground after initialization even when setting `keepBoxAboveGround` to true.
- Add `itemProperties`, `itemPropertiesByType` and `itemPropertiesByIds` to `GroupTraits` and `ReferenceTraits`.
  - Properties set `override` strata
  - Item properties will be set in the following order (highest to lowest priority) `itemPropertiesByIds`, `itemPropertiesByType`, `itemProperties`.
  - If a parent group has `itemProperties`, `itemPropertiesByType` or `itemPropertiesByIds` - then child groups will have these values copied to `underride` when the parent group is loaded
  - Similarly with references.
- Fix `viewCatalogMember` bug - where `_previewItem` was being set too late.
- Improve error message in `DataPreview` for references.
- Fix alignment of elements in story panel and move some styling from scss to styled components
- Click on the stories button opens a story builder (button on the left from story number)
- Added ASGS 2021 regions to region mapping:
  - SA1-4 (e.g. sa3_code_2021)
  - GCCSA
  - STE & AUS (aliased to existing 2011/2016 data due to no change in geometry, names & codes)
- Added LGA regions from 2019 & 2021 to region mapping - only usable by lga code
- Increase `ForkTsCheckerWebpackPlugin` memoryLimit to 4GB
- Add `renderInline` option to markdownToHtml/React + TSify files
- Organise `lib/Map` into folder structure
- When `modelDimensions` are changed, `loadMapItems()` is automatically called
- Add `featureCounts` to `GeoJsonMixin` - this tracks number of GeoJSON Features by type
- Add `polygon-stroke`, `polyline-stroke` and `marker-stroke` to GeoJSON `StyleTraits` - these are only applied to geojson-vt features (not Cesium Primitives)
- TableMixin manual region mapping dimensions are now in a `SelectableDimensionGroup`
- Fix misc font/color styles
- Create reusable `StyledTextArea` component
- `Collapsible` improvements:
  - Add `"checkbox"` `btnStyle`
  - `onToggle` can now stop event propagation
  - `title` now supports custom markdown
- Add `rightIcon` and `textLight` props to `Button`
- New `addTerriaScrollbarStyles` scss mixin
- `TableAutomaticStylesStratum` now creates `styles` for every column - but will hide columns depending on `TableColumnType`
- `TableAutomaticStylesStratum.numberFormatOptions` is now `TableStyle.numberFormatOptions`
- Implement `TableColorStyleTraits.legendTicks` - this will determine number of ticks for `ContinuousColorMap` legends
- `DiscreteColorMap` will now use `minimumValue`/`maximumValue` to calculate bins
- `SelectableDimensions` improvements
  - Add `color`, `text`, `numeric` and `button` types
  - Add `onToggle` function to `SelectableDimensionGroup`
  - `Group` and `CheckboxGroup` now share the same UI and use `Collapsible`
  - `enum` (previously `select`) now uses `react-select` component
  - `color` uses `react-color` component
  - `DimensionSelectorSection` / `DimensionSelector*` are now named the same as the model - eg `SelectableDimension`
- Create `Portal`, `PortalContainer`,`SidePanelContainer` and `WorkflowPanelContainer`. There are used by `WorkflowPanel`.
- Create `WorkflowPanel` - a basic building block for creating Workflows that sit on top of the workbench
  - It has three reusable components, `Panel`, `PanelButton`, `PanelMenu`
- Create `selectableDimensionWorkflow` - This uses `WorkflowPanel` to show `SelectableDimensions` in a separate side panel.
  - `TableStylingWorkflow` - set styling options for TableMixin models
  - `VectorStylingWorkflow` - this extends `TableStylingWorkflow` - used to set styling options for GeoJsonMixin models (for Protomaps/geojson-vt only)
- Create `viewingControls` concept. This can be used to add menu items to workbench items menu (eg "Remove", "Export", ...)
  - TSXify `ViewingControls`
- Add temporary `legendButton` property - this is used to show a "Custom" button above the Legend if custom styling has been applied
  - This uses new `TableStyle.isCustom` property
- Move workbench item controls from `WorkbenchItem.jsx` `WorkbenchItemControls.tsx`
- Add `UrlTempalteImageryCatalogItem`, rename `RasterLayerTraits` to `ImageryProviderTraits` and add some properties.
- Added `ViewingControlsMenu` for making catalog wide extensions to viewing controls options.
- Added `MapToolbar`, a simpler API for adding buttons to the map navigation menu for the most common uses cases.
- Added `BoxDrawing` creation methods `fromTransform` and `fromTranslationRotationScale`.
- Fixed a bug where `zoom` hangs for catalog items with trait named `position`.
- Moved workflows to `Models/Workflows` and added helper method `runWorkflow` to invoke a workflow.
- Change NaturalEarth II basemap to use `url-template-imagery`
- Remove Gnaf API related files as the service was terminated.

#### 8.1.25 - 2022-03-16

- Fix broken download link for feature info panel charts when no download urls are specified.
- Fixed parameter names of WPS catalog functions.
- Improve WMS 1.1.1 support
  - Added `useWmsVersion130` trait - Use WMS version 1.3.0. True by default (unless `url` has `"version=1.1.1"` or `"version=1.1.0"`), if false, then WMS version 1.1.1 will be used.
  - Added `getFeatureInfoFormat` trait - Format parameter to pass to GetFeatureInfo requests. Defaults to "application/json", "application/vnd.ogc.gml", "text/html" or "text/plain" - depending on GetCapabilities response
- Add `legendBackgroundColor` to `LegendOwnerTraits` and `backgroundColor` to `LegendTraits`
- Add `sld_version=1.1.0` to `GetLegendGraphics` requests
- Filter `"styles","version","format","srs","crs"` conflicting query parameters from WMS `url`
- WMS `styles`, `tileWidth`, `tileHeight` and `crs`/`srs` will use value in `url` if it is defined (similar to existing behavior with `layers`)
- WMS will now show warning if invalid `layers` (eg if the specified `layers` don't exist in `GetCapabilities`)
- ArcGisFeatureServerCatalogItem can now load more than the maximum feature limit set by the server by making multiple requests, and uses GeojsonMixin
- Avoid creating duplication in categories in ArcGisPortalCatalogGroup.
- Fix `CatalogMemberMixin.hasDescription` null bug
- `TableStyle` now calculates `rectangle` for point based styles
- Fixed error installing dependencies by changing dependency "pell" to use github protocol rather than unencrypted Git protocol, which is no longer supported by GitHub as of 2022-03-15.

#### 8.1.24 - 2022-03-08

- Ignores duplicate model ids in members array in `updateModelFromJson`
- Add support for `crs` property in GeoJSON `Feature`
- Add feature highlighting for Protomaps vector tiles
- Add back props `localDataTypes` and `remoteDataTypes` to the component `MyData` for customizing list of types shown in file upload modal.

#### 8.1.23 - 2022-02-28

- **Breaking changes**:
  - `IDEAL ZOOM` can be customised by providing `lookAt` or `camera` for `idealZoom` in `MappableTraits`. The `lookAt` takes precedence of `camera` if both exist. The values for `camera` can be easily obtained from property `initialCamera` by calling shared link api .

* Fixed crash caused by ArcGisMapServerCatalogItem layer missing legend.
* Refactored StoryPanel and made it be collapsible
* Added animation.ts as a utility function to handle animation end changes (instead of using timeout)
* Fixed a bug where `buildShareLink` serialised the feature highlight model & geometry. Picked features are still serialised and geometry is reloaded on accessing the share link.

#### 8.1.22 - 2022-02-18

- Added play story button in mobile view when there is an active story
- `IDEAL ZOOM` can be customised by providing `idealZoom` property in `MappableTraits`.
- Fix `AddData` options

#### 8.1.21 - 2022-02-08

- Fixed bug where WMS layer would crash terria if it had no styles, introduced in 8.1.14

#### 8.1.20 - 2022-02-04

- Fixed whitescreen on Print View in release/production builds

#### 8.1.19 - 2022-01-25

- Add WMS support for `TIME=current`
- Only show `TableMixin.legends` if we have rows in dataColumnMajor and mapItems to show
- Add `WebMapServiceCatalogGroup.perLayerLinkedWcs`, this can be used to enable `ExportWebCoverageService` for **all** WMS layers. `item.linkedWcsCoverage` will be set to the WMS layer `Name` if it is defined, layer `Title` otherwise.
- MagdaReference can use addOrOverrideAspects trait to add or override "terria" aspect of target.
- Added new print preview page that opens up in a new window
- TSXified PrintView

#### 8.1.18 - 2022-01-21

- Add missing default Legend to `TableAutomaticStylesStratum.defaultStyle`
- Fix a bug in CompositeCatalogItem that causes share URLs to become extremely long.
- Fix `OpacitySection` number precision.
- Add `sortMembersBy` to `GroupTraits`. This can be set to sort group member models - For example `sortMembersBy = "name"` will alphabetically sort members by name.
- Remove `theme.fontImports` from `GlobalTerriaStyles` - it is now handled in `TerriaMap/index.js`
- Add check to `featureDataToGeoJson.getEsriFeature` to make sure geometry exists

#### 8.1.17 - 2022-01-12

- **Breaking changes**:
  - Minimum node version is now 12 after upgrading node-sass dependency

* Automatically cast property value to number in style expressions generated for 3d tiles filter.
* Re-enable procedure and observable selectors for SOS items.
* Fix broken "Ideal zoom" for TableMixin items.
* The opacity of 3d tiles can now be changed with the opacity slider in the workbench
* RasterLayerTraits and Cesium3dTilesTraits now share the newly created OpacityTraits
* `disableOpacityControl` is now a trait and can be set in the catalog.
* TSXified OpacitySection
* Upgrade compiler target from es2018 to es2019
* Fix default table style legends
* Remove SOS defaults legend workaround
* Update NodeJS version to 14 in `npm-publish` GitHub action

#### 8.1.16 - 2021-12-23

- Added region mapping support for Commonwealth Electoral Divisions as at 2 August 2021 (AEC) as com_elb_name_2021.

#### 8.1.15 - 2021-12-22

- Fix sharelink bug, and make `isJson*` type checks more rigorous
- Remove `uniqueId` from `CatalogMemberMixin.nameInCatalog` and add it as fallback to `CatalogMemberMixin.name`
- Add `shareKeys` and `nameInCatalog` to `CatalogIndexReference`.
- Remove `description` field from `CatalogIndex`
  - The `CatalogIndex` can now be used to resolve models in sharelinks
- Add support for zipped `CatalogIndex` json files.
- Fix `SplitReferences` which use `shareKeys`
- Make `isJson*` type assertion functions more rigorous
  - Add `deep` parameter, so you can use old "shallow" type check for performance reasons if needed
- Add Shapefile to `CkanDefaultFormatsStratum`
- Fix `ArcGisMapServerCatalogItem` metadata bug
- Remove legend traits from CatalogMemberMixin, replacing them with LegendOwnerTraits, and add tests to enforce correct use of legends.
- Add better support for retreiving GeoJsonCatalogItem data through APIs, including supporting geojson nested within json objects
- Fixed `ContinuousColorMap` min/max value bug.
- `TableStyle.outlierColor` is now only used if `zFilter` is active, or `colorTraits.outlierColor` is defined
- Add `forceConvertResultsToV8` to `WebProcessingServiceCatalogFunction`. If your WPS processes are returning v7 json, you will either need to set this to `true`, or set `version: 0.0.1` in JSON output (which will then be automatically converted to v8)
- Cleanup `CatalogFunction` error handling
- Fix `SelectAPolygonParameterEditor` feature picking (tsified)
- Add `WebMapServiceCatalogItem.rectangle` support for multiple WMS layers
- Fix picked feature highlighting for ArcGis REST API features (and TSify `featureDataToGeoJson`)
- Re-enable GeoJSON simple styling - now if more than 50% of features have [simple-style-spec properties](https://github.com/mapbox/simplestyle-spec) - automatic styling will be disabled (this behaviour can be disabled by setting `forceCesiumPrimitives = false`)
- Don't show `TableMixin` `legends` or `mapItems` if no data
- Fix `GeoJsonCatalogItem.legends`
- Add `isOpen` to `TerriaReferenceTraits`

#### 8.1.14 - 2021-12-13

- **Breaking changes**:
  - `Result.throwIfUndefined()` will now only throw if `result.value` is undefined - regardless of `result.error`

* Reimplement option to zoom on item when adding it to workbench, `zoomOnAddToWorkbench` is added to `MappableTraits`.
* Update terria-js cesium to `1.81.3`
* Re-allowed models to be added to `workbench` if the are not `Mappable` or `Chartable`
* Moved `WebMapServiceCatalogItem.GetCapbilitiesStratum` to `lib\Models\Catalog\Ows\WebMapServiceCapabilitiesStratum.ts`
* Moved `WebMapServiceCatalogItem.DiffStratum` to `DiffableMixin`
* `callWebCoverageService` now uses version WCS `2.0.0`
  - All WCS export functionality is now in `ExportWebCoverageServiceMixin`
  - Added `WebCoverageServiceParameterTraits` to `WebMapServiceCatalogItemTraits.linkedWcsParameters`. It includes `outputFormat` and `outputCrs`
  - Will attempt to use native CRS and format (from `DescribeCoverage`)
  - No longer sets `width` or `height` - so export will now return native resolution
* Anonymize user IP when using google analytics.
* Fix crash when TableMixin-based catalog item had invalid date values
* Fix `WebMapServiceCatalogItem.styles` if `supportsGetLegendGraphics = false`. This means that if a WMS server doesn't support `GetLegendGraphics` requests, the first style will be set as the default style.

#### 8.1.13 - 2021-12-03

- Paramerterised the support email on the help panel to use the support email in config
- Refactored `TableColumn get type()` to move logic into `guessColumnTypeFromValues()`
- `TableMixin.activeStyle` will set `TableColumnType = hidden` for `scalar` columns with name `"id"`, `"_id_"` or `"fid"`
- Fix bug `TableColumn.type = scalar` even if there were no values.
- Table columns named `"easting"` and `"northing"` are now hidden by default from styles
- `TableColumn.type = enum` requires at least 2 unique values (including null) to be selected by default
- Tweak automatic `TableColumn.type = Enum` for wider range of values
- Exporting `TableMixin` will now add proper file extensions
- Added `TimeVaryingTraits.timeLabel` trait to change label on `DateTimeSelectorSection` (defaults to "Time:")
  - This is set to `timeColumn.title`
- `TableColumn` will try to generate prettier `title` by un-camel casing, removing underscores and capitalising words
- `TableStyle` `startDates`, `finishDates` and `timeIntervals` will only set values for valid `rowGroups` (invalid rows will be set to `null`). For example, this means that rows with invalid regions will be ignored.
- Add "Disable style" option to `TableMixin.styleDimensions` - it can be enabled with `TableTraits.showDisableStyleOption`
- Added `timeDisableDimension` to `TableMixin` - this will render a checkbox to disable time dimension if `rowGroups` only have a single time interval per group (i.e. features aren't "moving" across time) - it can be enabled with `TableTraits.showDisableTimeOption` - `TableAutomaticStylesStratum` will automatically enable this if at least 50% of rowGroups only have one unique time interval (i.e. they don't change over time)\
- Remove border from region mapping if no data
- Add `baseMapContrastColor` and `constrastColor` to `BaseMapModel`
- Fixed `TableMixin.defaultTableStyle.legends` - `defaultTableStyle` is now not observable - it is created once in the `contructor`
- Removed `Terria.configParameters.enableGeojsonMvt` - geojson-vt/Protomaps is now used by default
- `GpxCatalogItem` now uses `GeojsonMixin`
- Add an external link icon to external hyperlink when using method `parseCustomHtmlToReact`. This feature can be switched off by passing `{ disableExternalLinkIcon: true }` in `context` argument.
- Tsify `sendFeedback.ts` and improve error messages/notifications
- Removed unused overrideState from many DataCatalog React components.
- Fixed a bug where adding a timeseries dataset from the preview map's Add to map button didn't add the dataset to the `timelineStack`.
- Fixed incorrect colour for catalog item names in the explorer panel when using dynamic theming.
- Moved `CatalogIndex` loading from constructor (called in `Terria.start`) to `CatalogSearchProvider.doSearch` - this means the index will only be loaded when the user does their first search
- Add basic auth support to `generateCatalogIndex`, fix some bugs and improve performance
- Update terria-js cesium to `1.81.2`
- Add `uniqueId` as fallback to `nameInCatalog`
- Remove duplicated items from `OpenDataSoftGroup` and `SocrataGroup`

#### 8.1.12 - 2021-11-18

- Bigger zoom control icons.
- Modified "ideal zoom" to zoom closer to tilesets and datasources.
- Added `configParameters.feedbackPostamble`. Text showing at the bottom of feedback form, supports the internationalization using the translation key
- `GeoJsonMixin.style["stroke-opacity"]` will now also set `polygonStroke.alpha` and `polylineStroke.alpha`
- Reduce `GeoJsonMixin` default stroke width from `2` to `1`
- Add `TableMixin` styling to `GeoJsonMixin` - it will treat geojson feature properties as "rows" in a table - which can be styled in the same way as `TableMixin` (eg CSV). This is only enabled for geojson-vt/Protomaps (which requires `Terria.configParameters.enableGeojsonMvt = true`). For more info see `GeojsonMixin.forceLoadMapItems()`
  - This can be disabled using `GeojsonTraits.disableTableStyle`
- Opacity and splitting is enabled for Geojson (if using geojson-vt/protomaps)
- Replaced `@types/geojson` Geojson types with `@turf/helpers`
- In `GeojsonMixin` replaced with `customDataLoader`, `loadFromFile` and `loadFromUrl` with `forceLoadGeojsonData`
- `GeojsonMixin` will now convert all geojson objects to FeatureCollection
- Exporting `GeojsonMixin` will now add proper file extensions
- `WebFeatureServiceCatalogItem` now uses `GeoJsonMixin`
- Fix `ProtomapsImageryProvider` geojson feature picking over antimeridian
- Add Socrata group to "Add web data
- Added "marker-stroke-width", "polyline-stroke-width", "polygon-stroke-width" to `GeojsonStyleTraits` (Note these are not apart of [simplestyle-spec](https://github.com/mapbox/simplestyle-spec/tree/master/1.1.0) and can only be used with `geojson-vt`)
- Add a method refreshCatalogMembersFromMagda to Terria class.
- Renable `useNativeResolution` on mobile
- Store `useNativeResolution`, `baseMaximumScreenSpaceError` as local properties
- Moved CKAN default `supportedFormats` to `CkanDefaultFormatsStratum`
- Add properties to `CkanResourceFormatTraits`
  - `maxFileSize` to filter out resources with large files (default values: GeoJSON = 150MB, KML = 30MB, CZML = 50MB)
  - `removeDuplicates` (which defaults to true) so we don't get duplicate formats for a dataset (it will check `resource.name`)
    - If there are multiple matches, then the newest (from resource.created property) will be used
  - `onlyUseIfSoleResource` to give a given resource format unless that is all that exists for a dataset
- Add CKAN `useSingleResource`, if `true`, then the highest match from `supportedResourceFormats` will be used for each dataset
- ArcGis Map/Feature Service will now set CRS from `latestWkid` if it exists (over `wkid`)
- Fix CKAN ArcGisFeatureService resources
- ArcGisFeatureServer will now set `outSR=4326` so we don't need to reproject client-side

#### 8.1.11 - 2021-11-15

- Fix `SettingsPanel` type issue

#### 8.1.10 - 2021-11-15

- Fix `CswCatalogGroup` XML types
- Added `MAINCODE` aliases for all ABS Statistical Area regions that were missing them.
- Fixed `superGet` replacement in webpack builds with babel versions `7.16.0` and above.

#### 8.1.9 - 2021-11-01

- TSify workbench splitter control and fix broken styling.
- Fix app crash when opening AR tool.

#### 8.1.8 - 2021-10-29

- Tsified `SettingPanel`
- Moved `setViewerMode` function from `Terria` class to `ViewerMode`
- Refactored checkbox to use children elements for label instead of label
  property, `isDisabled`, `isChecked` and `font-size: inherit` style is passed
  to each child element (so propper styling is maintained)
- Fix an internal bug where Cesium.prototype.observeModelLayer() fails to remove 3D tilesets in certain cases.
- Rename `TerriaError._shouldRaiseToUser` to `overrideRaiseToUser`
  - Note: `userProperties.ignoreError = "1"` will take precedence over `overrideRaiseToUser = true`
- Fix `overrideRaiseToUser` bug causing `overrideRaiseToUser` to be set to `true` in `TerriaError.combine`
- Add `rollbar.warning` for `TerriaErrorSeverity.Warning`
- Disable `zFilter` by default
- Remove use of word "outlier" in zFilter dimension and legend item (we now use "Extreme values")
- Add `cursor:pointer` to `Checkbox`
- Fix `MapNavigation` getter/setter `visible` bug.
  - Replace `CompositeBarItemController` `visible` setter with `setVisible` function
- Use `yarn` in CI scripts (and upgrade node to v14)
- Fix app crash when previewing a nested reference in the catalog (eg when viewing an indexed search result where the result is a reference).
- Ported feaure from v7 to set WMS layers property from the value of `LAYERS`, `layers` or `typeName` from query string of CKAN resource URL.

#### 8.1.4 - 2021-10-15

- Make flex-search usage (for `CatalogIndex`) web-worker based
- Add `completeKnownContainerUniqueIds` to `Model` class - This will recursively travese tree of knownContainerUniqueIds models to return full list of dependencies
- Add all models from `completeKnownContainerUniqueIds` to shareData.models (even if they are empty)

#### 8.1.3 - 2021-10-14

- Reimplement map viewer url param
- Added `terriaError.importance` property. This can be set to adjust which error messages are presented to the user.
  - `terriaErrorNotification` and `WarningBox` will use the error message with highest importance to show to the user ("Developer details" remains unchanged)
- Add `terriaError.shouldRaiseToUser` override, this can be used to raise errors with `Warning` severity.
- `terriaError.raisedToError` will now check if **any** `TerriaError` has been raised to the user in the tree.
- `workbench.add()` will now keep items which only return `Warning` severity `TerriaErrors` after loading.
- Improve SDMX error messages for no results
- Fix SDMX FeatureInfoSection time-series chart to only show if data exists.
- Improve GeoJSON CRS projection error messages
- Add `Notification` `onDismiss` and `ignore` properties.
- Fix `AsyncLoader` result bug
- Remove `Terria.error` event handler
- Refactor `workbench.add` to return `Result`
- Consolidated network request / CORS error message - it is now in `t("core.terriaError.networkRequestMessage")`.
  - It can be injected into other translation strings like so: `"groupNotAvailableMessage": "$t(core.terriaError.networkRequestMessage)"`
  - Or, you can use `networkRequestError(error)` to wrap up existing `TerriaError` objects
- Fix incorrect default `configParameters.feedbackPreamble`
- Fix incorrect default `configParameters.proj4def` - it is now `"proj4def/"`
- Fix Branding component. It wasn't wrapped in `observer` so it kept getting re-rendered
- Add `FeedbackLink` and `<feedbacklink>` custom component - this can be used to add a button to open feedback dialog (or show `supportEmail` in feedback is disabled)
- Fix `ContinuousColorMap` `Legend` issue due to funky JS precision
- Fix mobx computed cycle in `CkanDatasetStratum` which was making error messages for failed loading of CKAN items worse.

#### 8.1.2 - 2021-10-01

- Removed duplicate Help icon and tooltip from the map navigation menu at the bottom as it is now shown in the top menu.
- Fixed a bug where the app shows a scrollbar in some instances.
- Wrap clean initSources with action.
- Modified `TerriaReference` to retain its name when expanded. Previously, when the reference is expanded, it will assume the name of the group or item of the target.
- Proxy `catalogIndex.url`

#### 8.1.1 - 2021-09-30

- **Breaking changes:**
  - `blacklist` has been renamed to `excludeMembers` for `ArcGisPortalCatalogGroup` and `CkanCatalogGroup`.

* Tsifyied and refactored `RegionProvider` and `RegionProviderList`, and re-enabled `loadRegionIDs`
* `TableColorMap` `minimumValue` and `maximumValue` will now take into account valid regions.
* `tableMixin.loadRegionProviderList()` is now called in `tableMixin.forceLoadMapItems()` instead of `mappableMixin.loadMapItems()`
* Add TableColumn and TableStyle `ready` computed property. Columns will only be rendered if `ready` is `true`. At the moment it is only used to wait until `loadRegionIDs` has finished.
* Moved region mapping `ImageryProvider` code to `lib/Table/createRegionMappedImageryProvider.ts`
* Fix `ChartPanel` import `Result` bug.
* Improve handling of featureInfoTemplate for composite catalog items.
* Mobile help menu will now show a link to map user guide if it is configured in `Terria.configParameters.helpItems`.
* Fixed the layout of items in mobile navigation
* Add Mapbox Vector Tile support. This is using [protomaps.js](https://github.com/protomaps/protomaps.js) in the new `ProtomapsImageryProvider`. This includes subset of MVT style specification JSON support.
* `MapboxVectorCanvasTileLayer` is now called `ImageryProviderLeafletGridLayer`
* `CesiumTileLayer` is now called `ImageryProviderLeafletTileLayer`.
* Added `geojson-vt` support to `GeoJsonMixin`, which will tile geojson into vector tiles on the fly, and use the new `ProtomapsImageryProvider`.
* Added `configParameter.enableGeojsonMvt` temporary feature flag for experimental Geojson-Mapbox vector tiles. Default is `false`.
* Added `forceCesiumPrimitives` to `GeoJsonTraits`. This can be used to render cesium primitives instead of Mapbox vector-tiles (if `configParameter.enableGeojsonMvt` is `true`)
* Add `scale` observable to `TerriaViewer`. This will give distance between two pixels at the bottom center of the screen in meters.
* Fixed `withControlledVisibility` method to inherit `propTypes` of its wrapped component.
* Added `MinMaxLevelMixin` and `MinMaxLevelTraits` to handle defining min and max scale denominator for layers.
* Extracted function `scaleToDenominator` to core - for conversion of scale to zoom level.
* Share/start data conversion will now only occur if `version` property is `0.x.x`. Previously, it was `version` property is **not** `8.x.x`
* Filter table column values by Z Score. This is controlled by the following `TableColorStyleTraits`:
  - `zScoreFilter` - Treat values outside of specifed z-score as outliers, and therefore do not include in color scale. This value is magnitude of z-score - it will apply to positive and negative z-scores. For example a value of `2` will treat all values that are 2 or more standard deviations from the mean as outliers. This must be defined to be enabled - currently it is only enabled for SDMX (with `zScoreFilter=4`).
  - `zScoreFilterEnabled - True, if z-score filter is enabled
  - `rangeFilter` - This is applied after the `zScoreFilter`. It is used to effectively 'disable' the zScoreFilter if it doesn't cut at least the specified percange of the range of values (for both minimum and maximum value). For exmaple if `rangeFilter = 0.2`, then the zScoreFilter will only be effective if it cuts at least 20% of the range of values from the minimum and maximum value
* Add `outlierColor` to `ContinuousColorMap`
* Add `placement` to `SelectableDimension`. This can be used to put `SelectableDimension` below legend using `placement = "belowLegend`
* Add `SelectableDimensionCheckbox` (and rename `SelectableDimension` to `SelectableDimensionSelect`)
* Add `outlierFilterDimension` checkbox `SelectableDimension` to workbench to enable/disable dimension
* Extend `tableStyle.rowGroups` to regions
* Fix `spreadFinishTime` bug
* Fix diverging `ContinuousColorMap` - it will now center color scale around 0.
* Refactor `SocrataMapViewCatalogItem` to use `GeoJsonMixin`
* `SocrataCatalogGroup` will not not return groups for Facets if there is only one - so it skips an unnecessary group level.
* Update protomaps.js to `1.5.0`
* SDMX will now disable the region column if less than 2 valid regions have been found
* Set `spreadStartTime` and `spreadFinishTime` to `true` for SDMX
* Add SDMX `metadataURLs` from dataflow annotations
* Improve SDMX chart titles
* `TableMixin` will now remove data if an error occurs while calling `forceLoadTableData`
* Make `regionColumn` `isNullable` - this means region column can be disabled by setting to `null`.
* Fix scalar column color map with a single value
* TableMixin will now clear data if an error occurs while calling `forceLoadTableData`
* `TableMixin` will now not return `mapItems` or `chartItems` if `isLoading`
* SDMX will now use `initialTimeSource = stop`
* Fix `duplicateModels` duplicating observables across multiple models
* Support group models in workbench -- All members will be automatically added to the map.
* Added location search button to welcome modal in mobile view.
* Add `DataUrlTraits` to `CatalogMemberTraits.dataUrls`. It contains an array of data URLS (with optional `title` which will render a button). It is handled the same as `MetadataUrls` except there is a `type` property which can be set to `wcs`, `wfs`... to show info about the URL.
* Made search location bar span full width in mobile view.
* Automatically hide mobile modal window when user is interacting with the map.
* Disabled feature search in mobile
* Disabled export (clip&ship) in mobile
* Fixed misplaced search icon in mobile safari.
* Prevents story text from covering the whole screen in mobile devices.
* Add `CatalogIndex`, `CatalogIndexReference` and `generateCatalogIndex()` script. These can be used to generate a static JSON index of a terria catalog - which can then be searched through using `flexsearch`
* Added `weakReference` flag `ReferenceMixin`, this can be used to treat References more like a shortcut (this means that `sourceReference` isn't used when models are shared/added to the workbench - the `target` is used instead)
* GroupMixin.isMixedInto and MappableMixin.isMixedInto are now more strict - and won't pass for for References with `isMappable` or `isGroup`.
* `Workbench.add` can now handle nested `References` (eg `CatalogIndexReference -> CkanReference -> WMSCatalogItem`).
* Add `description` trait to `CatalogMemberReferenceTraits`
* Added `excludeMembers` property to `GroupTraits` (this replaced the `blacklist` property in v7). It is an array of strings of excluded group and item names. A group or item name that appears in this list will not be shown to the user. This is case-insensitive and will also apply to all child/nested groups
* Fixes an app crash on load in iOS-Safari mobile which was happening when rendering help panel tooltips.
* Fixed `WebMapServiceCatalogItem` not sending additional `parameters` in `GetFeatureInfo` queries.
* Changed mobile header icons and improved styling.
* Fixed a problem with computeds and AsyncLoader when loading `mapItems` (and hence children's `mapItems`) of a CompositeCatalogItem.
* Fix `YDYRCatalogFunction` `description`
* Extend input field for search in mobile view to full width of the page.
* Automatically hide mobile modal window when user is interacting with the map (like picking a point or drawing a shape).
* Adjusted styling of x-axis labels in feature info panel to prevent its clipping.
* When expanding charts from the same catalog item, we now create a new item if the expanded chart has a different title from the previously expanded chart for the same item. This behavior matches the behavior in `v7`.
* Improve status message when feature info panel chart is loading
* Fix broken chart panel download button.
* Changed @vx/_ dependencies to @visx/_ which is the new home of the chart library
* The glyph style used for chart points can now be customized.
* Added `TerriaReference` item, useful for mounting a catalog tree from an external init file at any position in the current map's catalog tree.
* Changed @vx/_ dependencies to @visx/_ which is the new home of the chart library
* The glyph style used for chart points can now be customized.
* Chart tooltip and legend bar can now fit more legends gracefully.

#### 8.1.0 - 2021-09-08

- **Breaking changes:**
  - Overhaul of map navigation: items no longer added inside UserInterface using <Nav> jsx.

* New version of map navigation ([#5062](https://github.com/TerriaJS/terriajs/pull/5062))
  - It consists of
    - a high level api `MapNavigationModel` for managing the navigation items, which is responsible for managing the state of navigation items. It is passing commands to invidual item controller.
    - a `MapNavigationItemController` that holds and control the state of navigation item. When new navigation item is created it should extend controller and provide the definition on how it state should be updated.
  - Terria exposes instance of navigation model to the world.
  - Converted all existing navigation items to utilise new navigation model, and registered them in terria navigation model (`registerMapNavigations.tsx`).
  - Resolved issue with some navigation items not being clickable on mobile due to overlap from others.
* Fixed a bug in Difference tool where difference image was showing with zero opacity in some situations.
* Fixed `CzmlCatalogItem` to react correctly to input data changes.

#### 8.0.1 - 2021-09-06

- Added `catalog-converter` support for v7 `#start` data.
- add french Help button translation
- Enable FeatureInfoSectionSpec tests
- Add `itemProperties` to `ArcGisMapServerCatalogGroupTraits` so that `ArcGisMapServerCatalogGroup` can override relevant traits of its layers.
- Add `feature` object to `FeatureInfoSection.getTemplateData`
- Add a way to replace text in feature info templates. See [Replace text](doc/connecting-to-data/customizing-data-appearance/feature-info-template.md) for details.
- Fixed unnecessary model reloads or recomputing of `mapItems` when switching between story scenes.
- Fixed story reset button.
- Moved help button to the top menu

#### 8.0.0 - 2021-08-13

- **Breaking changes**:
  - Require `translate#` in front of translatable content id in `config.json` (i.e. `helpContent`).
  - `colorPalette` no longer supports a list of CSS colors (eg `rgb(0,0,255)-rgb(0,255,0)-rgb(255,0,0)`). Instead please use `binColors`.
  - Organise `Traits` folder into `Traits/Decorators` and `Traits/TraitsClasses`
  - Renamed all mixin instance type definitions to `XMixin.Instance`.
  - Basemaps are now defined as `baseMaps` object (see [baseMaps object docs](./doc/customizing/initialization-files.md#basemaps))
    - list of available basemaps is defined in `baseMaps.items`. This list is combined with default base maps so it's possible to override defaults
    - definition of `initBaseMapId` and `initBaseMapName` are moved to `baseMaps.defaultBaseMapId` and `baseMaps.defaultBaseMapName`
    - `previewBaseMapId` is moved to `baseMaps.previewBaseMapId`
    - implemented `baseMaps.enabledBaseMaps` array of base map ids to define a list of baseMaps available to user
    - updated docs for `baseMaps`
  - `$color-splitter` and `theme.colorSplitter` has been replaced with `$color-secondary` and `theme.colorSecondary`
  - `canZoomTo` has bee replaced with `disableZoomTo` in `MappableTraits`
  - `showsInfo` has been replaced with `disableAboutData` in `CatalogMemberTraits`
  - `AsyncLoader` loadXXX methods now return `Result` with `errors` **they no longer throw errors** - if you need errors to be thrown you can use `(await loadXX).throwIfError()`.
  - Removed `openGroup()` - it is replaced by `viewState.viewCatalogMember`
  - Renamed `ReferenceMixin.is` to `ReferenceMixin.isMixedInto`

* Fixed a bug with numeric item search where it sometimes fails to return all matching values.
* Respect order of objects from lower strata in `objectArrayTrait`.
* Fix datetime button margin with scroll in workbench.
* Fix checkbox when click happen on svg icon. (#5550)
* Added progress indicator when loading item search tool.
* Add `nullColor` to `ConstantColorMap` - used when `colorColumn` is of type `region` to hide regions where rows don't exist.
* `TableStyles` will only be created for `text` columns if there are no columns of type `scalar`, `enum` or `region`.
* Moved `TableStyle.colorMap` into `TableColorMap`
* Replaced `colorbrewer.json` with `d3-scale-chromatic` - we now support d3 color scales (in addition to color brewer) - see https://github.com/d3/d3-scale-chromatic
* Added `ContinuousColorMap` - it will now be used by default for `scalar` columns
  - To use `DiscreteColorMap` - you will need to set `numberOfBins` to something other than `0`.
* `TableColorMap` default color palette for `scalar` columns is not `Reds` instead of `RdYlOr`
* Legends for `scalar` columns will now calculate optimal `numberFormatOptions.maximumFractionDigits` and `numberFormatOptions.minimumFractionDigits`
* Fix sharing user added data of type "Auto-detect".
* #5605 tidy up format string used in `MagdaReference`
* Fix wms feature info returning only one feature
* `WebMapServiceCatalogGroup` will now create layer auto-IDs using `Name` field to avoid ID clashes.
* Added `GroupMixin` `shareKey` generation for members - if the group has `shareKeys`.
* Organise `Traits` folder into `Traits/Decorators` and `Traits/TraitsClasses
* Organise `Traits` folder into `Traits/Decorators` and `Traits/TraitsClasses`
* I18n-ify shadow options in 3DTiles and some strings in feature info panel.
* Fix `StyledIcon` css `display` clash
* Limit `SelectableDimension` options to 1000 values
* Added support for `SocrataCatalogGroup` and `SocrataMapViewCatalogGroup`
  - Notes on v7 to v8 Socrata integration:
    - Share links are not preserved
    - Added basic support for dataset resources
* Organise `Models` directory into multiple sub-directories (#5626)
  - New model related classes are moved to `Models/Definition`
  - Catalog related files are moved to `Models/Catalog`
    - ESRI, OWS, GTFS and CKAN related files are moved to their own sub-directories in `Models/Catalog/`
    - Other Catalog items related files are moved to `Models/Catalog/CatalogItems`
    - Other Catalog items related files are moved to `Models/Catalog/CatalogGroups`
    - Catalog functions related files are moved to `Models/Catalog/CatalogFunction`
  - Removed unused Models files
* Modified BadgeBar to be more tolerant to longer strings
* Added `MapboxMapCatalogItem`.
* Added `MapboxStyleCatalogItem`.
* Fix splitter thumb icon vertical position
* Renamed all mixin instance type definitions to `XMixin.Instance`.
* Clean up `ViewControl` colors
  - `$color-splitter` and `theme.colorSplitter` has been replaced with `$color-secondary` and `theme.colorSecondary`
* Clean up `SplitterTraits`
  - `SplitterTraits` is now included in `RasterLayerTraits`
  - Removed `supportsSplitter` variable
  - Added `disableSplitter` trait
* Clean up `canZoomTo`
  - Replaced with `disableZoomTo` in `MappableTraits`
* Clean up `showsInfo`
  - Replaced with `disableAboutData` in `CatalogMemberTraits`
* Add `TerriaErrorSeverity` enum, values can be `Error` or `Warning`.
  - Errors with severity `Error` are presented to the user. `Warning` will just be printed to console.
  - By default, errors will use `Error`
  - `TerriaErrorSeverity` will be copied through nested `TerriaErrors` on creation (eg if you call `TerriaError.from()` on a `Warning` then the parent error will also be `Warning`)
  - Loading models from share links or stories will use `Warning` if the model is **not in the workbench**, otherwise it will use `Error`.
* In `terriaErrorNotification` - show `error.message` (as well as `error.stack`) if `error.stack` is defined
* `AsyncLoader` now has an observable `result` property.
* `viewState.viewCatalogMember()` now handles loading catalog members, opening groups and showing "Add Data" window.
* Fix `MagdaReference` `forceLoadReference` bug.
* Clean up `CkanCatalogGroup` loading - errors are no-longer swallowed.
* Clean up `3dTilesMixin` loading - errors are no-longer swallowed.
* Fix `DataPreviewSections` info section bug.
* Move `FeedbackForm` `z-index` to same as `Notification` - this is so it will appear above Data catalog.
* Added `result.raiseError()`, `result.pushErrorTo()` and `result.clone()` helper methods - and `Result.combine()` convenience function
* Renamed `ReferenceMixin.is` to `ReferenceMixin.isMixedInto`
* Added support for logging to external error service and configuring it via config parameters. See `errorService` in [client configuration](doc/customizing/client-side-config.md).
* Fix `DiscreteColorMap` bug with `binColors` and added warning message if `colorPalette` is invalid.
* Fix `EnumColorMap` bug with `binColors`
* Moved d3-scale-chromatic code into `tableColorMap.colorScaleCategorical()` and `tableColorMap.colorScaleContinuous()`
* Disabled welcome popup for shared stories
* Add WMS support for default value of time dimension.
* Make CompositeCatalogItem sync visibility to its members.
* Add `description` and `example` static properties to `Trait`, and added `@traitClass` decorator.
* Add `parent` property to `Trait`, which contains parent `TraitClass`.
* New model-generated documentation in `generateDocs.ts`
* Refactored some `Traits` classes so they use `mixTraits` instead of extending other `Traits` classes.
* Allow translation of some components.
* Fixed a bug which prevented adding any reference catalog item while the story is playing.
* Bumped terriajs-server to ^3.3.3

#### 8.0.0-alpha.87

- Re-add basemap images to terriajs rather than requiring all TerriaMaps to have those basemap images. Default basemaps will use those images.
- Data from TableMixin always overrides other feature information (e.g. from vector tiles in region mapping) by column name and title for feature info templating (consistent with v7).
- Fixed point entity creation for TableMixin where different columns are used for point size and colour.
- Changed MappableMixin's initialMessage to show while map items are loaded. Map items could be displayed behind the disclaimer before a user accepts the disclaimer.
- Fixed a cyclic dependency between initialMessage and app spinner (globe gif greysreen) that caused the app spinner to be present forever when loading a share link.
- Removed hardcoded credit links and made it configurable via terria config parameters.
- Disable `TableMixin` time column if only one unique time interval

#### 8.0.0-alpha.86

- **Breaking changes**:
  - `EnumColorMap` will only be used for enum `TableColumns` with number of unique values <= number of bins

* Add `options` to CSV papaparsing
* `TableMixin` will now only show points **or** region mapping - not both
* Add `FeatureInfoMixin` support for 2D vector features (in Cesium only)
* `TableStyles` are now hidden from the "Display Variable" selector if the number of colors (enumColors or numberOfBins) is less than 2. As a ColorMap with a single color isn't super useful.
* Improved default `TableColumn.isSampled` - it will be false if a binary column is detected (0 or 1)
* Improved default Table charting - now a time column will be used for xAxis by default
* Added `spreadFinishTime` - which works same way as `spreadStartTime` - if `true`, finish time of feature will be "spread" so that all features are displayed at the latest time step.
* Added support for `OpenDataSoft` - only point or region based features + timeseries
* `GeoJsonMixin`-based catalog items with polygon features can be extruded if a `heightProperty` is specified.
* Bugfix to make time-based geojson work when there are multiple features with the same time property value.
* Add `czmlTemplate` to `GeoJsonTraits` - it can be used to replace GeoJSON Point features with a CZML packet.
* Made the moment points in the chart optionally clickable.

#### 8.0.0-alpha.85

- **Breaking changes**:
  - Removed `registerAnalytics.js`
  - Removed `HelpMenuPanel.jsx`

* Added analytic events related to story, share and help menu items, Also refactored events to use category and action enums.
* Remove table style `SelectableDimension` from SDMX
* `GyroscopeGuidance` can now be translated.
* Wraps tool title bar text using `...`.

#### 8.0.0-alpha.84

- Fix `ArcGisMapServerCatalogGroup` infinite loading by removing the cycle of calling `loadMembers` that was present in the `DataCatalogGroup` React component. However calling `loadMembers` is still not cached as it should for `ArcGisMapServerCatalogGroup`, and the infinite loading bug could return.
- Fix bug `selectableDimensions` bug in `Cesium3dTilesMixin` and `GltfCatalogItem`.

#### 8.0.0-alpha.83

- Add `modelDimensions` to `CatalogMemberMixin` - this can be used to apply model stratum with a `SelectableDimension` (i.e. a drop-down menu).
- `GeoJsonMixin`-based catalog items can now be styled based on to their properties through traits.
- `GeoJsonMixin`-based catalog items can now vary over time if a `timeProperty` is specified.

#### 8.0.0-alpha.82

- **Breaking changes**:
  - IndexedItemSearchProvider: (bounding) `radius` option is no longer supported in `resultsData.csv` of search indexes.

* Show a toast and spinner icon in the "Ideal zoom" button when the map is zooming.
* `zoomTo()` will return a promise that resolves when the zoom animation is complete.
* Modifies `IndexedItemSearchProvider` to reflect changes to `terriajs-indexer` file format.
* Move feature info timeseries chart funtion to `lib\Table\getChartDetailsFn.ts`
* Fix feature info timeseries chart for point (lat/long) timeseries
* Feature info chart x-values are now be sorted in acending order
* Remove merging rows by ID for `PER_ROW` data in `ApiTableCatalogItem`
* Make `ApiTableCatalogItem` more compatible with Table `Traits`
  - `keyToColumnMapping` has been removed, now columns must be defined in `columns` `TableColumnTraits` to be copied from API responses.
* Move notification state change logic from ViewState into new class `NotificationState`
* Catalog items can now show a disclaimer or message before loading through specifying `InitialMessageTraits`
* Added Leaflet hack to remove white-gaps between tiles (https://github.com/Leaflet/Leaflet/issues/3575#issuecomment-688644225)
* Disabled pedestrian mode in mobile view.
* Pedestrian mode will no longer respond to "wasd" keys when the user is typing in some input field.
* Fix references to old `viewState.notification`.
* wiring changeLanguage button to useTranslation hook so that it can be detected in client maps
* Add `canZoomTo` to `TableMixin`
* SDMX changes:
  - Add better SDMX server error messages
  - `conceptOverrides` is now `modelOverrides` - as dataflow dimension traits can now be overridden by codelist ID (which is higher priortiy than concept ID)
  - Added `regionTypeReplacements` to `modelOverride`- to manually override detected regionTypes
  - `modelOverrides` are created for SDMX common concepts `UNIT_MEASURE`, `UNIT_MULT` and `FREQ`
    - `UNIT_MEASURE` will be displayed on legends and charts
    - `UNIT_MULT` will be used to multiple the primary measure by `10^x`
    - `FREQ` will be displayed as "units" in Legends and charts (eg "Monthly")
  - Single values will now be displayed in `ShortReportSections`
  - Custom feature info template to show proper dimension names + time-series chart
  - Smarter region-mapping
  - Removed `viewMode` - not needed now due to better handling of time-series
* Fix `DimensionSelector` Select duplicate ids.
* Add Leaflet splitter support for region mapping
* Fix Leaflet splitter while zooming and panning map
* Split `TableMixin` region mapping `ImageryParts` and `ImageryProvider` to improve opacity/show performance
* Removed `useClipUpdateWorkaround` from Mapbox/Cesium TileLayers (for Leaflet) - because we no longer support IE
* Fix overwriting `previewBaseMapId` with `initBaseMapId` by multiple `initData`.
* GeoJSON Mixin based catalog items can now call an API to retrieve their data as well as fetching it from a url.
* Changes to loadJson and loadJsonBlob to POST a request body rather than always make a GET request.
* Added ApiRequestTraits, and refactor ApiTableCatalogItemTraits to use it. `apiUrl` is now `url`.

#### 8.0.0-alpha.81

- Fix invalid HTML in `DataPreviewSections`.
- Fix pluralisation of mapDataState to support other languages.
- Fix CSW `Stratum` name bug.
- Add `#configUrl` hash parameter for **dev environment only**. It can be used to overwrite Terria config URL.

#### 8.0.0-alpha.80

- Removed `Disclaimer` deny or cancel button when there is no `denyAction` associated with it.

#### 8.0.0-alpha.79

- Make `InfoSections` collapsible in `DataPreview`. This adds `show` property to `InfoSectionTraits`.
  - `WebMapServiceCatalogItem` service description and data description are now collapsed by default.
- Revert commit https://github.com/TerriaJS/terriajs/commit/668ee565004766b64184cd2941bbd53e05068ebb which added `enzyme` devDependency.
- Aliases `lodash` to `lodash-es` and use `babel-plugin-lodash` reducing bundle size by around 1.09MB.
- Fix CkanCatalogGroup filterQuery issue. [#5332](https://github.com/TerriaJS/terriajs/pull/5332)
- Add `cesiumTerrainAssetId` to config.json to allow configuring default terrain.
- Added in language toggle and first draft of french translation.json
  - This is enabled via language languageConfiguration.enabled inside config.json and relies on the language being both enumerated inside languageConfiguration.langagues and availble under {code}/translation.json
- Updated to terriajs-cesium 1.81
- Create the Checkbox component with accessibility in mind.
- Convert `FeedbackForm` to typescript.

#### 8.0.0-alpha.78

- Add `ignoreErrors` url parameter.

#### 8.0.0-alpha.77

- **Breaking changes**:
  - `terria.error.raiseEvent` and `./raiseErrorToUser.ts` have been replaced with `terria.raiseErrorToUser`.
  - `terria.error.addEventListener` has been replaced with `terria.addErrorEventListener`

* New Error handling using `Result` and `TerriaError` now applied to initial loading, `updateModelFromJson()`, `upsertModelFromJson()` and `Traits.fromJson()`. This means errors will propagate through these functions, and a stacktrace will be displayed.
  - `Result` and the new features of `TerriaError` should be considered unstable and may be extensively modified or removed in future 8.0.0-alpha.n releases
* New `terriaErrorNotification()` function, which wraps up error messages.
* `TerriaError` can now contain "child" errors - this includes a few new methods: `flatten()` and `createParentError()`. It also has a few new convenience functions: `TerriaError.from()` and `TerriaError.combine()`.
* Convert `Branding.jsx` to `.tsx`
* Added `configParams.brandBarSmallElements` to set Branding elements for small screen (also added theme props)
* Add `font` variables and `fontImports` to theme - this can be used to import CSS fonts.
* Convert `lib/Styled` `.jsx` files to `.tsx` (including Box, Icon, Text). The most significant changes to these interfaces are:
  - `Box` no longer accepts `<Box positionAbsolute/>` and this should now be passed as `<Box position="absolute"/>`.
  - `Text`'s `styledSize` has been removed. Use the `styledFontSize` prop.
  - `ButtonAsLabel` no longer accepts `dark`. A dark background is now used when `light` is false (or undefined).
* Fixes CZML catalog item so that it appears on the timeline.
* Enable `theme` config parameter. This can now be used to override theme properties.

#### 8.0.0-alpha.76

- Added support for setting custom concurrent request limits per domain through `configParameters.customRequestSchedulerLimits`.
- Added `momentChart` to region-mapped timeseries
- Add time-series chart (in FeatureInfo) for region-mapped timeseries
- Only show `TableMixin` chart if it has more than one
- Add `TableChartStyle` name trait.

#### 8.0.0-alpha.75

- Fix `NotificationWindow` bug with `message`.
- Re-add `loadInitSources` to `Terria.updateApplicationUrl()`
- Added support for `elements` object in catalogue files (aka init files).
  - Using this object you can hide/show most UI elements individually.
  - See https://github.com/TerriaJS/terriajs/pull/5131. More in-depth docs to come.

#### 8.0.0-alpha.74

- Fix JS imports of `TerriaError`

#### 8.0.0-alpha.73

- Add `title` parameter in `raiseErrorToUser` to overwrite error title.
- Added some error handling in `Terria.ts` to deal with loading init sources.
- TSify `updateApplicationOnHashChange` + remove `loadInitSources` from `Terria.updateApplicationUrl()`

#### 8.0.0-alpha.72

- **Breaking changes**:
  - Added clippingRectangle to ImageryParts.
  - Any item that produces ImageryParts in mapItems (any raster items) must now also provide a clippingRectangle.
  - This clippingRectangle should be derived from this.cesiumRectangle (a new computed property) & this.clipToRectangle as demonstrated in many raster catalog items (e.g. OpenStreetMapCatalogItem.ts).

* Adds experimental ApiTableCatalogItem.
* Fixes a bug where FeatureInfoDownload tries to serialize a circular object
* Added `removeDuplicateRows` to `TableTraits`
* `forceLoadTableData` can now return undefined - which will leave `dataColumnMajor` unchanged
* Fix sharing preview item.
* Added z-index to right button group in mobile header menu
* Added cesiumRectangle computed property to MappableMixin. This is computed from the `rectangle` Trait.
* Fixed a Cesium render crash that occured when a capabilities document specified larger bounds than the tiling scheme's supported extent (bug occured with esri-mapServer but wms was probably also affected).
* In fixing Cesium render crash above clipping rectangles are now added to Cesium ImageryLayer (or Leaflet CesiumTileLayer) rather than being included in the ImageryProvider. ImageryParts has been updated to allow passing the clipping rectangle through to Cesium.ts and Leaflet.ts where ImageryLayer/CesiumTileLayer objects are created.

#### 8.0.0-alpha.71

- Fix accidental translation string change in 8.0.0-alpha.70

#### 8.0.0-alpha.70

- **Breaking changes**:
  - Merge `Chartable` and `AsyncChartableMixin` into new **`ChartableMixin`** + `loadChartItems` has been replaced by `loadMapItems`.
  - To set base map use `terriaViewer.setBaseMap()` instead of `terriaViewer.basemap = ...`
  - Incorrect usage of `AsyncLoader` **will now throw errors**

* Add `hideInBaseMapMenu` option to `BaseMapModel`.
* Change default basemap images to relative paths.
* Add `tileWidth` and `tileHeight` traits to `WebMapServiceCatalogItem`.
* Add docs about `AsyncLoader`
* Remove interactions between AsyncLoaders (eg calling `loadMetadata` from `forceLoadMapItems`)
* ... Instead, `loadMapItems` will call `loadMetadata` before triggering its own `AsyncLoader`
* Add `isLoading` to `CatalogMemberMixin` (combines `isLoading` from all the different `AsyncLoader`)
* Move `Loader` (spinner) from `Legend` to `WorkbenchItem`.
* Merge `Chartable` and `AsyncChartableMixin` into **`ChartableMixin`** + remove `AsyncLoader` functionality from `ChartableMixin` - it is now all handled by `loadMapItems`.
* Removed `AsyncLoader` functionality from `TableMixin` - it is now handled by `loadMapItems`.
  - `TableMixin.loadRegionProviderList()` is now called in `MappableMixin.loadMapItems()`
* Added `TerriaViewer.setBaseMap()` function, this now calls `loadMapItems` on basemaps
* Fix load of persisted basemap
* Fix sharing of base map
* Added backward compatibility for `baseMapName` in `initData` (eg share links)
* Add `WebMapService` support for WGS84 tiling scheme

#### 8.0.0-alpha.69

- **Breaking changes**:
  - Basemaps are now configured through catalog JSON instead of TerriaMap - see https://github.com/TerriaJS/terriajs/blob/13362e8b6e2a573b26e1697d9cfa5bae328f7cff/doc/customizing/initialization-files.md#basemaps

* Updated terriajs-cesium to version 1.79.1
* Make base maps configurable from init files and update documentation for init files [#5140](https://github.com/TerriaJS/terriajs/pull/5140).

#### 8.0.0-alpha.68

- Remove points from rectangle `UserDrawing`
- Fix clipboard typing error.
- Ported `WebProcessingServiceCatalogGroup`.
- Add CSW Group support
- Revert "remove wmts interfaces from ows interfaces" (873aa70)
- Add `math-expression-evaluator` library and `ColumnTransformationTraits`. This allows expressions to be used to transform column values (for example `x+10` to add 10 to all values).
- Fix bug in `TableColumn.title` getter.
- Add support for TableColumn quarterly dates in the format yyyy-Qx (eg 2020-Q1).
- Fix region mapping feature highlighting.
- Update clipboard to fix clipboard typing error.
- Added direction indicator to the pedestrian mode minimap.
- Limit up/down look angle in pedestrian mode.
- Automatically disable pedestrian mode when map zooms to a different location.
- Add support for time on `ArcGisMapServerCatalogItem`
- Merge `Mappable` and `AsyncMappableMixin` into **`MappableMixin`**.
- Fixed a issue when multiple filters are set to Cesium3DTilesCatalogItem
- Async/Awaitify `Terria.ts` + fix share links loading after `loadInitSources`.
- Tsified `TerriaError` + added support for "un-rendered" `I18nTranslateString`
- Tsified `raiseErrorToUser` + added `wrapErrorMessage()` to wrap error message in something more user friendly (using `models.raiseError.errorMessage` translation string).

#### 8.0.0-alpha.67

- TSify `Loader` function.
- Added walking mode to pedestrian mode which clamps the pedestrain to a fixed height above the surface.
- Upgraded catalog-converter to fix dependency version problem and ensure that all imports are async to reduce main bundle size.

#### 8.0.0-alpha.66

- **Breaking changes**:
  - Changed merging behaviour of Trait legends (of type `LegendTraits`) in `CatalogMemberTraits`. This affects legends on all `CatalogMember` models. Legend objects in higher strata now replace values in lower strata that match by index, rather than merging properties with them.

* Add `MetadataUrlTraits` to `CatalogMemberTraits.metadataUrls`. It contains an array of metadata URLS (with optional `title` which will render a button)
* Restore `cesiumTerrainUrl` config parameter. [#5124](https://github.com/TerriaJS/terriajs/pull/5124)
* I18n-ify strings in settings panel. [#5124](https://github.com/TerriaJS/terriajs/pull/5124)
* Moved `DataCustodianTraits` into `CatalogMemberTraits` and `CatalogMemberReferenceTraits`.
* `TableMixin` styles ("Display variables") will now look for column title if style title is undefined
* Add fallback colours when Color.fromCssColorString is used.
* Allow nullable `timeColumn` in table styles. Useful for turning off auto-detection of time columns.
* Added tool for searching inside catalog items. Initial implementation works for indexed 3d tilesets.
* Added support for shapefile with `ShapefileCatalogItem`
* Added `GeoJsonMixin` for handling the loading of geojson data.
* Extended the `GeoJsonCatalogItem` to support loading of zip files.
* Fixed broken feature highlighting for raster layers.
* Show a top angle view when zooming to a small feature/building from the item search result.
* Fix `TableTimeStyleTraits.idColumns` trait type.
* Added a new `lineAndPoint` chart type
* CustomChartComponent now has a "chart-type" attribute
* Fix `ArcGisMapServerCatalogItem` layer ID and legends bug
* Re-add region mapping `applyReplacements`.
* Added `SearchParameterTraits` to item search for setting a human readable `name` or passing index specific `queryOptions` for each parameter through the catalog.
* Added `AttributionTraits` to mappable and send it as property when creating Cesium's data sources and imagery providers. [#5167](https://github.com/TerriaJS/terriajs/pull/5167)
* Fixed an issue where a TerriaMap sometimes doesn't build because of typing issues with styled-components.
* Renamed `options` to `providerOptions` in `SearchableItemTraits`.
* Fix `CkanCatalogGroup.groupBy = "none"` members
* Fix `TableMixin` region mapping feature props and make Long/Lat features use column titles (if it exists) to match v7 behaviour.
* Add support for `CkanItemReference` `wms_layer` property
* Add support for `ArcGisMapServerCatalogGroup` to use `sublayerIds`.
* Added Pedestrian mode for easily navigating the map at street level.
* Clean up `LayerOrderingTraits`, remove `WorkbenchItem` interface, fix `keepOnTop` layer insert/re-ordering.
* Remove `wordBreak="break-all"` from Box surrounding DataPreview
* Re-added merging of csv row properties and vector tile feature properties for feature info (to match v7 behaviour).
* Fixes a bug in pedestrian mode where dropping the pedestrian in northern hemisphere will position the camera underground.
* Implement highlight/hide all actions for results of item search.
* Disable pickFeatures for WMS `_nextImageryParts`.
* Fix Leaflet `ImageryLayer` feature info sorting
* Fix hard-coded colour value in Story
* Use `configParameters.cesiumIonAccessToken` in `IonImageryCatalogItem`
* Added support for skipping comments in CSV files
* Fix WMS GetLegendGraphics request `style` parameter
* Loosen Legend `mimeType` check - so now it will treat the Legend URL as an image if the `mimeType` matches **OR** the file extension matches (previously, if `mimeType` was defined, then it wouldn't look at filetype extension)
* Fix `DiffTool` date-picker label `dateComparisonB`
* Fix app crash when switching different tools.
* Create `merge` `TraitsOption` for `objectArrayTrait`
* Move `Description` `metadataUrls` above `infoSections`.
* Upgraded i18next and i18next-http-backend to fix incompatibility.
* Added support for dd/mm/yyyy, dd-mm-yyyy and mm-dd-yyyy date formats.

#### 8.0.0-alpha.65

- Fixed SDMX-group nested categories
- SDMX-group will now remove top-level groups with only 1 child

#### 8.0.0-alpha.64

- Fixed WMS style selector bug.
- `layers` trait for `ArcGisMapServerCatalogItem` can now be a comma separated string of layer IDs or names. Names will be auto-converted to IDs when making the request.

#### 8.0.0-alpha.63

- Add `v7initializationUrls` to terria config. It will convert catalogs to v8 and print warning messages to console.
- Add `shareKeys` support for Madga map-config maps (through `terria` aspect)
- Revert WMS-group item ID generation to match v7
- Add `addShareKeysToMembers` to `GroupMixin` to generate `shareKeys` for dynamic groups (eg `wms-group)
- Added `InitDataPromise` to `InitSources`
- Add reverse `modelIdShareKeysMap` map - `model.id` -> `shareKeys`
- Upgraded `catalog-converter` to 0.0.2-alpha.4
- Reverted Legend use of `object` instead of `img` - sometimes it was showing html error responses
- Legend will now hide if an error is thrown
- Update youtube urls to nocookie version
- Share link conversion (through `catalog-converter`) is now done client-side
- Fix Geoserver legend font colour bug
- Remove legend broken image icon
- Added high-DPI legends for geoserver WMS (+ font size, label margin and a few other tweaks)
- `LegendTraits` is now part of `CatalogMemberTraits`
- Add `imageScaling` to `LegendTraits`
- WMS now `isGeoserver` if "geoserver` is in the URL
- Add WMS `supportsGetLegendRequest` trait
- Improved handling of WMS default styles

#### 8.0.0-alpha.62

- Fixed an issue with not loading the base map from init file and an issue with viewerMode from init files overriding the persisted viewerMode
- Fixed issues surrounding tabbed catalog mode
- Now uses `catalog-converter` to convert terriajs json in WPS response from v7 to v8.
- Fixed a bug in `UserDrawing` which caused points to not be plotted on the map.
- Fixed app crash when switching between different types of parameter in `GeoJsonParameterEditor`.
- Fixed errors when previewing an item in a group that is open by default (`isOpen: true` in init file).
- Fixed mobx warnings when loading geojson catalog items.
- Add `multiplierDefaultDeltaStep` Trait, which tries to calculate sensible multiplier for `DistrectelyTimeVarying` datasets. By default it is set to 2, which results in a new timestep being displayed every 2 seconds (on average) if timeline is playing.
- Hide info sections with empty content in the explorer preview.
- Port `shareKeys` from version 7
- Update/re-enable `GeoJsonCatalogItemSpec` for v8.
- add `DataCustodianTraits` to `WebMapServiceCatalogGroupTraits`
- Changed behaviour of `updateModelFromJson` such that catalog groups with the same id/name from different json files will be merged into one single group.
- Fixed error when selecting an existing polygon in WPS input form.
- Upgraded `catalog-converter` to 0.0.2-alpha.3.

#### 8.0.0-alpha.61

- New `CatalogFunctionMixin` and `CatalogFunctionJobMixin`
- Tsified `FunctionParameters`
- New `YourDataYourRegions` `CatalogFunctionMixin`
- Added `inWorkbench` property
- Added `addModelToTerria` flag to `upsertModelFromJson` function
- Added `DataCustodianTraits` to `WebMapServiceCatalogItem`
- Added `disableDimensionSelectors` trait to `WebMapServiceCatalogItem`. Acheives the same effect of `disableUserChanges` in v7.
- Temporarily stopped using `papaparse` for fetching Csv urls till an upstream bug is fixed.
- Fix async bug with loading `ReferenceMixin` and then `Mappable` items in `initSources`
- Remove `addToWorkbench`, it has been replaced with `workbench.add`
- Improve handling of `ArcGisMapServerCatalogItem` when dealing with tiled layers.
- Ensure there aren't more bins than unique values for a `TableStyle`
- Add access control properties to items fetched from Esri Portal.
- Improves magda based root group mimic behaviour introdcued in 8.0.0-alpha.57 by adding `/` to `knownContainerUniqueIds` when `map-config*` is encountered
- Fixed broken chart disclaimers in shared views.
- Fixed a bug where chart disclaimers were shown even for chart items disabled in the workbench.
- Fixed a bug where charts with titles containing the text "lat" or "lon" were hidden from feature info panel.
- Fixed a bug that occurred when loading config from magda. `initializationUrls` are now applied even if `group` aspect is not set

#### 8.0.0-alpha.60

- Fix WMS legend for default styles.
- Request transparent legend from GeoServer.
- Reverted the following due to various issues with datasets:
  - Add basic routing support
  - Add better page titles when on various routes of the application
  - Add prerendering support on `/catalog/` routes (via `prerender-end` event &
    allowing TerriaMap to hit certain routes)

#### 8.0.0-alpha.59

- Update magda error message
- Add a short report section if trying to view a `3d-tiles` item in a 2d map.
- Fix bug in `Terria.interpretStartData`.
- Add `ThreddsCatalogGroup` model.
- Port `supportsColorScaleRange`, `colorScaleMinimum` and `colorScaleMaximimum` from `master` to `WebMapServiceCatalogItem` model.
- Ported MapboxVectorTileCatalogItem ("mvt").
- When expanding a chart from the feature info panel, we now place a colored dot on the map where the chart was generated from.
- Add basic routing support
- Add better page titles when on various routes of the application
- Add prerendering support on `/catalog/` routes (via `prerender-end` event &
  allowing TerriaMap to hit certain routes)
- Update `WorkbenchButton` to allow for links rather than buttons, including
  changing About Data to a link

#### 8.0.0-alpha.58

- Add `FeatureInfoTraits` to `ArcGisMapServerCatalogItem`
- Fix zooming bug for datasets with invalid bounding boxes.
- Add new model for `ArcGisTerrainCatalogItem`.
- Add 3D Tiles to 'Add web data' dropdown.
- Fix naming of item in a `CkanCatalogGroup` when using an item naming scheme other than the default.

#### 8.0.0-alpha.57

- Fix memoization of `traitsClassToModelClass`.
- Chart expanded from feature info panel will now by default show only the first chart line.
- Chart component attribtues `column-titles` and `column-units` will now accept a simpler syntax like: "Time,Speed" or "ms,kmph"
- Fix presentation of the WMS Dimension metadata.
- Magda based maps now mimic "root group uniqueId === '/'" behaviour, so that mix and matching map init approaches behave more consistently

#### 8.0.0-alpha.56

- Add `itemProperties` trait to `WebMapMapCatalogGroup`.
- Add support for `formats` traits within `featureInfoTemplate` traits.
- Fix handling of `ArcGisPortalItemReference` for when a feature layer contains multiple sublayers.
- Implemented new compass design.

#### 8.0.0-alpha.55

- Upgraded to patched terriajs-cesium v1.73.1 to avoid build error on node 12 & 14.

#### 8.0.0-alpha.54

- Add a `infoAsObject` property to the `CatalogMemberMixin` for providing simpler access to `info` entries within templating
- Add a `contentAsObject` trait to `InfoSectionTraits` where a json object is more suitable than a string.
- Add `serviceDescription` and `dataDescription` to `WebMapServiceCatalogItem` info section.
- Extend `DataPreviewSections.jsx` to support Mustache templates with context provided by the catalog item.
- Add support for `initializationUrls` when loading configuration from Magda.
- Add `:only-child` styling for `menu-bar.scss` to ensure correctly rounded corners on isolated buttons.
- Improve Branding component for mobile header
- Add support for `displayOne` configuration parameter to choose which brand element to show in mobile view
- Update Carto basemaps URL and attribution.
- Add `clipToRectangle` trait to `RasterLayerTraits` and implement on `WebMapServiceCatalogItem`, `ArcGisMapServiceCatalogItem`, `CartoMapCatalogItem`, `WebMapTileServiceCatalogItem`.
- Allow Magda backed maps to use an inline `terria-init` catalog without it getting overwritten by map-config before it can be parsed
- Deprecated `proxyableDomainsUrl` configuration parameter in favour of `serverconfig` route
- Ported a support for `GpxCatalogItem`.
- Feature info is now shareable.
- Add option `canUnsetFeaturePickingState` to `applyInitData` for unsetting feature picking state if it is missing from `initData`. Useful for showing/hiding feature info panel when switching through story slides.
- Properly render for polygons with holes in Leaflet.
- Fixes a bug that showed the chart download button when there is no downloadable source.
- Add `hideWelcomeMessage` url parameter to allow the Welcome Message to be disabled for iframe embeds or sharing scenarios.
- Ensure the `chartDisclaimer` is passed from catalog items to derived chart items.
- Don't calculate a `rectangle` on a `ArcGisPortalReferenceItem` as they appear to contain less precision than the services they point to.
- Allow an `ArcGisPortalReferenceItem` to belong to multiple `CatalogGroup`'s.
- Fix argis reference bug.
- Made possible to internationalize tour contend.
- Added TileErrorHandlerMixin for handling raster layer tile errors.
- Fixed a bug that caused the feature info chart for SOS items to not load.
- SOS & CSV charts are now shareable.

#### 8.0.0-alpha.53

- Ported an implementation of CatalogSearchProvider and set it as the default
- Notification window & SatelliteImageryTimeFilterSection now uses theme colours
- Improved look and feel of `StyledHtml` parsing
- Fix `applyAriaId` on TooltipWrapper causing prop warnings
- Make share conversion notification more pretty (moved from `Terria.ts` to `shareConvertNotification.tsx`)
- Tsxify `Collapsible`
- `ShortReportSections` now uses `Collapsible`
- Add `onToggle`, `btnRight`, `btnStyle`, `titleTextProps` and `bodyBoxProps` props in `Collapsible`
- Add `Notification.message` support for `(viewState: ViewState) => React.ReactNode`
- Added splitting support to `WebMapTileServiceCatalogItem`.

#### 8.0.0-alpha.52

- Prevent duplicate loading of GetCapabilities
- Update the `GtfsCatalogItem` to use the `AutoRefreshingMixin`.
- Add a condition to the `AutoRefreshingMixin` to prevent unnecessary polling when an item is disabled in the workbench.
- Upgraded to Cesium v1.73.
- Removed any references to `BingMapsApi` (now deprecated).
- Add support for resolving `layers` parameter from `Title` and not just `Name` in `WebMapServiceCatalogItem`.
- Change TrainerBar to show all steps even if `markdownDescription` is not provided

#### 8.0.0-alpha.51

- Add WMTS group/item support
- Create `OwsInterfaces` to reduce duplicate code across OWS servies
- Fix story prompt being permanent/un-dismissable
- Fixed a bug that caused the feature info chart for SOS items to not load.

#### 8.0.0-alpha.50

- Support for searching WFS features with WebFeatureServiceSearchProvider
- WFS-based AustralianGazetteerSearchProvider
- Fixed a bug causing users to be brought back to the Data Catalogue tab when clicking on an auto-detected user added catalogue item.
- Fixed a bug causing Data Preview to not appear under the My Data tab.
- Fix WMS style `DimensionSelector` for layers with no styles
- Add WMS legend for items with no styles
- Add warning messages if catalog/share link has been converted by `terriajs-server`.
- Update the scroll style in `HelpVideoPanel` and `SidePanel` helpful hints.
- Updated leaflet attribution to match the style of cesium credits.
- Remove `@computed` props from `WebFeatureServiceCapabilities`
- Fixed bug causing the Related Maps dropdown to be clipped.
- Add SDMX-json support for groups and items (using SDMX-csv for data queries)
- `TableMixin` now uses `ExportableMixin` and `AsyncMappableMixin`
- Move region provider loading in `TableMixin` `forceLoadTableMixin` to `loadRegionProviderList`
- Added `TableAutomaticStylesStratum.stratumName` instead of hard-coded strings
- Added `Dimension` interface for `SelectableDimension` - which can be used for Traits
- Make `SelectableDimension.options` optional

#### 8.0.0-alpha.49

- WMS GetFeatureInfo fix to ensure `style=undefined` is not sent to server
- Add support for splitting CSVs (TableMixins) that are using region mapping.
- `addUserCatalogMember` will now call `addToWorkbench` instead of `workbench.add`.
- Replaces `ShadowSection` with `ShadowMixin` using `SelectableDimensions`
- Fix Webpack Windows path issue
- Updated icons for view and edit story in the hamburger menu.
- Implemented new design for story panel.

#### 8.0.0-alpha.48

- Allow `cacheDuration` to be set on `ArcGisPortalCatalogGroup` and `ArcGisPortalItemReference`.
- Set default `ArcGisPortalCatalogGroup` item sorting by title using REST API parameter.
- Call `registerCatalogMembers` before running tests and remove manual calls to `CatalogMemberFactory.register` and `UrlMapping.register` in various tests so that tests reflect the way the library is used.
- Updated stratum definitions which used hardcoded string to use `CommonStrata` values.

#### 8.0.0-alpha.47

- Removed hard coded senaps base url.
- Added option for manual Table region mapping with `enableManualRegionMapping` TableTrait. This provides `SelectableDimensions` for the region column and region type.
- Added WMS Dimensions (using `SelectableDimensions`)
- Added WMS multi-layer style, dimension and legend support.
- Merged the `StyleSelector` and `DimensionsSelector`, and created a `SelectableDimensions` interface.
- Added `chartColor` trait for DiscretelyTimeVarying items.
- Replaced all instances of `createInfoSection` and `newInfo` with calls to `createStratumInstance` using an initialisation object.
- Added trait `leafletUpdateInterval` to RasterLayerTraits.
- Fix styling of WFS and GeoRSS.
- Fixed a bug that caused re-rendering of xAxis of charts on mouse move. Chart cursor should be somewhat faster as a result of this fix.
- Fixed a bug that caused some catalogue items to remain on the map after clicking "Remove all" on the workbench.
- Deleted old `ChartDisclaimer.jsx`
- Moved `DiscretelyTimeVaryingMixin` from `TableAutomaticStylesStratum` to `TableMixin`
- Added basic region-mapping time support
- Add short report to `ArcGisFeatureServerItem` for exceeding the feature limit.
- Added shift-drag quick zoom

#### 8.0.0-alpha.46

- Fixed i18n initialisation for magda based configurations

#### 8.0.0-alpha.45

- Upgraded to Cesium v1.71.
- Change `ExportableData` interface to `ExportableMixin` and add `disableExport` trait.
- Add basic WFS support with `WebFeatureServiceCatalogGroup` and `WebFeatureServiceCatalogItem`
- Update style of diff tool close button to match new design
- Remove sass code from the `HelpPanel` component
- Added an option for translation override from TerriaMap
- Help content, trainer bar & help terms can use translation overrides
- Accepts `backend` options under a new `terria.start()` property, `i18nOptions`
- Use `wms_api_url` for CKAN resources where it exists
- Tsxified `DateTimePicker` and refactored `objectifiedDates` (moved to `DiscretelyTimeVaryingMixin`).
- Update style of 'Change dates' button in delta to be underlined
- Fix issue with delta 'Date comparison' shifting places when querying new location
- Shows a disabled splitter button when entering diff
- Make Drag & Drop work again (tsxify `DragDropFile.tsx` and refactor `addUserFiles.ts`)
- Add `TimeVarying.is` function

#### 8.0.0-alpha.44

- Pass `format` trait on `TableColumnTraits` down to `TableAutomaticStylesStratum` for generating legends
- Add `multipleTitles` and `maxMultipleTitlesShowed` to `LegendItemTraits`
- Aggregate legend items in `createLegendItemsFromEnumColorMap` by colour, that is merge legend items with the same colour (using `multipleTitles`)
- Only generate `tableStyles` for region columns if no other styles exist
- TableAutomaticStylesStratum & CsvCatalogItem only returns unique `discreteTimes`s now
- Specified specific terriajs config for ForkTsCheckerWebpackPlugin

#### 8.0.0-alpha.43

- Replace `@gov.au/page-alerts` dependency with our own warning box component. This removes all `pancake` processes which were sometimes problematic.

#### 8.0.0-alpha.42

- Added ArcGIS catalog support via ArcGisPortalItemReference

#### 8.0.0-alpha.41

- Add `cacheDuration` and `forceProxy` to `UrlTraits` and add `cacheDuration` defaults to various catalog models.
- Tsify `proxyCatalogItemUrl`.
- Simplified SidePanel React refs by removing the double wrapping of the `withTerriaRef()` HOC
- Merged `withTerriaRef()` HOC with `useRefForTerria()` hook logic
- Breadcrumbs are always shown instead of only when doing a catalog search

#### 8.0.0-alpha.40

- Improve info section of `WebMapServiceCatalogItem` with content from GetCapabilities
- Re-implement `infoSectionOrder` as `CatalogMember` trait.
- Add `infoWithoutSources` getter to `CatalogMemberMixin` to prevent app crash when using `hideSources`
- Add support for nested WMS groups
- Added breadcrumbs when clicking on a catalogue item from a catalogue search

#### 8.0.0-alpha.39

- Development builds sped up by 3~20x - ts-loader is now optional & TypeScript being transpiled by babel-loader, keeping type check safety on a separate thread

#### 8.0.0-alpha.38

- Add `show` to `ShortReportTraits` and Tsxify `ShortReport`
- Convert `ShortReport` to styled-components, add accordian-like UI
- 3D tiles support is now implemented as a Mixin.

#### 8.0.0-alpha.37

- Add `refreshEnabled` trait and `AsyncMappableMixin` to `AutoRefreshMixin`
- Ensure `CkanCatalogGroup` doesn't keep re-requesting data when opening and closing groups.
- Add `typeName` to `CatalogMemberMixin`
- Add `header` option to `loadText`
- Add `isMixedInto` function for `AsyncMappableMixin` and `AsyncChartableMixin`
- Added file upload support for `GltfCatalogItem`. The supported extension is glb.
- Improve runtime themeing via styled components across main UI components
- Updated default welcome video defaults to a newer, slower video
- Difftool will now pick any existing marked location (like from a search result) and filter imagery for that location.
- Updated labelling & copy in Difftool to clarify workflow
- ChartCustomComponent now `abstract`, no longer specific to CSV catalog items. Implement it for custom feature info charts.
- Update date picker to use theme colours
- Removed some sass overrides on `Select` through `StyleSelectorSection`
- Update LeftRightSection to use theme colours
- Ported `GeoRssCatalogItem` to mobx, added support to skip entries without geometry.
- Update Difftool BottomPanel UI to clearer "area filter" and date pickers
- Update Difftool BottomPanel to load into Terria's BottomDock
- Rearrange MapButton layout in DOM to properly reflow with BottomDock
- Update Difftool MainPanel to not get clipped by BottomDock
- Rearrange MapDataCount to exist inside MapColumn for more correct DOM structure & behaviour
- Re-added chart disclaimer.

#### mobx-36

- Added `pointer-events` to `MapNavigation` and `MenuBar` elements, so the bar don't block mouse click outside of the button.
- Fixes "reminder pop-up" for help button being unclickable
- Use `useTranslation` instead of `withTranslation` in functional component (`MapDataCount`)
- Make welcome video url and placeholder configurable via configparameters
- Added `ExportableData` interface.
- Added `ExportData` component for data catalog.
- Added WCS "clip and ship" for WMS
- Added basic CSV export function
- Extend `UserDrawing` to handle rectangles
- Tsxify `MapInteractionMode`
- Changed default orientation for `GltfCatalogItem` to no rotation, instead of zero rotation wrt to terrain
- Added a title to welcome message video

#### mobx-35

- Add "Upload" to tour points
- Add tooltips anywhere required in UI via `parseCustomMarkdownToReactWithOptions` & customisable via `helpContentTerms`
- Add "map state" map data count to highlight state of map data
- Add a reminder "pop-up" that shows the location of the help button
- Fix bug causing story pop-up to be off screen
- Fix bug causing helpful hints to be cut off on smaller screens
- Changed the `Tool` interface, now accepting prop `getToolComponent` instead of `toolComponent`
- Added `ToolButton` for loading/unloading a tool
- Added `TransformationTraits` that can be used to change position/rotation/scale of a model.
- Merge master into mobx. This includes:
  - Upgraded to Cesium v1.68.
  - Story related enhancements:
    - Added a title to story panel with ability to close story panel.
    - Added a popup on remove all stories.
    - Added button for sharing stories.
    - Added a question popup on window close (if there are stories on the map so users don't lose their work).
- Added a new `editor` Icon
- Changed `ToolButton` to show the same icon in open/close state. Previously it showed a close icon in close state.

#### mobx-34

- Bug fix for `DatePicker` in `BottomDock` causing app crash
- Made changes to the video modals: close button has been added, pressing escape now closes the component and some basic unit tests created
- Updated the video modal for _Data Stories: Getting Started_ to use the new `VideoGuide` component
- Tweaked MyData/AddData tabs to make it possible to invoke them without using the `ExplorerWindow` component and also customize the extensions listed in the dropdown.
- Fix the timeline stack handling for when there are multiple time-enabled layers
- Ported timeseries tables.
- Extended the support for styles for ESRI ArcGis Feature Server. Line styles are supported for lines and polygon outlines in both Cesium and Leaflet viewer. #4405
- Fix polygon outline style bug.
- Add a unit test for polygon outline style.
- Add TrainerPane/TrainerBar "Terry the task trainer"
- Use `1.x.x` of `karma-sauce-launcher` to fix CI build failures
- Stop unknown icons specified in config.json from crashing UI
- Creates a `ShadowTraits` class that is shared by `GltfCatalogItem` and `Cesium3DTilesCatalogItem`.
- Fixed a bug where user added data was removed from catalogue when Remove from map button in data catalog is clicked.
- Fix leaflet zoom to work when bounding rectangle exists but doesn't have bounds defined

#### mobx-33

- Updated generic select so icon doesn't block click
- Re-added loading bar for leaflet & cesium viewers

#### mobx-32

- Made expanded SOS chart item shareable.
- Fixed a regression bug where the time filter is shown for all satellite imagery items
- Add unit tests for `WelcomeMessage` and `Disclaimer`
- Fixed minor UI errors in console
- Replaced helpful hints text with the new version
- Made the shapes of some of the workbench components rounded
- Add `clampToGround` property on to holes within polygons in `GeoJsonCatalogItem`
- Set default `clampToGround` trait to `true` for `GeoJsonCatalogItem`
- Fixed a bug where WMS items caused type errors in newer babel and typescript builds, due to mixed mixin methods on DiffableMixin & DiscretelyTimeVaryingMixin
- Fixed a bug where KmlCatalogItem did not use the proxy for any urls.
- Add support for `CkanCatalogGroup` and `CkanItemReference`.
- Added unit test to ensure getAncestors behaviour
- Hide the chart legend if there are more than four items to prevent things like FeatureInfo being pushed out of the view and the map resizing.
- Prevent addedByUser stack overflow
- Fixed a chart bug where moment points do not stick to the basis item when they are of different scale.
- Fixed a bug where the moment point selection highlight is lost when changing the satellite imagery date.
- Removed sass from Clipboard
- Updated LocationSearchResults to support multiple search providers
- Replaced lifesaver icon on the help button with a question mark button
- Fix handling of points and markers around the anti-meridian in the `LeafletVisualizer`.
- Fixed difference tool losing datepicker state by keeping it mounted
- Disabled unhelpful Help button when in `useSmallScreenInterface`
- Fixed a bug where a single incorrect catalog item in a group would prevent subsequent items from loading.
- Improved catalog parsing to include a stub (`StubCatalogItem`) when terriajs can't parse something

#### mobx-31

- Fixes broken time filter location picker when other features are present on the map.
- Fixes the feature info panel button to show imagery at the selected location.
- Added `hideSource` trait to `CatalogMemberTraits`. When set to true source URL won't be visible in the explorer window.
- Added `Title`, `ContactInformation`, `Fees` to the `CapabilitiesService` interface so they are pulled on metadata load.
- Resolved name issue of `WebMapServiceCapabilities`. Now it returns a name resolved from `capabilities` unless it is set by user.
- Added setting of `isOpenInWorkbench`, `isExperiencingIssues`, `hideLegendInWorkbench`, `hideSource` strats for `WebMapServiceCatalogItem` from `WebMapServiceCatalogGroup`.

#### mobx-30

- Ported welcome message to mobx with new designs
- Updated CI clientConfig values to include new help panel default
- Bumped explicit base typescript to 3.9.2
- Lock rollbar to 2.15.2
- Ported disclaimer to mobx with new designs
- Added diff tool for visualizing difference (delta) of images between 2 dates for services that support it.
- Updated workbench ViewingControls styles to line up with icons
- Prevent re-diff on workbench items that are already a diff
- Updated splitter to force trigger resizes so it catches up on any animation delays from the workbench
- Update workbench to trigger resize events onTransitionEnd on top of view-model-triggers
- Added satellite imagery to help panel
- Stop disclaimer clashing with welcome message by only loading WelcomeMessage after disclaimer is no longer visible
- Fixes a difftool bug where left/right items loose their split direction settings when the tool is reset
- Fixes a splitter bug where split direction is not applied to new layers.
- Re-added satellite guide prompt option via `showInAppGuides`
- Changed tour "go back 1 tour point" messaging from "previous" to "back"

#### mobx-29

- Fix handling of urls on `Cesium3DTilesCatalogItem` related to proxying and getting confused between Resource vs URL.
- Renamed `UrlReference.createUrlReferenceFromUrlReference` to `UrlReference.createCatalogMemberFromUrlReference`
- Moved url to catalog member mapping from `createUrlRefernceFromUrl.register` to `UrlToCatalogMemberMapping` (now in `UrlReference.ts` file)
- Added in-app tour framework & base tour items
- Make the help panel customisable for different maps by modifying `config.json`
- Added generic styled select
- Remove maxZoom from leaflet map.
- Run & configure prettier on terriajs lib/ json files
- Changed most of the icons for the `MapNavigation` section (on the right hand side) of the screen
- Added a close button to story panel
- Made `MapIconButton` to animate when expanding
- Remove requirement for browser to render based on make half pixel calculations for the Compass & stop it jumping around when animating

#### mobx-28

- Fix SASS exports causing some build errors in certain webpack conditions

#### mobx-1 through mobx-27

- Fixed DragDropFile and `createCatalogItemFromFileOrUrl` which wasn't enabled/working in mobx, added tests for `createCatalogItemFromFileOrUrl` and renamed `createCatalogItemFromUrl` to `createUrlRefernceFromUrl`.
- Fixed bug in StratumOrder where `sortBottomToTop` would sort strata in the wrong order.
- Allow member re-ordering via GroupMixin's `moveMemberToIndex`
- Fixed a bug where `updateModelFromJson` would ignore its `replaceStratum` parameter.
- Re-added Measure Tool support
- Re-added `CartoMapCatalogItem`
- Re-implemented `addedByUser` to fix bug where previews of user added data would appear in the wrong tab.
- Added header options for loadJson5, & allow header overrides on MagdaReference loading
- Re-added some matcher-type mappings in `registerCatalogMembers`.
- Added `UrlReference` to represent catalog items created from a url with an auto-detected type.
- Modified `upsertModelFromJson` so that when no `id` is provided, the `uniqueId` generated from `localId` or `name` is incremented if necessary to make it unique.
- Re-enable search components if SearchProvider option provided
- Modified tests to not use any real servers.
- Fixed bug causing workbench items to be shared in the wrong order.
- Fix bug where urls in the feature info panel weren't turned into hyperlinks
- Fix preview map's base map and bounding rectangle size
- Fixed positioning of the buttons at the bottom and the timeline component on mobile
- Added `hasLocalData` property to indicate when a catalog item contains local data. This property is used to determine whether the item can be shared or not.
- Fixed bug causing user added data to not be shared. Note that user added catalog item urls are now set at the user stratum rather than the definition stratum.
- Added the ability to filter location search results by an app-wide bounding box configuration parameter
- Re-introduce UI elements for search when a catalogSearchProvider is provided
- Fix bug that prevented live transport data from being hidden
- Hide opacity control for point-table catalog items.
- Fixed bug where `Catalog` would sometimes end up with an undefined `userAddedDataGroup`.
- Show About Data for all items by default.
- Fixed translation strings for the descriptive text about WMS and WFS URLs in the data catalogue.
- Fix bug that throws an error when clicking on ArcGIS Map Service features
- Fix initialisation of `terria`'s `shareDataService`.
- Support Zoom to Data on `CsvCatalogItem` when data has lat-lon columns.
- Add a trait called `showShadowUi` to `Cesium3DTilesCatalogItem` which hide shadows on workbench item UI.
- Re-added `ArcGisFeatureServerCatalogItem` and `ArcGisFeatureServerCatalogGroup`
- Prevent TerriaMap from crashing when timeline is on and changing to 2D
- Rewrite charts using `vx` svg charting library.
- Fixed bug causing `ArcGisFeatureServerCatalogItem` to throw an error when a token is included in the proxy url.
- Fix a bug for zooming to `ArcGisMapServerCatalogItem` layers
- Modified creation of catalog item from urls to set the item name to be the url at the defaults stratum rather than the definition stratum. This prevents actual item names at load strata from being overridden by a definition stratum name which is just a url.
- Fixed a bug causing highlighting of features with `_cesium3DTileFeature` to sometimes stop working. Also changed highlight colour to make it more visible.
- Fixed bug causing user added data with an auto-detected data type to not be shared properly.
- Modified `addToWorkbench` so that when a catalog item fails to load it is removed from the workbench and an error message is displayed.
- Add support for feature picking on region mapped datasets
- Revamp map buttons at top to support two menu configuration
- Viewer (2d/3d/3d-non-terrain) & basemap preferences are persisted to local storage again, and loaded back at startup
- Dramatically simplified map button styling (pre-styled-components)
- Allow DropdownPanel(InnerPanel) to show centered instead of offset toward the left
- Added AccessControlMixin for tracking access control of a given MagdaReference
- Add a legend title trait
- Show private or public dataset status on data catalog UI via AccessControlMixin
- Added `pointSizeMap` to `TableStyle` to allow point size to be scaled by value
- Added `isExperiencingIssues` to `CatalogMemberTraits`. When set to true, an alert is displayed above the catalog item description.
- Add gyroscope guidance
- Enable StyleSelectorSection workbench control for `WebMapServiceCatalogItem`
- New-new ui
- Add WIP help panes
- Added "Split Screen Mode" into workbench
- Moved excess workbench viewing controls into menu
- Updated bottom attribution styling
- Begin styled components themeing
- Make `clampToGround` default to true for `ArcGisFeatureServerCatalogItemTraits` to stop things from floating
- Add fix for `WebMapServiceCatalogItem` in `styleSelector` to prevent crash.
- Revert changes to `StyleSelectorSelection` component and refactor `WebMapServiceCatalogItem` styleSelector getter.
- Added a temporary fix for bug where a single model failing to load in `applyInitData` in `Terria` would cause other models in the same `initData` object to not load as well.
- Change gyroscope focus/hover behaviour to move buttons on hover
- Stop showing previewed item when catalog is closed
- Prevent `StoryPanel.jsx` from reloading magda references on move through story.
- Add google analytics to mobx
- Fixed google analytics on story panel
- Fixed path event name undefined labelling
- Enable zoomTo and splitter on `CartoMapCatalogItem`.
- Added name to `MapServerStratum` in `ArcGisMapServerCatalogItem`.
- Readded basic `CompositeCatalogItem`.
- Ported Augmented Reality features
- Fixed bug causing "Terrain hides underground features" checkbox to sometimes become out of sync between `SettingPanel` and `WorkbenchSplitScreen`.
- Ports the Filter by Location" feature for Satellite imagery. The property name setting is renamed to `timeFilterPropertyName` from `featureTimesProperty`.
- Made split screen window in workbench hidden when viewer is changed to 3D Smooth and 2D
- Tidy Help UI code
- Added `allowFeatureInfoRequests` property to `Terria` and prevent unnecessary feature info requests when creating `UserDrawing`s.
- Tidied up analytics port, fixed `getAncestors` & added `getPath` helper
- Updated upload icon to point upwards
- Prevent catalog item names from overflowing and pushing the collapse button off the workbench
- Stopped analytics launch event sending bad label
- Add .tsx tests for UI components
- Provide a fallback name for an `ArcGisServerCatalogItem`
- Ensure `CesiumTileLayer.getTileUrl` returns a string.
- Polished help UI to match designs
- Adds methods `removeModelReferences` to Terria & ViewState for unregistering and removing models from different parts of the UI.
- Add basic support for various error provider services, implementing support for Rollbar.
- Add trait to enabling hiding legends for a `CatalogMember` in the workbench.
- Added new help menu item on how to navigate 3d data
- Add traits to customize color blending and highlight color for `Cesium3DTilesCatalogItem`
- Reimplemented splitting using `SplitItemReference`.
- Fix bug that caused contents on the video panel of the help UI to overlay the actual video
- Overhauled location search to be a dropdown instead of list of results
- Fixed bug causing full app crash or viewer zoom refresh when using 3D view and changing settings or changing the terrain provider.
- Implements `SensorObservationServiceCatalogItem`.
- Add support for styling CSVs using a region mapped or text columns.
- Update Compass UI to include larger rotation target, remove sass from compass
- Link Compass "help" button to `navigation` HelpPanelItem (requires generalisation later down the track)
- Improve keyboard traversal through right-hand-side map icon buttons
- Link Compass Gyroscope guidance footer text to `navigation` HelpPanelItem (requires generalisation later down the track)
- Removed hardcoded workbench & Panel button colours
- Ensure CSV column names are trimmed of whitespace.
- Really stop analytics launch event sending bad & now empty & now finally the real label
- Re-added `ArcGisMapServerCatalogGroup` and `ArcGisServerGroup`.
- Tidy Compass UI animations, styles, titles
- Bumped mobx minor to 4.15.x, mobx-react major to 6.x.x
- Add `dateFormat` trait to `TimeVaryingTraits` to allowing formatting of datestrings in workbench and bottomdock.
- Tidy Gyroscope Guidance positioning
- Fixed FeatureInfoPanel using old class state
- Fixed MapIconButton & FeedbackButton proptypes being defined incorrectly
- Implement SenapsLocationsCatalogItem
- Update papaparse and improve handling for retrieveing CSVs via chunking that have no ContentLenth header

### v7.11.17

- Moved strings in DateTimeSelector and FeatureInfoPanel into i18next translation file.

### v7.11.16

- Fixed a bug where the timeline would not update properly when the timeline panel was resized.

### v7.11.15

- Fixed a bug when clicking the expand button on a chart in feature info when the clicked feature was a polygon.

### v7.11.14

- Update CARTO Basemaps CDN URL and attribution.
- Fixed issue with node 12 & 14 introduced in Cesium upgrade.

### v7.11.13

- Upgraded to Cesium v1.73.
- Removed any references to `BingMapsApi` (now deprecated).

### v7.11.12

- Fixed a crash with GeoJsonCatalogItem when you set a `stroke-opacity` in `styles`.

### v7.11.11

- If `showIEMessage` is `true` in config.json, warn IE11 users that support is ending.

### v7.11.10

- Remove caching from TerriaJsonCatalogFunction requests.
- Upgraded minimum node-sass version to one that has binaries for node v14.

### v7.11.9

- Update Geoscience Australia Topo basemap.
- Remove caching from WPS requests.
- Fix entity outline alpha value when de-selecting a feature.

### v7.11.8

- Upgraded to terriajs-cesium v1.71.3 which fixes a bug running gulp tasks on node v14.

### v7.11.7

- Add additional region mapping boundaries.

### v7.11.6

- Rework the handling of point datasets on the anti-meridian when using LeafletJS.
- Fix indices in some translation strings including strings for descriptions of WMS and WMS service.
- Upgraded to Cesium v1.71.

### v7.11.5

- Added `GeoRssCatalogItem` for displaying GeoRSS files comming from rss2 and atom feeds.
- Bug fix: Prevent geojson files from appearing twice in the workbench when dropped with the .json extension
- Story related enhancements:
  - Added a title to story panel with ability to close story panel.
  - Added a popup on remove all stories.
  - Added button for sharing stories.
  - Added a question popup on window close (if there are stories on the map so users don't lose their work).
- Pinned `html-to-react` to version 1.3.4 to avoid IE11 incompatibility with newer version of deep dependency `entities`. See https://github.com/fb55/entities/issues/209
- Added a `MapboxStyleCatalogItem` for showing Mapbox styles.
- Add a `tileErrorThresholdBeforeDisabling` parameter to `ImageryLayerCatalogItem` to allow a threshold to set for allowed number of tile failures before disabling the layer.

### v7.11.4

- Add support for `classBreaks` renderer to `ArcGisFeatureServerCatalogItem`.
- Upgraded to Cesium v1.68.
- Replace `defineProperties` and `freezeObject` to `Object.defineProperties` and `Object.freeze` respectively.
- Bumped travis build environment to node 10.
- Upgraded to `generate-terriajs-schema` to v1.5.0.

### v7.11.3

- Added babel dynamic import plugin for webpack builds.
- `ignoreUnknownTileErrors` will now also ignore HTTP 200 responses that are not proper images.

### v7.11.2

- Pass minimumLevel, in Cesium, to minNativeZoom, in Leaflet.
- Upgraded to Cesium v1.66.

### v7.11.1

- Fix for color of markers on the map associated with chart items

### v7.11.0

- Fix draggable workbench/story items with translation HOC
- Added first revision of "delta feature" for change detection of WMS catalog items which indicate `supportsDeltaComparison`
- Improve menu bar button hover/focus states when interacting with its panel contents
- Add ability to set opacity on `GeoJsonCatalogItem`
- Expanded test cases to ensure WorkbenchItem & Story have the correct order of components composed
- Fix broken catalog functions when used with translation HOC
- Fix bug with momentPoints chart type when plotting against series with null values
- Make the default `Legend` width a little smaller to account for the workbench scrollbar
- Bug fix for expanding chart - avoid creating marker where no lat lon exists.
- Add a `ChartDisclaimer` component to display an additional disclaimer above the chart panel in the bottom dock.
- Add `allowFeatureInfoRequests` property to `Terria` and prevent unnecessary feature info requests when creating `UserDrawing`s.
- Removes unsupported data that is drag and dropped from the workbench and user catalog.
- Adjusted z-index values so that the explorer panel is on top of the side panel and the notification window appears at the very top layer.
- Allow `CkanCatalogItem` names to be constructed from dataset and resource names where multiple resources are available for a single dataset
- Set the name of ArcGis MapServer CatalogGroup and CatalogItem on load
- Improve autodetecting WFS format, naming of the WFS catalog group and retaining the zoomToExtent
- Remove unnecessary nbsp; from chart download and expand buttons introduced through internationalization.
- Fix story prompt flag not being set after dismissing story, if `showFeaturePrompts` has been enabled

### v7.10.0

- Added proper basic internationalisation beginnings via i18next & react-i18next
- Fixed a bug where calling `openAddData()` or `closeCatalog()` on ViewState did not correctly apply the relevant `mobileViewOptions` for mobile views.
- Fixed filter by available dates on ImageryLayerCatalogItem not copying to the clone when the item is split.
- Fixed an error in `regionMapping.json` that causes some states to be mismatched when using Australian state codes in a column labelled "state". It is still recommended to use "ste", "ste_code" or "ste_code_2016" over "state" for column labels when matching against Australian state codes.
- Fixed bug where "User data" catalog did not have add-buttons.
- Added ability to re-add "User data" CSV items once removed from workbench.
- Changed catalog item event labels to include the full catalog item path, rather than just the catalog item name.
- Added support for `openAddData` option in config.json. If true, the "Add Data" dialog is automatically opened at startup.
- Welcome message, in-app guides & new feature prompts are now disabled by default. These can be re-enabled by setting the `showWelcomeMessage`, `showInAppGuides` & `showFeaturePrompts` options in config.json.
- Updated Welcome Message to pass its props to `WelcomeMessagePrimaryBtnClick` & `WelcomeMessageSecondaryBtnClick` overrides
- Welcome message, in-app guides & new feature prompts are now disabled by default. These can be re-enabled by setting the `showWelcomeMessage`, `showInAppGuides` & `showFeaturePrompts` options in config.json.
- Updated Welcome Message to pass its props to `WelcomeMessagePrimaryBtnClick` & `WelcomeMessageSecondaryBtnClick` overrides.
- Fixed a bug in anti-meridian handling causing excessive memory use.
- Handled coordinate conversion for GeoJson geometries with an empty `coordinates` array.
- Fixed height of My Data drag and drop box in Safari and IE.

### v7.9.0

- Upgraded to Cesium v1.63.1. This upgrade may cause more problems than usual because Cesium has switched from AMD to ES6 modules. If you run into problems, please contact us: https://terria.io/contact

### v7.8.0

- Added ability to do in-app, "static guides" through `<Guide />`s
- Added in-app Guide for time enabled WMS items
- Initial implementation of language overrides to support setting custom text throughout the application.
- Added ability to pass `leafletUpdateInterval` to an `ImageryLayerCatalogItem` to throttle the number of requests made to a server.

### v7.7.0

- Added a quality slider for the 3D map to the Map panel, allowing control of Cesium's maximumScreenSpaceError and resolutionScale properties.
- Allowed MapboxMapCatalogItems to be specified in catalog files using type `mapbox-map`.
- We now use styles derived from `drawingInfo` from Esri Feature Services.
- Chart related enhancements:
  - Added momentPoints chart type to plot points along an available line chart.
  - Added zooming and panning on the chart panel.
  - Various preventative fixes to prevent chart crashes.
- Increased the tolerance for intermittent tile failures from time-varying raster layers. More failures will now be allowed before the layer is disabled.
- Sensor Observation Service `GetFeatureOfInterest` requests no longer erroneously include `temporalFilters`. Also improved the generated request XML to be more compliant with the specification.
- Fixed a bug where differences in available dates for `ImageryLayerCatalogItem` from original list of dates vs a new list of dates, would cause an error.
- Improved support for layers rendered across the anti-meridian in 2D (Leaflet).
- Fixed a crash when splitting a layer with a `momentPoints` chart item.
- Fixed a crash when the specified Web Map Service (WMS) layer could not be found in the `GetCapabilities` document and an alternate legend was not explicitly specified.

### v7.6.11

- Added a workaround for a bug in Google Chrome v76 and v77 that caused problems with sizing of the bottom dock, such as cutting off the timeline and flickering on and off over the map.
- Set cesium rendering resolution to CSS pixel resolution. This is required because Cesium renders in native device resolution since 1.61.0.

### v7.6.10

- Fixed error when opening a URL shared from an explorer tab. #3614
- Resolve a bug with `SdmxJsonCatalogItem`'s v2.0 where they were being redrawn when dimensions we're changed. #3659
- Upgrades terriajs-cesium to 1.61.0

### v7.6.9

- Automatically set `linkedWcsCoverage` on a WebMapServiceCatalogItem.

### v7.6.8

- Added ability in TerriaJsonCatalogFunction to handle long requests via HTTP:202 Accepted.

### v7.6.7

- Fixed share disclaimer to warn only when user has added items that cannot be shared.

### v7.6.6

- Basemaps are now loaded before being enabled & showed

### v7.6.5

- Add the filename to a workbench item from a drag'n'dropped file so it isn't undisplayed as 'Unnamed item'.
- Fixed inability to share SOS items.
- Added an option to the mobile menu to allow a story to be resumed after it is closed.
- The "Introducing Data Stories" prompt now only needs to be dismissed once. Previously it would continue to appear on every load until you clicked the "Story" button.
- Fixed a crash that could occur when the feature info panel has a chart but the selected feature has no chart data.
- Fixed a bug where the feature info panel would show information on a vector tile region mapped dataset that had no match.

### v7.6.4

- Add scrollbar to dropdown boxes.
- Add support for SDMX version 2.1 to existing `SdmxJsonCatalogItem`.
- Add a warning when sharing a map describing datasets which will be missing.
- Enable the story panel to be ordered to the front.
- Disable the autocomplete on the title field when adding a new scene to a story.
- Fix SED codes for regionmapping

### v7.6.3

- Fixed a bug with picking features that cross the anti-meridian in 2D mode .
- Fixed a bug where `ArcGisMapServerCatalogItem` legends were being created during search.
- Fixed a bug where region mapping would not accurately reflect share link parameters.

### v7.6.2

- Fixed a bug that made some input boxes unreadable in some web browsers.

### v7.6.1

- Fixed a bug that prevented the "Feedback" button from working correctly.
- Fix a bug that could cause a lot of extra space to the left of a chart on the feature info panel.

### v7.6.0

- Added video intro to building a story
- Allow vector tiles for region mapping to return 404 for empty tiles.

### v7.5.2

- Upgraded to Cesium v1.58.1.
- Charts are now shared in share & story links

### v7.5.1

- Fixed a bug in Cesium that prevented the new Bing Maps "on demand" basemaps from working on `https` sites.

### v7.5.0

- Added the "Story" feature for building and sharing guided tours of maps and data.
- Added sharing within the data catalog to share a given catalog group or item
- Switched to using the new "on demand" versions of the Bing Maps aerial and roads basemaps. The previous versions are deprecated.

### v7.4.1

- Remove dangling comma in `regionMapping.json`.
- `WebMapServicCatalogItem` now includes the current `style` in generated `GetLegendGraphic` URLs.

### v7.4.0

- Upgraded to Cesium v1.57.
- Fixed a bug where all available styles were being retrieved from a `GetCapabilities` for each layer within a WMS Group resulting in memory crashes on WMSs with many layers.
- Support State Electoral Districts 2018 and 2016 (SED_Code_2018, SED_Code_2016, SED_Name_2018, SED_Name_2016)

### v7.3.0

- Added `GltfCatalogItem` for displaying [glTF](https://www.khronos.org/gltf/) models on the 3D scene.
- Fixed a bug where the Map settings '2D' button activated '3D Smooth' view when configured without support for '3D Terrain'.
- Added `clampToTerrain` property to `GeoJsonCatalogItem`.
- When clicking a polygon in 3D Terrain mode, the white outline is now correctly shown on the terrain surface. Note that Internet Explorer 11 and old GPU hardware cannot support drawing the highlight on terrain, so it will not be drawn at all in these environments.

### v7.2.1

- Removed an extra close curly brace from `regionMapping.json`.

### v7.2.0

- Added `hideLayerAfterMinScaleDenominator` property to `WebMapServiceCatalogItem`. When true, TerriaJS will show a message and display nothing rather than silently show a scaled-up version of the layer when the user zooms in past the layer's advertised `MinScaleDenominator`.
- Added `GeoJsonParameterEditor`.
- Fixed a bug that resulted in blank titles for catalog groups loaded from automatically detected (WMS) servers
- Fixed a bug that caused some chart "Expand" options to be hidden.
- Added `CED_CODE18` and `CED_NAME18` region types to `regionMapping.json`. These are now the default for CSV files that reference `ced`, `ced_code` and `ced_name` (previously the 2016 versions were used).
- Improved support for WMTS, setting a maximum level to request tiles at.

### v7.1.0

- Support displaying availability for imagery layers on charts, by adding `"showOnChart": true" or clicking a button in the UI.
- Added a `featureTimesProperty` property to all `ImageryLayerCatalogItem`s. This is useful for datasets that do not have data for all locations at all times, such as daily sensor swaths of near-real-time or historical satellite imagery. The property specifies the name of a property returned by the layer's feature information query that indicates the times when data is available at that particular location. When this property is set, TerriaJS will display an interface on the workbench to allow the user to filter the times to only those times where data is available at a particular location. It will also display a button at the bottom of the Feature Information panel allowing the user to filter for the selected location.
- Added `disablePreview` option to all catalog items. This is useful when the preview map in the catalog will be slow to load.
- When using the splitter, the feature info panel will now show only the features on the clicked side of the splitter.
- Vector polygons and polylines are now higlighted when clicked.
- Fixed a bug that prevented catalog item split state (left/right/both) from being shared for CSV layers.
- Fixed a bug where the 3D globe would not immediately refresh when toggling between the "Terrain" and "Smooth" viewer modes.
- Fixed a bug that could cause the chart panel at the bottom to flicker on and off rapidly when there is an error loading chart data.
- Fixed map tool button positioning on small-screen devices when viewing time series layers.

### v7.0.2

- Fixed a bug that prevented billboard images from working on the 2D map.
- Implemented "Zoom To" support for KML, CZML, and other vector data sources.
- Upgraded to Cesium v1.55.

### v7.0.1

- Breaking Changes:
  - TerriaJS no longer supports Internet Explorer 9 or 10.
  - An application-level polyfill suite is now highly recommended, and it is required for Internet Explorer 11 compatibility. The easiest approach is to add `<script src="https://cdn.polyfill.io/v2/polyfill.min.js"></script>` to the `<head>` element of your application's HTML page, which will deliver a polyfill suite tailored to the end-user's browser.
  - TerriaJS now requires Node.js v8.0 or later.
  - TerriaJS now requires Webpack v4.0 or later.
  - TerriaJS now uses Gulp v4.0. If you have Gulp 3 installed globally, you'll need to use `npm run gulp` to run TerriaJS gulp tasks, or upgrade your global Gulp to v4 with `npm install -g gulp@4`.
  - TerriaJS now uses Babel v7.0.
  - Removed `UrthecastCatalogItem`, `UrthecastCatalogGroup`, and `registerUrthcastCatalogItems`. The Urthecast functionality was dependent on an npm package that hadn't been updated in three years and had potential security vulnerabilities. Please [let us know](https://gitter.im/TerriaJS/terriajs) if you were using this functionality.

### v6.5.0

- Add support for rendering Mapbox Vector Tiles (MVT) layers. Currently, polygons are the only supported geometry type, and all polygons are drawn with the same outline and fill colors.
- `wwwroot/data/regionMapping.json` is now the default region mapping file (rather than a file provided by TerriaMap), and needs to be explicitly overridden by a `regionMappingDefinitionsUrl` setting in config.json.

### v6.4.0

- The Feature Info panel can now be moved by clicking and dragging it.
- The map tool buttons are now arranged horizontally instead of vertically on small-screen mobile devices.
- When using a Web Map Service (WMS) catalog item with the `linkedWcsUrl` and `linkedWcsCoverage` properties, we now pass the selected WMS style to the Web Coverage Service (WCS) so that it can optionally return different information based on the selected style.
- Added `stationIdWhitelist` and `stationIdBlacklist` properties to `SensorObservationServiceCatalogItem` to allow filtering certain monitoring stations in/out.
- Fixed a bug that caused a crash when attempting to use a `style` attribute on an `<a>` tag in Markdown+HTML strings such as feature info templates.
- Fixed a bug that displaced the chart dropdown list on mobile Safari.

### v6.3.7

- Upgraded to Cesium v1.53.

### v6.3.6

- Dragging/dropping files now displays a more subtle notification rather than opening the large Add Data / My Data panel.
- The `sendFeedback` function can now be used to send additional information if the server is configured to receive it (i.e. `devserverconfig.json`).
- Made custom feedback controls stay in the lower-right corner of the map.
- Improved the look of the toolbar icons in the top right, and added an icon for the About page.

### v6.3.5

- Changed the title text for the new button next to "Add Data" on the workbench to "Load local/web data".
- Fixed a bug that caused the area to the right of the Terria log on the 2D map to be registered as a click on the logo instead of a click on the map.
- Fixed a bug that caused the standard "Give Feedback" button to fail to open the feedback panel.
- Swapped the positions of the group expand/collapse icon and the "Remove from catalogue" icon on the My Data panel, for more consistent alignment.
- Made notifications honor the `width` and `height` properties. Previously, these values were ignored.

### v6.3.4

- Added the ability to add custom components to the feedback area (lower right) of the user interface.

### v6.3.3

- Upgraded to Cesium v1.51.

### v6.3.2

- Added "filterByProcedures" property to "sos" item (default: true). When false, the list of procedures is not passed as a filter to GetFeatureOfInterest request, which works better for BoM Water Data Online services.

### v6.3.1

- Fixed a bug that caused the compass control to be misaligned in Internet Explorer 11.

### v6.3.0

- Changed the "My Data" interface to be much more intuitive and tweaked the visual style of the catalog.
- Added `CartoMapCatalogItem` to connect to layers using the [Carto Maps API](https://carto.com/developers/maps-api/).

## v6.2.3

- Made it possible to configure the compass control's colors using CSS.

### v6.2.2

- Removed the Terria logo from the preview map and made the credit there smaller.
- Fall back to the style name in the workbench styles dropdown when no title is given for a style in WMS GetCapabilities.

### v6.2.1

- We now use Cesium Ion for the Bing Maps basemaps, unless a `bingMapsKey` is provided in [config.json](https://docs.terria.io/guide/customizing/client-side-config/#parameters). You can control this behavior with the `useCesiumIonBingImagery` property. Please note that if a `bingMapsKey` is not provided, the Bing Maps geocoder will always return no results.
- Added a Terria logo in the lower left of the map. It can be disabled by setting `"hideTerriaLogo": true` in `config.json`.
- Improved the credits display on the 2D map to be more similar to the 3D credits.
- Fixed a bug that caused some legends to be missing or incomplete in Apple Safari.

### v6.2.0

- Added a simple WCS "clip and ship" functionality for WMS layers with corresponding a WCS endpoint and coverage.
- Fixed problems canceling drag-and-drop when using some web browsers.
- Fixed a bug that created a time period where no data is shown at the end of a time-varying CSV.
- Fixed a bug that could cause endless tile requests with certain types of incorrect server responses.
- Fixed a bug that could cause endless region tile requests when loading a CSV with a time column where none of the column values could actually be interpreted as a time.
- Added automatic retry with jittered, exponential backoff for tile requests that result in a 5xx HTTP status code. This is especially useful for servers that return 503 or 504 under load. Previously, TerriaJS would frequently disable the layer and hit the user with an error message when accessing such servers.
- Updated British National Grid transform in `Proj4Definitions` to a more accurate (~2 m) 7 parameter version https://epsg.io/27700.
- Distinguished between 3D Terrain and 3D Smooth in share links and init files.
- Upgraded to Cesium v1.50.

### v6.1.4

- Fixed a bug that could cause the workbench to appear narrower than expected on some systems, and the map to be off-center when collapsing the workbench on all systems.

### v6.1.3

- When clicking a `Split` button on the workbench, the new catalog item will no longer be attached to the timeline even if the original was. This avoids a confusing situation where both catalog items would be locked to the same time.
- Added KMZ to the whitelisted formats for `MagdaCatalogItem`.
- Fixed a bug that caused a crash when switching to 2D with vector data already on the map, including when visiting a share link with vector data when the map ends up being 2D.
- The "Hide Workbench" button is now attached to the side of the Workbench, instead of on the opposite side of the screen from it.

### v6.1.2

- Fixed a bug that prevented `BingMapsSearchProviderViewModel` and other uses of `loadJsonp` from working correctly.

### v6.1.1

- Upgraded to terriajs-server v2.7.4.

### v6.1.0

- The previous default terrain provider, STK World Terrain, has been deprecated by its provider. _To continue using terrain in your deployed applications, you *must* obtain a Cesium Ion key and add it to `config.json`_. See https://cesium.com/ to create an Ion account. New options are available in `config.json` to configure terrain from Cesium Ion or from another source. See https://terria.io/Documentation/guide/customizing/client-side-config/#parameters for configuration details.
- Upgraded to Cesium v1.48.
- Added `Cesium3DTilesCatalogItem` for visualizing [Cesium 3D Tiles](https://github.com/AnalyticalGraphicsInc/3d-tiles) datasets.
- Added `IonImageryCatalogItem` for accessing imagery assets on [Cesium Ion](https://cesium.com/).
- Added support for Cesium Ion terrain assets to `CesiumTerrainProvider`. To use an asset from Ion, specify the `ionAssetId` and optionally the `ionAccessToken` and `ionServer` properties instead of specifying a `url`.
- Fixed a bug that could cause legends to be missing from `WebMapServiceCatalogItems` that had `isEnabled` set to true.

### v6.0.5

- Added `rel="noreferrer noopener"` to all `target="_blank"` links. This prevents the target page from being able to navigate the source tab to a new page.
- Fixed a bug that caused the order of items on the Workbench to change when visiting a share link.

### v6.0.4

- Changed `CesiumSelectionIndicator` to no longer use Knockout binding. This will avoid a problem in some environments, such as when a Content Security Policy (CSP) is in place.

### v6.0.3

- Fixed a bug that prevented users from being able to enter coordinates directly into catalog function point parameter fields.

### v6.0.2

- Fixed a bug that prevented interaction with the 3D map when the splitter was active.

### v6.0.1

- Added `parameters` property to `ArcGisMapServerCatalogItem`, allowing arbitrary parameters to be passed in tile and feature info requests.

### v6.0.0

- Breaking Changes:
  - An application-level polyfill suite is now required for Internet Explorer 9 and 10 compatibility. The easiest approach is to add `<script src="https://cdn.polyfill.io/v2/polyfill.min.js"></script>` to the `<head>` element of your application's HTML page.
  - In TerriaJS v7.0.0 (the _next_ major release), a polyfill suite may be required for Internet Explorer 11 as well. Adopting the approach above now will ensure you don't need to worry about it then.
- Overhauled support for printing. There is now a Print button on the Share panel that will provide a much better printable form of the map than the browser's built-in print feature. If a user uses the browser's print button instead, a message at the top will suggest using the TerriaJS Print feature and open the Share panel. Calling `window.print` (e.g. on a TerriaJS instance inside an iframe) will invoke the new TerriaJS print feature directly.
- Fixed a bug that caused `Leaflet.captureScreenshot` to show all layers on both sides even with the splitter active.
- Fixed a bug that prevented some vector features from appearing in `Leaflet.captureScreenshot`.
- Added ability to move the splitter thumb position vertically so that users can move it to prevent occlusions.
- Added `TerriaJsonCatalogFunction`. This catalog function allows an arbitrary HTTP GET to be invoked with user-provided parameters and return TerriaJS catalog JSON.
- Fixed a bug that could cause the feature info panel to sometimes be nearly transparent in Internet Explorer 11.
- Fixed a bug that caused an expanded preview chart's workbench item to erroneously show the date picker.
- Updated `MagdaCatalogItem` to match Magda project

### 5.7.0

- Added `MagdaCatalogItem` to load details of a catalog item from [Magda](https://github.com/TerriaJS/magda).
- Fixed a bug that could cause a time-dynamic WMS layer to fail to ever show up on the map if the initial time on the timeline was outside the intervals where the layer had data.
- Fixed a bug which could cause a crash during load from share link when the layer default is to not `useOwnClock` but the share link has `useOwnClock` set.
- Fixed an issue that caused a 'This data source is already shown' error in particular circumstances.

### 5.6.4

- Fixed a bug causing an error message when adding tabular data to the workbench before it was loaded.

### 5.6.3

- Display of Lat Lon changed from 3 deciml places to 5 decimal places - just over 1m precision at equator.
- Fixed a bug that caused the timeline to appear when changing the time on the workbench for a layer not attached to the timeline.
- The workbench date/time picker is now available for time varying point and region CSVs.
- Fixed a bug that caused the workbench date picker controls to disappear when the item was attached to the timeline and the timeline's current time was outside the valid range for the item.

### 5.6.2

- Renamed search marker to location marker.
- Added the clicked coordinates to the bottom of the feature info panel. Clicking the marker icon will cause the location to be indicated on the map.
- The location marker is now included in shared map views.
- Fixed a bug that could cause split WMS layers to show the incorrect layer data for the date shown in the workbench.
- Refactored current time handling for `CatalogItem` to reduce the complexity and number of duplicated current time states.
- Fixed feature info updating when the time is changed from the workbench for `TableCatalogItem`.
- Change the workbench catalog item date picker so that updating the date does not disable the timeslider.
- Fix a bug that meant that, when the current time was updated on an `ImageryCatalogItem` while the layer wasn't shown, the old time was still shown when the layer was re-enabled.
- Added `{{terria.currentTime}}` to feature info template.
- Added a way to format times within a feature info tempate. E.g. `{{#terria.formatDateTime}}{"format": "dd-mm-yyyy HH:MM:ss"}{{terria.currentTime}}{{/terria.formatDateTime}}`.
- Fixed a bug that caused the selection indicator to float strangely when visiting a share link with a selected feature.
- Fixed a bug that caused a region to be selected even when clicking on a hole in that region.
- Fixed a bug that prevented the selection indicator from following moving features on the 2D map.
- Fixed a bug that caused Leaflet to stop rendering further points in a layer and throw errors when calculating extent when one point had invalid characters in the latitude or longitude field.
- We now default to `autoPlay: false` if it's not specified in `config.json`.
- Changed search box placeholders to more precisely reflect their functionality.
- CartoDB basemaps are now always loaded over HTTPS.

### 5.6.1

- Fixed a bug that could cause the workbench UI to hang when toggling concepts, particularly for an `SdmxJsonCatalogItem`.
- Added previous and next buttons to workbench catalog item date picker.

### 5.6.0

- Upgraded to Cesium 1.41.

### 5.5.7

- Added support for using tokens to access WMS layers, particularly using the WMS interface to ArcGIS servers.

### 5.5.6

- Tweaked the sizing of the feature info panel.
- Fixed a bug that caused `ArcGisMapServerCatalogItem` to always use the server's single fused map cache, if available. Now, if the `layers` property is specified, we request individual dynamic layers and ignore the fused map cache.

### 5.5.5

- Fixed a bug that caused the feature info panel to stop working after clicking on a location search marker.
- Added support for ArcGIS tokens on the 2D map. Previously, tokens only worked reliably in 3D.
- Improved handling of tile errors, making it more consistent between 2D and 3D.
- Fixed a bug that prevented the Add Data button from working Internet Explorer 9 unless the DevTools were also open.
- Improved the sizing of the feature info panel so it is less likely to completely obscure the map.

### 5.5.4

- Fixed a serious bug that prevented opening the Data Catalog in Internet Explorer.
- Fixed some problems with the Terria Spatial Analytics `CatalogFunctions`.

### 5.5.3

- Fixed a bug in SDMX-JSON when using `cannotSum`.

### 5.5.2

- Deprecated SDMX-JSON catalog items' `cannotDisplayPercentMap` in favour of `cannotSum`.
- Updated `cannotSum` so that it does not display a total in some cases, as well as suppressing the regional-percentage checkbox. `cannotSum` can be either a mapping of concept ids to the values that prevent summing, or simply `true` to always prevent summing.
- Fixed a bug that caused an error when Splitting a layer that does not have a `clock`.

### 5.5.1

- Added `cannotDisplayPercentMap` to SDMX-JSON catalog items, to optionally turn off the "display as a percentage of regional total" checkbox when the data is not a count (eg. a rate or an average).

### 5.5.0

- Added the ability to split the screen into a left-side and right-side, and show raster and region mapped layers on only one side of the splitter.
- Added the ability to use a tabbed catalog in the explorer panel on desktop site. Setting `tabbedCatalog` parameter to `true` in `config.json` causes top-level groups in the catalog to list items in separate explorer panel tabs.
- Added the ability to use vector tile properties in feature info templates when using region mapping (data row attributes will overwrite vector tile properties with the same name)
- Properties available in feature info templates are now JSON parsed and replaced by their javascript object if they start with `[` or `{` and parse successfully
- Decreased flickering of time-varying region mapped layers by pre-rendering the next time interval.
- Fixed a bug in `WebMapServiceCatalogItem` that could cause a WMS time time dimension to be interpreted incorrectly if it was specified only using dates (not times) and with a periodicity of less than a day.

### 5.4.5

- Improved behaviour of SDMX-JSON items when no data is available.

### 5.4.4

- Added support for specifying namespaced layer names in the `WebMapServiceCatalogItem` `layers` property.
- Made TerriaJS tolerant of XML/HTML inside text elements in WMS GetCapabilities without being properly wrapped in `CDATA`.

### 5.4.3

- Fixed a build problem on case-sensitive file systems (e.g. most Linux systems).

### 5.4.2

- We no longer show the Zoom To button on the workbench when there is no rectangle to zoom to.

### 5.4.1

- Fixed a bug when sharing SDMX-JSON catalog items.
- Improved display of "Add Data" panel on small screens when Feedback and Feature Info panels are open.
- Added "search in data catalog" link to mobile search.
- Added a button to automatically copy share url into clipboard in share panel.
- Added `initFragmentPaths` property to the `parameters` section of `config.json`. It can be used to specify an array of base paths for resolving init fragments in the URL.
- Modified `CkanCatalogItem` to exclude files that advertise themselves as KML files but have the file extension .ZIP.
- Removed "View full size image" link on the share panel. Chrome 60 removed the ability to navigate to a data URI, and other browsers are expected to follow this lead.

### 5.4.0

- Breaking change: removed some old types that haven't been used since the new React-based user interface in v4.0.0, specifically `KnockoutHammerBinding`, `KnockoutMarkdownBinding`, `PopupMessageConfirmationViewModel`, `PopupMessageViewModel`, and `PopupViewModel`.
- Added the ability to use tokens from terriajs-server for layers requiring ESRI tokens.
- Catalog group items are now sorted by their in-catalog name

### 5.3.0

- Added the ability to use the analytics region picker with vector tile region mapping by specifiying a WMS server & layer for analytics only.
- Updated the client side validation to use the server-provided file size limit when drag/dropping a file requiring the conversion service.
- `zoomOnEnable` now works even for a catalog item that is initially enabled in the catalog. Previously, it only worked for catalog items enabled via the user interface or otherwise outside of the load process.
- Added `initialTimeSource` property to `CsvCatalogItem` so it is possible to specify the value of the animation timeline at start from init files.
- Added to documentation for customizing data appearance.
- Added `CatalogShortcut` for creating tool items for linking to a `CatalogItem`.
- Renamed `ViewState.viewCatalogItem()` to `viewCatalogMember` to reflect that it can be used for all `CatalogMembers`, not just `CatalogItems`.
- Fixed a bug that could cause a crash when switching to 2D when the `initialView` was just a `Rectangle` instead of a `CameraView`.
- Fixed a bug that caused multiple layers with generated, gradient legends to all show the same legend on the Workbench.

### 5.2.11

- Pinned `urijs` to v1.18.10 to work around a breaking change in v1.18.11.

### 5.2.10

- Improved the conversion of Esri polygons to GeoJSON by `featureDataToGeoJson`. It now correctly handles polygons with holes and with multiple outer rings.
- Added some fields to the dataset info page for `CkanCatalogItem`.
- Fixed a bug that could cause some layers, especially the Bing Maps basemap, to occasionally be missing from the 2D map.
- Fixed a bug that could cause the selected time to move to the end time when sharing a map with a time-dynamic layer.

### 5.2.9

- A catalog item's `cacheDuration` property now takes precedence over the cache duration specified by the code. Previously, the `cacheDuration` would only override the default duration (2 weeks).

### 5.2.8

- Added option to expand the HTML embed code and toggle URL shorting for the share link.
- The Share feature now includes the current time selected on the timeline, so that anyone visiting a share link will see the map at the intended time.

### 5.2.7

- Added the Latitude and Longitude to the filename for the Feature Information file download.
- Added the time to the timeline labels when zoomed in to a single day. Previously, the label sometimes only showed the date.

### 5.2.6

- Added the ability to disable the conversion service so that no user data is sent outside of the client by setting `conversionServiceBaseUrl` to `false` in the `parameters` section of `config.json`.
- Added the ability to disable the location button by setting `disableMyLocation` to `true` in the `parameters` section of `config.json`.
- Fixed a bug that caused the share functionality to fail (both screenshot and share link) in 2d mode.
- Fixed a bug with explicitly styled enum columns in Internet Explorer.
- Fixed a bug that caused the selected column in a csv to be the second column when a time column is present.

### 5.2.5

- Fixed a bug with `forceProxy: true` which meant that vector tiles would try, and fail, to load over the proxy.
- Added documentation for customizing data appearance, and folded in existing but orphaned documentation for creating feature info templates.
- Changed the LocateMe button so that it toggles and continuously updates the location when Augmented Reality is enabled.
- Added the ability to set SDMX-JSON region names from a region type dimension, using a Mustache template. This was required so regions can be mapped to specific years, even if not specified by the SDMX-JSON server.
- Added `viewermode` to the users persistent local storage to remember the last `ViewerMode` used.
- Added the ability to customize the preamble text on the feedback form ("We would love to hear from you!") by setting `feedbackPreamble` in the `parameters` section of `config.json`.

### 5.2.4

- Fixed a bug that prevented error messages, such as when a dataset fails to load, from being shown to the user. Instead, the errors were silently ignored.

### 5.2.3

- Fixed a bug that gave expanded Sensor Observation Service charts poor names.
- Fixed a bug that prevented some table-based datasets from loading.

### 5.2.2

- Fixed download of selected dataset (as csv) so that quotes are handled in accordance with https://tools.ietf.org/html/rfc4180. As a result, more such downloads can be directly re-loaded in Terria by dragging and dropping them.

### 5.2.1

- Changed the default opacity for points from CSV files without a value column to 1.0 (previously it was 0.6). This is a workaround for a Cesium bug (https://github.com/AnalyticalGraphicsInc/cesium/issues/5307) but really a better choice anyway.
- Fixed a bug which meant non-standard properties of some table data sources (eg. csv, SOS, SDMX-JSON) were missing in the feature info panel, because of a breaking change in Cesium 1.33.

### 5.2.0

- Fixed a bug that caused layer disclaimers to fail to appear when the layer was enabled via a share link. Since the user was unable to accept the disclaimer, the layer also failed to appear.
- Added `AugmentedVirtuality` (user facing feature name Augmented Reality) to allow users to use their mobile device's orientation to set the camera view.
- Added the `showFeaturesAtAllTimes` option to Sensor Observation Service items. This improves the user experience if the server returns
  some features starting in 1990, say, and some starting in 1995, so that the latter still appear (as grey points with no data) in 1990.
- Fixed a bug that prevented preview charts in the feature info panel from updating when the user changed the Sensor Observation Service frequency.
- Fixed a bug that allowed the user to de-select all the display choices for Sensor Observation Service items.
- Improved the appearance of charts where all the y-values are null. (It now shows "No preview available".)
- Upgraded to Leaflet 1.0.3 for the 2D and preview maps.
- Upgraded to [Cesium 1.33](https://github.com/AnalyticalGraphicsInc/cesium/blob/1.33/CHANGES.md) for the 3D view.

### 5.1.1

- Fixed a bug that caused an 'added' and a 'shown' event for "Unnamed Item" to be logged to Google Analytics when previewing an item in the catalog.
- Added a 'preview' Google Analytics event when a catalog item is shown on the preview map in the catalog.
- Fixed a bug that prevented csv files with missing dates from loading.
- Fixed a bug that could cause an error when adding a layer without previewing it first.

### 5.1.0

- Fixed a bug that prevented `WebMapServiceCatalogItem` from acting as a time-dynamic layer when the time dimension was inherited from a parent layer.
- `WebMapServiceCatalogItem` now supports WMS 1.1.1 style dimensions (with an `Extent` element) in addition to the 1.3.0 style (`Dimension` only).
- `WebMapServiceCatalogItem` now passes dates only (rather than dates and times) to the server when the TIME dimension uses the `start/stop/period` form, `start` is a date only, and `period` does not include hours, minutes, or seconds.
- `WebMapServiceCatalogItem` now supports years and months (in addition to days, hours, minutes, and seconds) in the period specified of a TIME dimension.
- `WebMapServiceCatalogItem` now ignores [leap seconds](https://en.wikipedia.org/wiki/Leap_second) when evaluating ISO8601 periods in a time dimension. As a result, 2 hours after `2016-06-30T23:00:00Z` is now `2016-07-01T01:00:00Z` instead of `2016-07-01T00:59:59Z` even though a leap second at the end of June 2016 makes that technically 2 hours and 1 second. We expect that this is more likely to align with the expectations of WMS server software.
- Added option to specify `mobileDefaultViewerMode` in the `parameters` section of `config.json` to specify the default view mode when running on a mobile platform.
- Added support for `itemProperties` to `CswCatalogGroup`.
- Added `terria.urlEncode` function for use in feature info templates.
- Fixed a layout problem that caused the coordinates on the location bar to be displayed below the bar itself in Internet Explorer 11.
- Updated syntax to remove deprecation warnings with React version 15.5.

### 5.0.1

- Breaking changes:
  - Starting with this release, TerriaJS is meant to be built with Webpack 2. The best way to upgrade your application is to merge from [TerriaMap](https://github.com/TerriaJS/TerriaMap). If you run into trouble, post a message on the [TerriaJS forum](https://groups.google.com/forum/#!forum/terriajs).
  - Removed the following previously-deprecated modules: `registerKnockoutBindings` (no replacement), `AsyncFunctionResultCatalogItem` (now `ResultPendingCatalogItem`), `PlacesLikeMeFunction` (now `PlacesLikeMeCatalogFunction`), `SpatialDetailingFunction` (now `SpatialDetailingCatalogFunction`), and `WhyAmISpecialFunction` (now `WhyAmISpecialCatalogFunction`).
  - Removed `lib/Sass/StandardUserInterface.scss`. It is no longer necessary to include this in your application.
  - Removed the previously-deprecated third pararameter, `getColorCallback`, of `DisplayVariablesConcept`. Pass it inside the `options` parameter instead.
  - Removed the following previously-deprecated properties from `TableColumn`: `indicesIntoUniqueValues` (use `uniqueValues`), `indicesOrValues` (use `values`), `indicesOrNumericalValues` (use `uniqueValues` or `numericalValues`), and `usesIndicesIntoUniqueValues` (use `isEnum`).
  - Removed the previously-deprecated `dataSetID` property from `AbsIttCatalogItem`. Use `datasetId` instead.
  - Removed the previously-deprecated `allowGroups` property from `CkanCatalogItem`. Use `allowWmsGroups` or `allowWfsGroups` instead.
  - Removed the previously-deprecated `RegionMapping.setRegionColumnType` function. Use the `setRegionColumnType` on an _instance_ of `RegionMapping` instead.
  - Removed the previously-deprecated `regionMapping.regionDetails[].column` and `.disambigColumn`. Use `.columnName` and `.disambigColumnName` instead.
  - Removed the previously-deprecated `options.regionMappingDefinitionsUrl` parameter from the `Terria` constructor. Set the `regionMappingDefinitionsUrl` inside `parameters` in `config.json` instead.
- Fixed a bug in `WebMapServiceCatalogItem` that prevented TerriaJS from correctly determining the projections supported by a WMS layer when supported projections are inherited from parent layers.
- Changed "no value" colour of region-mapped data to fully transparent, not black.
- Fixed an issue where expanding a chart from an SDMX-JSON or SOS feature twice, with different data choices selected, would overwrite the previous chart.
- Improved SDMX-JSON items to still show properly, even if the `selectedInitially` property is invalid.
- Added `Score` column to `GNAFAddressGeocoder` to indicate relative quality, which maps as default variable.

### 4.10.5

- Improved error message when accessing the user's location under http with Chrome.
- When searching locations, the button to instead search the catalog is now above the results instead of below them.
- Changed "go to full screen mode" tooltip to "Hide workbench", and "Exit Full Screen" button to "Show Workbench". The term "full screen" was misleading.
- Fixed a bug where a chartable (non-geo-spatial) CSV file with a column including the text "height" would not let the user choose the "height" column as the y-axis of a chart.
- Added support for non-default x-axes for charts via `<chart x-column="x">` and the new `tableStyle.xAxis` parameter.
- Added support for a `charSet` parameter on CSV catalog items, which overrides the server's mime-type if present.

### 4.10.4

- Added the ability for `CkanCatalogGroup` to receive results in pages, rather than all in one request. This will happen automatically when the server returns partial results.
- Improved the performance of the catalog UI by not creating React elements for the contents of a group until that group is opened.
- Close polygons used as input to a `CatalogFunction` by making the last position the same as the first one.
- Added support for a new `nameInCatalog` property on all catalog members which overrides `name` when displayed in the catalog, if present.
- Added `terria.urlEncodeComponent` function for use in feature info templates.
- `yAxisMin` and `yAxisMax` are now honored when multiple charts are active, by using the minimum `yAxisMin` and the maximum `yAxisMax` of all charts.

### 4.10.3

- Locked third-party dependency proj4 to v2.3.x because v2.4.0 breaks our build.

### 4.10.2

- New sections are now merged info `CatalogMember.info` when `updateFromJson` is called multiple times, rather than the later `info` completely replacing the earlier one. This is most useful when using `itemProperties` to override some of the info sections in a child catalog item.
- Fixed a bug where csv files with a date column would sometimes fail if a date is missing.

### 4.10.1

- Improved the SDMX-JSON catalog item to handle huge dimensions, allow a blacklist, handle bad responses better, and more.
- Fixed a bug that prevented the proxy from being used for loading legends, even in situations where it is necessary such as an `http` legend accessed from an `https` site.
- Added link to re-download local files, noting that TerriaJS may have done additional processing (eg. geocoding).

### 4.10.0

- Changed defaults:
  - `WebProcessingServiceCatalogFunction` now defaults to invoking the `Execute` service via an HTTP POST with XML encoding rather than an HTTP GET with KVP encoding. This is a more sensible default because the WPS specification requires that servers support POST/XML while GET/KVP is optional. Plus, POST/XML allows large input parameters, such as a polygon descibing all of Australia, to be successfully passed to the WPS process. To force use of GET/KVP, set the `executeWithHttpGet` property to `true`.
- Fixed problems with third-party dependencies causing `npm install` and `npm run gulp` to fail.

### 4.9.0

- Added a help overlay system. A TerriaJS application can define a set of help sequences that interactively walk the user through a task, such as adding data to the map or changing map settings. The help sequences usually appear as a drop-down Help menu in the top-right corner.
- Fixed a bug with calculating bounding rectangles in `ArcGisCatalogItem` caused by changes to `proj4` package.
- Fixed a bug preventing chart axis labels from being visible on a white background.
- Fixed a bug that caused the Feedback panel to appear below the chart panel, making it difficult to use.

### 4.8.2

- Fixed a bug that prevented a `shareUrl` specified in `config.json` from actually being used by the `ShareDataService`.
- Adding a JSON init file by dropping it on the map or selecting it from the My Data tab no longer adds an entry to the Workbench and My Data catalog.
- WPS return type can now be `application/vnd.terriajs.catalog-member+json` which allows a json catalog member to be returned in WPS along with the usual attributes to control display.
- `chartLineColor` tableStyle attribute added, allowing per column specification of chart line color.
- Fixed a bug that caused a `WebMapServiceCatalogItem` inside a `WebMapServiceCatalogGroup` to revert to defaults from GetCapabilities instead of using shared properties.
- Fix a bug that prevented drawing the marker and zooming to the point when searching for a location in 2D.
- Fixed a bug where `WebMapTileServiceCatalogItem` would incorrectly interpret a bounding box and return only the lower left corner causing Cesium to crash on render.
- Fixed a bug that caused the feedback form to be submitted when unchecking "Share my map view".

### 4.8.1

- `CkanCatalogGroup` now automatically adds the type of the resource (e.g. `(WMS)`) after the name when a dataset contains multiple resources that can be turned into catalog items and `useResourceName` is false.
- Added support for ArcGIS FeatureServers to `CkanCatalogGroup` and `CkanCatalogItem`. In order for `CkanCatalogGroup` to include FeatureServers, `includeEsriFeatureServer` must be set to true.
- Changed default URL for the share service from `/share` to `share` and made it configurable by specifying `shareUrl` in config.json. This helps with deployments in subdirectories.

### 4.8.0

- Fixed a bug that prevented downloading data from the chart panel if the map was started in 2D mode.
- Changed the default opacity of table data to 0.8 from 0.6.
- Added the ability to read dates in the format "2017-Q2".
- Improved support for SDMX-JSON, including showing values as a percent of regional totals, showing the selected conditions in a more concise format, and fixing some bugs.
- Updated `TableCatalogItem`s to show a download URL in About This Dataset, which downloads the entire dataset as csv, even if the original data was more complex (eg. from an API).
- The icon specified to the `MenuPanel` / `DropdownPanel` theme can now be either the identifier of an icon from `Icon.GLYPHS` or an actual SVG `require`'d via the `svg-sprite-loader`.
- Fixed a bug that caused time-varying points from a CSV file to leave a trail on the 2D map.
- Add `Terria.filterStartDataCallback`. This callback gives an application the opportunity to modify start (share) data supplied in a URL before TerriaJS loads it.
- Reduced the size of the initial TerriaJS JavaScript code by about 30% when starting in 2D mode.
- Upgraded to [Cesium 1.29](https://github.com/AnalyticalGraphicsInc/cesium/blob/1.29/CHANGES.md).

### 4.7.4

- Renamed `SpatialDetailingFunction`, `WhyAmISpecialFunction`, and `PlacesLikeMeFunction` to `SpatialDetailingCatalogFunction`, `WhyAmISpecialCatalogFunction`, and `PlacesLikeMeCatalogFunction`, respectively. The old names will be removed in a future release.
- Fixed incorrect tooltip text for the Share button.
- Improved the build process and content of the user guide documentation.

### 4.7.3

- Canceled pending tile requests when removing a layer from the 2D map. This should drastically improve the responsiveness when dragging the time slider of a time-dynamic layer in 2D mode.
- Added the data source and data service details to the "About this dataset" (preview) panel.
- Fixed a bug introduced in 4.7.2 which made the Feature Info panel background too pale.

### 4.7.2

- Updated GNAF API to new Lucene-based backend, which should improve performance.
- Updated custom `<chart>` tag to allow a `colors` attribute, containing comma separated css strings (one per column), allowing users to customize chart colors. The `colors` attribute in charts can also be passed through from a WPS ComplexData response.
- Updated styling of Give Feedback form.
- Improved consistency of "Search" and "Add Data" font sizes.
- Improved flexibility of Feature Info Panel styling.
- Fixed a bug that could cause an extra `/` to be added to end of URLs by `ArcGisMapServerCatalogItem`, causing some servers to reject the request.
- Added a workaround for a bug in Internet Explorer 11 on Windows 7 that could cause the user interface to hang.

### 4.7.1

- Fixed a bug where providing feedback did not properly share the map view.
- Updated to terriajs-server 2.6.2.
- Fixed a bug leading to oversized graphics being displayed from WPS calls.

### 4.7.0

- Added the ability for users to share their view of the map when providing feedback.
- Extra components can now be added to FeatureInfoSection.
- Updated "Download Data" in FeatureInfoSection to "Download Data for this Feature".
- Fixed the color of visited links in client apps with their own css variables.
- Fixed a bug that prevented the scale bar from displaying correctly.

### 4.6.1

- Added support for creating custom WPS types, and for reusing `Point`, `Polygon`, and `Region` editors in custom types.
- Fixed a bug that caused the legend to be missing for WMS catalog items where the legend came from GetCapabilities but the URL did not contain `GetLegendGraphic`.

### 4.6.0

- Changed defaults:
  - The `clipToRectangle` property of raster catalog items (`WebMapServiceCatalogItem`, `ArcGisMapServerCatalogItem`, etc.) now defaults to `true`. It was `false` in previous releases. Using `false` prevents features (especially point features) right at the edge of the layer's rectangle from being cut off when the server reports too tight a rectangle, but also causes the layer to load much more slowly in many cases. Starting in this version, we favour performance and the much more common case that the rectangle can be trusted.
- Made `WebMapServiceCatalogItem` tolerant of a `GetCapabilities` where a `LegendURL` element does not have an `OnlineResource` or a `Dimension` does not have any values.
- Added support for 'Long' type hint to CSV data for specifying longitude.
- The marker indicating the location of a search result is now placed correctly on the terrain surface.
- `CatalogFunction` region parameters are now selected on the main map rather than the preview map.
- Some regions that were previously not selectable in Analytics, except via autocomplete, are now selectable.
- Added hover text that shows the position of data catalog search results in the full catalog.
- Widened scrollbars and improve their contrast.
- Removed the default maximum number of 10 results when searching the data catalog.
- Allow users to browse for JSON configuration files when adding "Local Data".
- Made it easier to use custom fonts and colors in applications built on TerriaJS, via new SCSS variables.
- Fixed a bug that caused a `CswCatalogGroup` to fail to load if the server had a `references` element without a `protocol`.

### 4.5.1

- The order of the legend for an `ArcGisMapServerCatalogItem` now matches the order used by ArcGIS itself.
- Large legends are now scaled down to fit within the width of the workbench panel.
- Improved the styling of links inside the Feature Information panel.
- Fixed a bug that could cause the Feature Information panel's close button to initially appear in the wrong place, and then jump to the right place when moving the mouse near it.

### 4.5.0

- Added support for the Sensor Observation Service format, via the `SensorObservationServiceCatalogItem`.
- Added support for end date columns in CSV data (automatic with column names containing `end_date`, `end date`, `end_time`, `end time`; or set in json file using `isEndDate` in `tableStyle.columns`.
- Fixed calculation of end dates for moving-point CSV files, which could lead to points disappearing periodically.
- Fixed a bug that prevented fractional seconds in time-varying WMS periodicity.
- Added the ability to the workbench UI to select the `style` to use to display a Web Map Service (WMS) layer when multiple styles are available.
- Added the ability to the workbench UI to select from among the available dimensions of a Web Map Service (WMS) layer.
- Improved the error reporting and handling when specifying invalid values for the WMS COLORSCALERANGE parameter in the UI.
- Added the ability to drag existing points when creating a `UserDrawing`.
- Fixed a bug that could cause nonsensical legends for CSV columns with all null values.
- Fixed a bug that prevented the Share panel from being used at all if the URL shortening service encountered an error.
- Fixed a bug that could cause an error when adding multiple catalog items to the map quickly.
- Tweaked the z-order of the window that appears when hovering over a chart series, so that it does not appear on top of the Feature Information panel.
- Fixed a bug that could lead to incorrect colors in a legend for a CSV file with explicit `colorBins` and cut off at a minimum and maximum.
- We now show the feature info panel the first time a dataset is added, containing a suggestion to click the map to learn more about a location. Also improved the wording for the feature info panel when there is no data.
- Fixed support for time-varying feature info for vector tile based region mapping.
- `updateApplicationOnMessageFromParentWindow` now also allows messages from the `opener` window, i.e. the window that opened the page by calling `window.open`. The parent or opener may now also send a message with an `allowOrigin` property to specify an origin that should be allowed to post messages.
- Fixed a bug that prevented charts from loading http urls from https.
- The `isNcWMS` property of `WebMapServiceCatalogItem` is now set to true, and the COLORSCALERANGE controls are available in the UI, for ncWMS2 servers.
- Added the ability to prevent CSVs with time and `id` columns from appearing as moving points, by setting `idColumns` to either `null` or `[]`.
- Fixed a bug that prevented default parameters to `CatalogFunction`s from being shown in the user interface.
- Fixed a problem that made `BooleanParameter`s show up incorrectly in the user interface.
- Embedded `<chart>` elements now support two new optional attributes:
  - `title`: overrides the title that would otherwise be derived from the name of the feature.
  - `hide-buttons`: If `"true"`, the Expand and Download buttons are hidden from the chart.
- Fixed a bug in embedded `<collapsible>` elements that prevented them from being expandable.
- Improved SDMX-JSON support to make it possible to change region type in the UI.
- Deprecated `RegionMapping.setRegionColumnType` in favour of `RegionMapping.prototype.setRegionColumnType`. `regionDetails[].column` and `.disambigColumn` have also been deprecated.

### 4.4.1

- Improved feature info display of time-varying region-mapped csvs, so that chart is still shown at times with no data.
- Fix visual hierarchy of groups and items in the catalog.

### 4.4.0

- Fixed a bug that caused Cesium (3D view) to crash when plotting a CSV with non-numerical data in the depth column.
- Added automatic time-series charts of attributes to the feature info of time-varying region-mapped csvs.
- Refactored Csv, AbsItt and Sdmx-Json catalog items to depend on a common `TableCatalogItem`. Deprecated `CsvCatalogItem.setActiveTimeColumn` in favour of `tableStructure.setActiveTimeColumn`.
- Error in geocoding addresses in csv files now shows in dialog box.
- Fixed CSS styling of the timeline and added padding to the feature info panel.
- Enhanced JSON support to recognise JSON5 format for user-added files.
- Deprecated `indicesIntoUniqueValues`, `indicesOrValues`, `indicesOrNumericalValues` and `usesIndicesIntoUniqueValues` in `TableColumn` (`isEnum` replaces `usesIndicesIntoUniqueValues`).
- Added support for explicitly colouring enum columns using a `tableStyle.colorBins` array of `{"value":v, "color":c}` objects
- Improved rendering speed when changing the display variable for large lat/lon csv files.
- Default to moving feature CSVs if a time, latitude, longitude and a column named `id` are present.
- Fixed a bug so units flow through to charts of moving CSV features.
- Fixed a bug that prevented the `contextItem` of a `CatalogFunction` from showing during location selection.
- Fixed a bug that caused `&amp;` to appear in some URLs instead of simply `&`, leading to an error when visiting the link.
- Added the ability to pass a LineString to a Web Processing Service.
- Fixed a bug that prevented `tableStyle.dataVariable` = `null` from working.
- Uses a smarter default column for CSV files.
- Fixed a bug that caused an error message to appear repeatedly when there was an error downloading tiles for a base map.
- Fixed a bug that caused WMS layer names and WFS type names to not be displayed on the dataset info page.
- We now preserve the state of the feature information panel when sharing. This was lost in the transition to the new user interface in 4.0.0.
- Added a popup message when using region mapping on old browsers without an `ArrayBuffer` type (such as Internet Explorer 9). These browsers won't support vector tile based region mapping.
- Fixed bug where generic parameters such as strings were not passed through to WPS services.
- Fixed a bug where the chart panel did not update with polled data files.
- Removed the Australian Hydrography layer from `createAustraliaBaseMapOptions`, as the source is no longer available.
- Fixed a bug that caused the GetCapabilities URL of a WMS catalog item to be shown even when `hideSource` was set to true.
- Newly-added user data is now automatically selected for the preview map.
- Fixed a bug where selecting a new column on a moving point CSV file did not update the chart in the feature info panel.
- Fixed dropdowns dropping from the bounds of the screen in Safari.
- Fixed a bug that prevented the feature info panel from updating with polled lat/lon csvs.
- Improved handing of missing data in charts, so that it is ignored instead of shown as 0.

### 4.3.3

- Use react-rangeslider 1.0.4 because 1.0.5 was published incorrectly.

### 4.3.2

- Fixed css styling of shorten URL checkbox.

### 4.3.1

- Added the ability to specify the URL to the `serverConfig` service in `config.json` as `parameters.serverConfigUrl`.

### 4.3.0

- Added `Terria.batchGeocoder` property. If set, the batch geocoder is used to resolve addresses in CSV files so that they can be shown as points on the map.
- Added `GnafAddressGeocoder` to resolve Australian addresses using the GNAF API.
- Added a loading indicator for user-added files.
- Fixed a bug that prevented printing the map in the 2D mode.
- Fixed a bug when changing between x-axis units in the chart panel.
- Moved all Terria styles into CSS-modules code (except Leaflet) - `lib/Sass/StandardUserInterface.scss` no longer needs to be imported and now only includes styles for backwards compatibility.

### 4.2.1

- Fixed bug that prevented the preview map displaying on mobile devices.

### 4.2.0

- There is a known bug in this version which prevents the user from being able to choose a region for some Analytics functions.
- Added support for ArcGis FeatureServers, using the new catalog types `esri-featureServer` and `esri-featureServer-group`. Catalog type `esri-group` can load REST service, MapServer and FeatureServer endpoints. (For backwards compatibility, catalog type `esri-mapServer-group` continues to work for REST service as well as MapServer endpoints.)
- Enumeration parameter now defaults to what is shown in UI, and if parameter is optional, '' is default.
- Adds bulk geocoding capability for Australian addresses. So GnafAPI can be used with batches of addresses, if configured.
- Fixed a bug that caused the selection indicator to get small when near the right edge of the map and to overlap the side panel when past the left edge.
- Map controls and menus now become translucent while the explorer window (Data Catalog) is visible.
- Removed find-and-replace for cesium workers from the webpack build as it's done in terriajs-cesium now.
- Legend images that fail to load are now hidden entirely.
- Improved the appearance of the opacity slider and added a percentage display.
- AllowedValues for LiteralData WPS input now works even if only one value specified.
- Fixed bug in WPS polygon datatype to return valid polygon geojson.
- Fix regression: cursor changes in UserDrawing now functions in 2D as well as 3D.
- Updated to [Cesium](http://cesiumjs.org) 1.23 (from 1.20). See the [change log](https://github.com/AnalyticalGraphicsInc/cesium/blob/1.23/CHANGES.md) for details.
- Fixed a bug which prevented feature info showing for Gpx-, Ogr-, WebFeatureService-, ArcGisFeatureServer-, and WebProcessingService- CatalogItems.
- Added support for a wider range of SDMX-JSON data files, including the ability to sum over dimensions via `aggregatedDimensionIds`.
- Added support for `tableStyle.colorBins` as array of values specifying the boundaries between the color bins in the legend, eg. `[3000, 3500, 3900, 4000]`. `colorBins` can still be an integer specifying the number of bins, in which case Terria determines the boundaries.
- Made explorer panel not rendered at all when hidden and made the preview map destroy itself when unmounted - this mitigates performance issues from having Leaflet running in the background on very busy vector datasets.
- Fixed a bug which prevented time-varying CZML feature info from updating.
- Added support for moving-point csv files, via an `idColumns` array on csv catalog items. By default, feature positions, color and size are interpolated between the known time values; set `isSampled` to false to prevent this. (Color and size are never interpolated when they are drawn from a text column.)
- Added support for polling csv files with a partial update, and by using `idColumns` to identify features across updates.
- Added a time series chart to the Feature Info Panel for sampled, moving features.
- Fixed a bug which sometimes prevented feature info from appearing when two region-mapped csv files were displayed.
- Fixed the preview map extent being one item behind what was actually selected.

### 4.1.2

- Fixed a bug that prevented sharing from working in Internet Explorer.

### 4.1.1

- Stopped IE9 from setting bizarre inline dimensions on custom branding images.
- Fixed workbench reordering in browsers other than Chrome.
- URLs on the dataset info page are now auto-selected by clicked, making them easier to copy.

### 4.1.0

- Made the column title for time-based CSV exports from chart default to 'date'
- Stopped the CSV creation webworker from being run multiple times on viewing a chart.
- Removed the empty circles from non-selected base maps on the Map settings panel.
- Prevented text from being selected when dragging the compass control.
- Added the `MeasureTool` to allow users to interactively measure the distance between points.
- Worked around a problem in the Websense Web Filter that caused it to block access to some of the TerriaJS Web Workers due to a URL in the license text in a comment in a source file.

### 4.0.2

- Fixed a bug that prevented opening catalog groups on iOS.
- Fixed a CSS warning.

### 4.0.1

- Fixed a bug that caused an error message to be formatted incorrectly when displayed to the user.

### 4.0.0

- Rewrote the TerriaJS user interface using React. We believe the new interface is a drastic improvement, incorporating user feedback and the results of usability testing. Currently, it is a bit harder to customize than our old user interface, so if your application has extensive customizations, we suggest delaying upgrading to this version for a little while logner.
- Added support for non-geospatial CSV files, which display in a new chart panel.
- Added support for customisable tags in Feature Info templates.
- Implemented [`<chart>` and `<collapsible>`](https://github.com/TerriaJS/terriajs/blob/4.0.0/lib/ReactViews/Custom/registerCustomComponentTypes.js#L52-L106) tags in Feature Info templates.
- Added support for [polling](https://github.com/TerriaJS/terriajs/blob/4.0.0/lib/Models/Polling.js) for updates to CSV files.
- `CswCatalogGroup` will now include Web Processing Services from the catalog if configured with `includeWps` set to true.
- `WebMapServiceCatalogItem` will now detect ncWMS servers and set isNcWMS to true.
- New `ShareDataService` which can store and resolve data. Currently it is used as a replacement for Google URL Shortener, which can't handle long URLs.
- New `ServerConfig` object which provides configuration information about the server, including which domains can be proxied for. This changes the way CorsProxy is initialised.
- Added partial support for the SDMX-JSON format.
- `UserDrawing` added for drawing lines and polygons on the map.
- CkanCatalogGroup's `filterQuery` items can now be specified as objects instead of URL-encoded strings.

### 3.5.0

- Ungrouped items in CKAN catalog items are now grouped under an item whose title is determined by .ungroupedTitle (default: "No group").
- CKAN's default search regex for KMLs also includes KMZ.
- Add documentation of camera properties.

### 3.4.0

- Support JSON5 (http://json5.org/) use in init files and config files, so comments can be used and object keys don't need to be quoted.
- Fixed a bug that caused the `corsProxyBaseUrl` specified in `config.json` to be ignored.
- Fixed a bug preventing downloading feature info data in CSV format if it contained nulls.
- Added support for the WMS Style/MetadataURL tag in layer description.
- Long titles in locally-generated titles now word-wrap in most web browsers.
- Long auto-generated legend titles now word wrap in most web browsers.

### 3.3.0

- Support `parameters` property in WebFeatureServiceCatalogItem to allow accessing URLs that need additional parameters.
- Fixed a bug where visiting a shared link with a time-series layer would crash load.
- Added a direct way to format numbers in feature info templates, eg. `{{#terria.formatNumber}}{"useGrouping": true, "maximumFractionDigits": 3}{{value}}{{/terria.formatNumber}}`. The quotes around the keys are optional.
- When the number of unique values in a CSV column exceeds the number of color bins available, the legend now displays "XX other values" as the label for the last bucket rather than simply "Other".
- CSV columns with up to 21 unique values can now be fully displayed in the legend. Previously, the number of bins was limited to 9.
- Added `cycle` option to `tableColumnStyle.colorBinMethod` for enumeration-type CSV columns. When the number of unique values in the column exceeds the number of color bins available, this option makes TerriaJS color all values by cycling through the available colors, rather than coloring only the most common values and lumping the rest into an "Other" bucket.
- Metadata and single data files (e.g. KML, GeoJSON) are now consistently cached for one day instead of two weeks.
- `WebMapServiceCatalogItem` now uses the legend for the `style` specified in `parameters` when possible. It also now includes the `parameters` when building a `GetLegendGraphic` URL.
- Fixed a bug that prevented switching to the 3D view after starting the application in 2D mode.

### 3.2.1

- Fixed a bug on IE9 which prevented shortened URLs from loading.
- Fixed a map started with smooth terrain being unable to switch to 3D terrain.
- Fixed a bug in `CkanCatalogItem` that prevented it from using the proxy for dataset URLs.
- Fixed feature picking when displaying a point-based vector and a region mapped layer at the same time.
- Stopped generation of WMS intervals being dependent on JS dates and hence sensitive to DST time gaps.
- Fixed a bug which led to zero property values being considered time-varying in the Feature Info panel.
- Fixed a bug which prevented lat/lon injection into templates with time-varying properties.

### 3.2.0

- Deprecated in this version:
  - `CkanCatalogItem.createCatalogItemFromResource`'s `options` `allowGroups` has been replaced with `allowWmsGroups` and `allowWfsGroups`.
- Added support for WFS in CKAN items.
- Fixed bug which prevented the terria-server's `"proxyAllDomains": true` option from working.
- Added support in FeatureInfoTemplate for referencing csv columns by either their name in the csv file, or the name they are given via `TableStyle.columns...name` (if any).
- Improved CSV handling to ignore any blank lines, ie. those containing only commas.
- Fixed a bug in `CswCatalogGroup` that prevented it from working in Internet Explorer.

### 3.1.0

- Only trigger a search when the user presses enter or stops typing for 3 seconds. This will greatly reduce the number of times that searches are performed, which is important with a geocoder like Bing Maps that counts each geocode as a transaction.
- Reduced the tendency for search to lock up the web browser while it is in progress.
- Include "engines" attribute in package.json to indicate required Node and NPM version.
- For WMS catalog items that have animated data, the initial time of the timeslider can be specified with `initialTimeSource` as `start`, `end`, `present` (nearest date to present), or with an ISO8601 date.
- Added ability to remove csv columns from the Now Viewing panel, using `"type": "HIDDEN"` in `tableStyle.columns`.

### 3.0.0

- TerriaJS-based application are now best built using Webpack instead of Browserify.
- Injected clicked lat and long into templates under `{{terria.coords.latitude}}` and `{{terria.coords.longitude}}`.
- Fixed an exception being thrown when selecting a region while another region highlight was still loading.
- Added `CesiumTerrainCatalogItem` to display a 3D surface model in a supported Cesium format.
- Added support for configuration of how time is displayed on the timeline - catalog items can now specify a dateFormat hash
  in their configuration that has formats for `timelineTic` (what is displayed on the timeline itself) and `currentTime`
  (which is the current time at the top-left).
- Fixed display when `tableStyle.colorBins` is 0.
- Added `fogSettings` option to init file to customize fog settings, introduced in Cesium 1.16.
- Improved zooming to csvs, to include a small margin around the points.
- Support ArcGis MapServer extents specified in a wider range of projections, including GDA MGA zones.
- WMS legends now use a bigger font, include labels, and are anti-aliased when we can determine that the server is Geoserver and supports these options.
- Updated to [Cesium](http://cesiumjs.org) 1.20. Significant changes relevant to TerriaJS users include:
  - Fixed loading for KML `NetworkLink` to not append a `?` if there isn't a query string.
  - Fixed handling of non-standard KML `styleUrl` references within a `StyleMap`.
  - Fixed issue in KML where StyleMaps from external documents fail to load.
  - Added translucent and colored image support to KML ground overlays
  - `GeoJsonDataSource` now handles CRS `urn:ogc:def:crs:EPSG::4326`
  - Fix a race condition that would cause the terrain to continue loading and unloading or cause a crash when changing terrain providers. [#3690](https://github.com/AnalyticalGraphicsInc/cesium/issues/3690)
  - Fix issue where the `GroundPrimitive` volume was being clipped by the far plane. [#3706](https://github.com/AnalyticalGraphicsInc/cesium/issues/3706)
  - Fixed a reentrancy bug in `EntityCollection.collectionChanged`. [#3739](https://github.com/AnalyticalGraphicsInc/cesium/pull/3739)
  - Fixed a crash that would occur if you added and removed an `Entity` with a path without ever actually rendering it. [#3738](https://github.com/AnalyticalGraphicsInc/cesium/pull/3738)
  - Fixed issue causing parts of geometry and billboards/labels to be clipped. [#3748](https://github.com/AnalyticalGraphicsInc/cesium/issues/3748)
  - Fixed bug where transparent image materials were drawn black.
  - Fixed `Color.fromCssColorString` from reusing the input `result` alpha value in some cases.
- Added support for time-series data sets with gaps - these are skipped when scrubbing on the timeline or playing.

### 2.3.0

- Share links now contain details about the picked point, picked features and currently selected feature.
- Reorganised the display of disclaimers so that they're triggered by `CatalogGroup` and `CatalogItem` models, which trigger `terria.disclaimerEvent`, which is listened to by DisclaimerViewModel`. `DisclaimerViewModel` must be added by the map that's using Terria.
- Added a mechanism for hiding the source of a CatalogItem in the view info popup.
- Added the `hideSource` flag to the init json for hiding the source of a CatalogItem in the View Info popup.
- Fixed a bug where `CatalogMember.load` would return a new promise every time it was called, instead of retaining the one in progress.
- Added support for the `copyrightText` property for ArcGis layers - this now shows up in info under "Copyright Text"
- Showed a message in the catalog item info panel that informs the user that a catalog item is local and can't be shared.
- TerriaJS now obtains its list of domains that the proxy will proxy for from the `proxyableDomains/` service. The URL can be overridden by setting `parameters.proxyableDomainsUrl` in `config.json`.
- Updated to [Cesium](http://cesiumjs.org) 1.19. Significant changes relevant to TerriaJS users include:
  - Improved KML support.
    - Added support for `NetworkLink` refresh modes `onInterval`, `onExpire` and `onStop`. Includes support for `viewboundScale`, `viewFormat`, `httpQuery`.
    - Added partial support for `NetworkLinkControl` including `minRefreshPeriod`, `cookie` and `expires`.
    - Added support for local `StyleMap`. The `highlight` style is still ignored.
    - Added support for `root://` URLs.
    - Added more warnings for unsupported features.
    - Improved style processing in IE.

### 2.2.1

- Improved legend and coloring of ENUM (string) columns of CSV files, to sort first by frequency, then alphabetically.

### 2.2.0

- Warn user when the requested WMS layer doesn't exist, and try to provide a suggestion.
- Fixed the calculation of a CSV file's extent so that missing latitudes and longitudes are ignored, not treated as zero.
- Improved the user experience around uploading files in a format not directly supported by TerriaJS and optionally using the conversion service.
- Improved performance of large CSV files, especially the loading time, and the time taken to change the display variable of region-mapped files.
- Added support for CSV files with only location (lat/lon or region) columns, and no value columns, using a file-specific color. Revised GeoJSON display to draw from the same palette of colors.
- Fixed a bug that prevented GeoJSON styles from being applied correctly in some cases.
- Fixed an error when adding a CSV with one line of data.
- Fixed error when adding a CSV file with numeric column names.
- Polygons and polylines are now highlighted on click when the geometry is available.
- Improved legend and coloring of ENUM (string) columns of CSV files; only the most common values are colored differently, with the rest shown as 'Other'.
- Added support for running the automated tests on the local system (via `gulp test`), on BrowserStack (via `gulp test-browserstack`), and on Sauce Labs (via `gulp test-saucelabs`).
- Changed `tableStyle`'s `format` to only accept `useGrouping`, `maximumFractionDigits` and `styling: "percent"` options. Previously some other options may have worked in some browsers.
- Improved color palette for string (ENUM) columns of CSV files.
- Improved CSV loading to ignore any completely blank lines after the header row (ie. lines which do not even have commas).
- Added support for grouping catalog items retrieved from a CSW server according to criteria specified in the init file (via the `metadataGroups` property) or from a `domainSpecification` and a call to the `GetDomain` service on the CSW server.
- Added `UrlTemplateCatalogItem`, which can be used to access maps via a URL template.
- Improved ABS display (to hide the regions) when a concept is deselected.
- Improved readability of ArcGIS catalog items and legends by replacing underscores with spaces.
- `ArcGisMapServerCatalogItem` metadata is now cached by the proxy for only 24 hours.
- Improved the feature info panel to update the display of time-varying region-mapped CSV files for the current time.
- Updated to [Cesium](http://cesiumjs.org) 1.18. Significant changes relevant to TerriaJS users include:
  - Improved terrain performance by up to 35%. Added support for fog near the horizon, which improves performance by rendering less terrain tiles and reduces terrain tile requests. [#3154](https://github.com/AnalyticalGraphicsInc/cesium/pull/3154)
  - Reduced the amount of GPU and CPU memory used by terrain by using compression. The CPU memory was reduced by up to 40%, and approximately another 25% in Chrome.
  - Fixed an issue where the sun texture is not generated correctly on some mobile devices. [#3141](https://github.com/AnalyticalGraphicsInc/cesium/issues/3141)
  - Cesium now honors window.devicePixelRatio on browsers that support the CSS imageRendering attribute. This greatly improves performance on mobile devices and high DPI displays by rendering at the browser-recommended resolution. This also reduces bandwidth usage and increases battery life in these cases.

### 2.1.1

- Fixed sharing of time-varying czml files; the timeline was not showing on the shared link.
- Fixed sharing of user-added time-varying csv files.
- Fixed a bug in `CkanCatalogItem` that made it build URLs incorrectly when given a base URL ending in a slash.

### 2.1.0

- Moved `TableColumn`, `TableStructure`, and the classes based on `Concept` to `lib/Map`. Moved `LegendHelper` to `lib/Models`.
- Added column-specific styling to CSV files, using a new `tableStyle.columns` json parameter. This is an object whose keys are column names or indices, and whose values are objects of column-specific tableStyle parameters. See the CSV column-specific group in `wwwroot/test/init/test-tablestyle.json` for an example. [#1097](https://github.com/TerriaJS/terriajs/issues/1097)
- Added the following column-specific `tableStyle` parameters:
  - `name`: renames the column.
  - `type`: sets the column type; can be one of LON, LAT, ALT, TIME, SCALAR, or ENUM.
  - `format`: sets the column number format, using the format of the [Javascript Intl options parameter](https://developer.mozilla.org/en-US/docs/Web/JavaScript/Reference/Global_Objects/Number/toLocaleString), eg. `{"format": {"useGrouping": true, "maximumFractionDigits": 2}}` to add thousands separators to numbers and show only two decimal places. Only the `useGrouping`, `maximumFractionDigits` and `styling: "percent"` options are guaranteed to work in all browsers.
- Added column-specific formatting to the feature info panel for all file types, eg. `"featureInfoTemplate" : {"template": "{{SPEED}} m/s", "formats": {"SPEED": {"maximumFractionDigits": 2}}}`. The formatting options are the same as above.
- Changed the default number format in the Feature Info Panel to not separate thousands with commas.
- Fixed a bug that caused the content on the feature info panel to be rendered as pure HTML instead of as mixed HTML / Markdown.
- Changed the default for `tableStyle.replaceWithZeroValues` to `[]`, ie. nothing.
- Changed the default for `tableStyle.replaceWithNullValues` to `["-", "na", "NA"]`.
- Changed the default for `tableStyle.nullLabel` to '(No value)'.
- Application name and support email can now be set in config.json's "parameters" section as "appName" and "supportEmail".
- Fixed showWarnings in config json not being respected by CSV catalog items.
- Fixed hidden region mapped layers being displayed when variable selection changes.
- Fixed exporting raw data as CSV not escaping commas in the data itself.

### 2.0.1

- Fixed a bug that caused the last selected ABS concept not to appear in the feature info panel.

### 2.0.0

- The following previously-deprecated functionality was removed in this version:
  - `ArcGisMapServerCatalogGroup`
  - `CatalogItemControl`
  - `CatalogItemDownloadControl`
  - Calling `BrandBarViewModel.create` with more than one parameter.
  - `CatalogMemberControl.leftSideItemControls`
  - `CatalogMemberControl.rightSideItemControls`
  - `DataCatalogTabViewModel.getRightSideItemControls`
  - `DataCatalogTabViewModel.getLeftSideItemControls`
  - `registerCatalogItemControls`
  - `AusGlobeViewer`
- Streamlined CSV handling framework. Breaking changes include the APIs of (not including those which begin with `_`):
  - `CsvCatalogItem`: `rowProperties`, `rowPropertiesByCode`, `dynamicUpdate` have been removed.
  - `AbsIttCatalogItem`: Completely rewritten. The `dataSetID` json parameter has been deprecated in favor of `datasetId` (different capitalization).
  - For the 2011 Australian Census data, requires `sa4_code_2011` to appear as an alias in `regionMapping.json` (it was previously missing in NationalMap).
  - `TableDataSource`: Completely rewritten and moved from `Map` to `Models` directory. Handles csvs with latitude & longitude columns.
  - `RegionMapping`: Used instead of TableDataSource for region-mapped csvs.
  - `DataTable` and `DataVariable` have been replaced with new classes, `TableStructure` and `TableColumn`.
  - `RegionProvider`: `loadRegionsFromWfs`, `processRegionIds`, `applyReplacements`, `findRegionIndex` have been made internal functions.
  - `RegionProviderList`: `chooseRegionProvider` has been changed and renamed `getRegionDetails`.
  - `ColorMap`: `fromArray` and `fromString` have been removed, with the constructor taking on that functionality.
  - `LegendUrl` has been moved to the `Map` directory.
  - `TableStyle`: `loadColorMap` and `chooseColorMap` have been removed. Moved from `Map` to `Models` directory.
  - `FeatureInfoPanelSectionViewModel`: its constructor now takes a `FeatureInfoPanelViewModel` as its first argument, instead of `Terria`.
  - `Models/ModelError` has been replaced with `Core/TerriaError`.
- Removed blank feature info sections for uncoloured regions of region-mapped CSVs.
- Recognises the CSV datetime formats: YYYY, YYYY-MM and YYYY-MM-DD HH:MM(:SS).
- Introduced five new json tableStyle parameters:
  - `replaceWithZeroValues`: Defaults to `[null, "-"]`. These values are coloured as if they were zero if they appear in a list with numbers. `null` catches missing values.
  - `replaceWithNullValues`: Defaults to `["na", "NA"]`. These values are coloured as if they were null if they appear in a list with numbers.
  - `nullColor`: A css string. Defaults to black. This colour is used to display null values. It is also used to colour points when no variable is selected.
  - `nullLabel`: A string used to label null or blank values in the legend. Defaults to ''.
  - `timeColumn`: Provide the name or index (starting at 0) of a csv column, if any. Defaults to the first time column found, if any. Use `null` to explicitly disregard all time columns.
- Removed variables consisting only of html tags from the Now Viewing panel.
- Added support for the csv datetime formats: YYYY, YYYY-MM and YYYY-MM-DD HH:MM(:SS).
- Improved formatting of datetimes from csv files in the feature info panel.
- Removed variables consisting only of html tags from the Now Viewing panel.
- Improved handling of rows with missing dates in csv time columns.
- Introduced four new json tableStyle parameters:
  - `replaceWithZeroValues`: Defaults to `[null, '-']`. These values are coloured as if they were zero if they appear in a csv column with numbers. `null` catches missing values. These rows are ignored if they appear in a csv time column.
  - `replaceWithNullValues`: Defaults to `['na', 'NA']`. These values are coloured as if they were null if they appear in a csv column with numbers. These rows are ignored if they appear in a csv time column.
  - `nullColor`: A css string. Defaults to a dark blue. This colour is used to display null values (but it does not appear on the legend). It is also used to colour points when no variable is selected.
  - `timeColumn`: Provide the name or index (starting at 0) of a csv column, if any. Defaults to the first time column found, if any. Use `null` to explicitly disregard all time columns.
- Added id matching for catalog members:
- Improved formatting of datetimes from csv files in the feature info panel.
- Removed variables consisting only of HTML tags from the Now Viewing panel.
- Added ID matching for catalog members:
  - An `id` field can now be set in JSON for catalog members
  - When sharing an enabled catalog item via a share link, the share link will reference the catalog item's ID
    rather than its name as is done currently.
  - The ID of an item should be accessed via `uniqueId` - if a catalog member doesn't have an ID set, this returns a
    default value of the item's name plus the ID of its parent. This means that if all the ancestors of a catalog
    member have no ID set, its ID will be its full path in the catalog.
  - This means that if an item is renamed or moved, share links that reference it will still work.
  - A `shareKeys` property can be also be set that contains an array of all ids that should lead to this item. This means
    that a share link for an item that didn't previously have an ID set can still be used if it's moved, as long as it
    has its old default ID set in `shareKeys`
  - Old share links will still work as long as the items they lead to aren't renamed or moved.
  - Refactor of JSON serialization - now rather than passing a number of flags that determine what should and shouldn't be
    serialized, an `itemFilter` and `propertyFilter` are passed in options. These are usually composed of multiple filters,
    combined using `combineFilters`.
  - An index of all items currently in the catalog against all of that item's shareKeys is now maintained in `Catalog`
    and can be used for O(1) lookups of any item regardless of its location.
  - CatalogMembers now contain a reference to their parent CatalogGroup - this means that the catalog tree can now be
    traversed in both directions.
  - When serializing user-added items in the catalog, the children of `CatalogGroup`s with the `url` property set are
    not serialized. Settings like `opacity` for their descendants that need to be preserved are serialized separately.
- Generated legends now use SVG (vector) format, which look better on high resolution devices.
- Created new Legend class, making it easy to generate client-side legends for different kinds of data.
- Generate client-side legends for ArcGIS MapServer catalog items, by fetching JSON file, instead of just providing link to external page.
- Fix Leaflet feature selection when zoomed out enough that the world is repeated.
- Improved handling of lat/lon CSV files with missing latitude or longitude values.
- Fixed a bug that prevented `SocrataCataloGroup` from working in Internet Explorer 9.
- Added `CkanCatalogItem`, which can be used to reference a particular resource of any compatible type on a CKAN server.
- Fixed a bug that caused the Now Viewing tab to display incorrectly in Internet Explorer 11 when switching directly to it from the Data Catalogue tab.

### 1.0.54

- Fixed a bug in `AbsIttCatalogItem` that caused no legend to be displayed.

### 1.0.53

- Improved compatibility with Internet Explorer 9.
- Made `CswCatalogGroup` able to find geospatial datasets on more CSW servers.
- Allow WMS parameters to be specified in json in uppercase (eg. STYLES).

### 1.0.52

- Added `MapBoxMapCatalogItem`, which is especially useful for base maps. A valid access token must be provided.
- Added a `getContainer()` method to Terria's `currentViewer`.
- Dramatically improved the performance of region mapping.
- Introduced new quantisation (color binning) methods to dramatically improve the display of choropleths (numerical quantities displayed as colors) for CSV files, instead of always using linear. Four values for `colorBinMethod` are supported:
  - "auto" (default), usually means "ckmeans"
  - "ckmeans": use "CK means" method, an improved version of Jenks Even Breaks to form clusters of values that are as distinct as possible.
  - "quantile": use quantiles, evenly distributing values between bins
  - "none": use the previous linear color mapping method.
- The default style for CSV files is now 7 color bins with CK means method.
- Added support for color palettes from Color Brewer (colorbrewer2.org). Within `tableStyle`, use a value like `"colorPalette": "10-class BrBG"`.
- Improved the display of legends for CSV files, accordingly.
- URLs for legends are now encapsulated in a `LegendUrl` model, which accepts a mime type that will affect how the
  legend is rendered in the sidebar.
- Added support for the Socrata "new backend" with GeoJSON download to `SocrataCatalogGroup`.
- Moved URL config parameters to config.json, with sensible defaults. Specifically:
  - regionMappingDefinitionsUrl: 'data/regionMapping.json',
  - conversionServiceBaseUrl: '/convert/',
  - proj4ServiceBaseUrl: '/proj4/',
  - corsProxyBaseUrl: '/proxy/'
- Deprecated terria.regionMappingDefinitionsUrl (set it in config.json or leave it as default).

### 1.0.51

- Fixed a typo that prevented clearing the search query
- Added support for Nominatim search API hosted by OpenStreetMap (http://wiki.openstreetmap.org/wiki/Nominatim) with `NominatimSearchProviderViewModel`. This works by merging to 2 queries : one with the bounding parameter for the nearest results, and the other without the bounding parameter. The `countryCodes` property can be set to limit the result to a set of specific countries.
- Added `MapProgressBarViewModel`. When added to the user interface with `MapProgressBarViewModel.create`, it shows a bar at the top of the map window indicating tile load progress.
- We no longer show the entity's ID (which is usually a meaningless GUID) on the feature info panel when the feature does not have a name. Instead, we leave the area blank.
- Fixed a bug with time-dynamic imagery layers that caused features to be picked from the next time to be displayed, in addition to the current one.
- Replace `.` and `#` with `_` in property names meant to be used with `featureInfoTemplate`, so that these properties can be accessed by the [mustache](https://mustache.github.io/) templating engine.
- Added support for time-varying properties (e.g. from a CZML file) on the feature info panel.
- `Cesium.zoomTo` now takes the terrain height into account when zooming to a rectangle.

### 1.0.50

- Put a white background behind legend images to fix legend images with transparent background being nearly invisible.
- Search entries are no longer duplicated for catalog items that appear in multiple places in the Data Catalogue
- Fixed the layer order changing in Cesium when a CSV variable is chosen.
- Layer name is now shown in the catalog item info panel for ESRI ArcGIS MapServer layers.
- Retrieve WFS or WCS URL associated with WMS data sources using DescribeLayer if no dataUrl is present.
- Downgrade Leaflet to 0.7.3 to fix specific feature clicking problems with 2D maps.
- Use `PolylineGraphics` instead of `PolygonGraphics` for unfilled polygons with an outline width greater than 1. This works around the fact that Cesium does not support polygons with outline width great than 1 on Windows due to a WebGL limitation.
- Sorted ABS age variables numerically, not alphabetically.
- Removed extra space at the bottom of base map buttons.
- Share links now remember the currently active tab in the `ExplorerPanelViewModel`.
- Fixed a bug that prevented region mapping from working over HTTPS.
- The proxy is now used to avoid a mixed content warning when accessing an HTTP dataset from an HTTPS deployment of TerriaJS.
- Added `CameraView.fromLookAt` and `CameraView.fromPositionHeadingPitchRoll` functions. These functions can be used to position the camera in new ways.

### 1.0.49

- Fixed a bug that caused poor performance when clicking a point on the map with lots of features and then closing the feature information panel.
- Apply linkify, instead of markdown, to properties shown in the Feature Info Panel.
- Fixed a bug that prevented feature scaling by value.
- Fixed a bug that prevented the csv `displayDuration` from working.
- Fixed a bug that ignored which column of the csv file to show as the legend initially.
- `NowViewingTabViewModel` is now composed of a number of sections. Each section is given the opportunity to determine whether it applies to each catalog item. Custom sections may be added by adding them to NowViewingTabViewModel.sections`.
- `CsvCatalogItem` and `AbsIttCatalogItem` now expose a `concepts` property that can be used to adjust the display.
- Added `Terria.cesiumBaseUrl` property.
- The user interface container DOM element may now be provided to `TerriaViewer` by specifying `uiContainer` in its options. Previously it always used an element named `ui`.
- Legend URLs are now accessed via the proxy, if applicable.
- Fixed a bug that prevented feature scaling by value.
- Added support for [Urthecast](https://www.urthecast.com/) with `UrthecastCatalogGroup`.
- Fixed a bug that caused a `TypeError` on load when the share URL included enabled datasets with an order different from their order in the catalog.
- Improved the message that is shown to the user when their browser supports WebGL but it has a "major performance caveat".
- Fixed a bug that could cause an exception in some browsers (Internet Explorer, Safari) when loading a GeoJSON with embedded styles.
- Fixed a bug with Leaflet 2D map where clicks on animation controls or timeline would also register on the map underneath causing undesired feature selection and, when double clicked, zooming (also removed an old hack that disabled dragging while using the timeline slider)
- Changed Australian Topography base map server and updated the associated thumbnail.
- Added `updateApplicationOnMessageFromParentWindow` function. After an app calls this function at startup, TerriaJS can be controlled by its parent window when embedded in an `iframe` by messages sent with `window.postMessage`.

### 1.0.48

- Added the ability to disable feature picking for `ArcGisMapServerCatalogItem`.
- Disabled feature picking for the Australian Topography and Australian Hydrography base layers created by `createAustraliaBaseMapOptions`.

### 1.0.47

- Make it possible to disable CSV region mapping warnings with the `showWarnings` init parameter.
- The `name` of a feature from a CSV file is now taken from a `name` or `title` column, if it exists. Previously the name was always "Site Data".
- Fixed a bug that caused time-dynamic WMS layers with just one time to not be displayed.
- Underscores are now replaced with spaces in the feature info panel for `GeoJsonCatalogItem`.
- Added Proj4 projections to the location bar. Clicking on the bar switches between lats/longs and projected coordinates. To enable this, set `useProjection` to `true`
- Show information for all WMS features when a location is clicked.
- Fixed a bug that caused an exception when running inside an `<iframe>` and the user's browser blocked 3rd-party cookies.
- HTML and Markdown text in catalog item metadata, feature information, etc. is now formatted in a more typical way. For example, text inside `<h1>` now looks like a heading. Previously, most HTML styling was stripped out.
- Supports FeatureInfoTemplates on all catalog item types (previously only available on ImageryLayers).
- Apply markdown to properties shown in the Feature Info Panel.
- Add `includeCzml` option to CkanCatalogGroup.
- Fixed a bug that caused `WebMapServiceCatalogItem` to incorrectly populate the catalog item's metadata with data from GetCapabilities when another layer had a `Title` with the same value as the expected layer's `Name`.
- Update the default Australian topography basemap to Geoscience Australia's new worldwide layer (http://www.ga.gov.au/gisimg/rest/services/topography/National_Map_Colour_Basemap/MapServer)
- Allow color maps in CSV catalog items to be expressed as strings: colorMapString: "red-white-blue".
- Updated to [Cesium](http://cesiumjs.org) 1.15. Significant changes relevant to TerriaJS users include:
  - Added support for the [glTF 1.0](https://github.com/KhronosGroup/glTF/blob/master/specification/README.md) draft specification.
  - Added support for the glTF extensions [KHR_binary_glTF](https://github.com/KhronosGroup/glTF/tree/master/extensions/Khronos/KHR_binary_glTF) and [KHR_materials_common](https://github.com/KhronosGroup/glTF/tree/KHR_materials_common/extensions/Khronos/KHR_materials_common).
  - `ImageryLayerFeatureInfo` now has an `imageryLayer` property, indicating the layer that contains the feature.
  - Make KML invalid coordinate processing match Google Earth behavior. [#3124](https://github.com/AnalyticalGraphicsInc/cesium/pull/3124)

### 1.0.46

- Fixed an incorrect require (`URIjs` instead of `urijs`).

### 1.0.45

- Major refactor of `CsvCatalogItem`, splitting region-mapping functionality out into `RegionProvider` and `RegionProviderList`. Dozens of new test cases. In the process, fixed a number of bugs and added new features including:
  - Regions can be matched using regular expressions, enabling matching of messy fields like local government names ("Baw Baw", "Baw Baw Shire", "Baw Baw (S)", "Shire of Baw Baw" etc).
  - Regions can be matched using a second field for disambiguation (eg, "Campbelltown" + "SA")
  - Drag-and-dropped datasets with a time column behave much better: rather than a fixed time being allocated to each row, each row occupies all the time up until the next row is shown.
  - Enumerated fields are colour coded in lat-long files, consist with region-mapped files.
  - Feedback is now provided after region mapping, showing which regions failed to match, and which matched more than once.
  - Bug: Fields with names starting with 'lon', 'lat' etc were too aggressively matched.
  - Bug: Numeric codes beginning with zeros (eg, certain NT 08xx postcodes) were treated as numbers and failed to match.
  - Bug: Fields with names that could be interpreted as regions weren't available as data variables.
- Avoid mixed content warnings when using the CartoDB basemaps.
- Allow Composite catalog items
- Handle WMS time interval specifications (time/time and time/time/periodicity)
- Moved `url` property to base CatalogItem base class. Previously it was defined separately on most derived catalog items.
- Most catalog items now automatically expose a `dataUrl` that is the same as their `url`.
- Added custom definable controls to `CatalogMember`s.
  - To define a control, subclass `CatalogMemberControl` and register the control in `ViewModels/registerCatalogMemberControl` with a unique control name, control class and required property name.
  - If a `CatalogMember` has a property with the required property name either directly on the member or in its `customProperties` object, the control will appear in the catalog with the member and will fire the `activate` function when clicked.
  - Controls can be registered to appear on both the left and right side using `registerLeftSideControl` and `registerRightSideControl` respectively.
  - An example can be seen in the `CatalogMemberDownloadControl`
  - Currently top level members do not show controls.
- The `LocationBarViewModel` now shows the latitude and longitude coordinates of the mouse cursor in 2D as well as 3D.
- The `LocationBarViewModel` no longer displays a misleading elevation of 0m when in "3D Smooth" mode.
- Added `@menu-bar-right-offset` LESS parameter to control the right position of the menu bar.
- Added `forceProxy` flag to all catalog members to indicate that an individual item should use the proxy regardless of whether the domain is in the list of domains to proxy.
- Allow a single layer of an ArcGIS MapServer to be added through the "Add Data" interface.
- Added `WfsFeaturesCatalogGroup`. This group is populated with a catalog item for each feature queried from a WFS server.
- The Feature Info panel now shows all selected features in an accordion control. Previously it only showed the first one.
- Added `featureInfoTemplate` property to `CatalogItem`. It is used to provide a custom Markdown or HTML template to display when a feature in the catalog item is clicked. The template is parameterized on the properties of the feature.
- Updated to [Cesium](http://cesiumjs.org) 1.14. Significant changes relevant to TerriaJS users include:
  - Fixed issues causing the terrain and sky to disappear when the camera is near the surface. [#2415](https://github.com/AnalyticalGraphicsInc/cesium/issues/2415) and [#2271](https://github.com/AnalyticalGraphicsInc/cesium/issues/2271)
  - Fixed issues causing the terrain and sky to disappear when the camera is near the surface. [#2415](https://github.com/AnalyticalGraphicsInc/cesium/issues/2415) and [#2271](https://github.com/AnalyticalGraphicsInc/cesium/issues/2271)
  - Provided a workaround for Safari 9 where WebGL constants can't be accessed through `WebGLRenderingContext`. Now constants are hard-coded in `WebGLConstants`. [#2989](https://github.com/AnalyticalGraphicsInc/cesium/issues/2989)
  - Added a workaround for Chrome 45, where the first character in a label with a small font size would not appear. [#3011](https://github.com/AnalyticalGraphicsInc/cesium/pull/3011)
  - Fixed an issue with drill picking at low frame rates that would cause a crash. [#3010](https://github.com/AnalyticalGraphicsInc/cesium/pull/3010)

### 1.0.44

- Fixed a bug that could cause timeseries animation to "jump" when resuming play after it was paused.
- Make it possible for catalog item initialMessage to require confirmation, and to be shown every time.
- When catalog items are enabled, the checkbox now animates to indicate that loading is in progress.
- Add `mode=preview` option in the hash portion of the URL. When present, it is assumed that TerriaJS is being used as a previewer and the "small screen warning" will not be shown.
- Added `maximumLeafletZoomLevel` constructor option to `TerriaViewer`, which can be used to force Leaflet to allow zooming closer than its default of level 18.
- Added the `attribution` property to catalog items. The attribution is displayed on the map when the catalog item is enabled.
- Remove an unnecessary instance of the Cesium InfoBox class when viewing in 2D
- Fixed a bug that prevented `AbsIttCatalogGroup` from successfully loading its list of catalog items.
- Allow missing URLs on embedded data (eg. embedded czml data)
- Fixed a bug loading URLs for ArcGIS services names that start with a number.
- Updated to [Cesium](http://cesiumjs.org) 1.13. Significant changes relevant to TerriaJS users include:
  - The default `CTRL + Left Click Drag` mouse behavior is now duplicated for `CTRL + Right Click Drag` for better compatibility with Firefox on Mac OS [#2913](https://github.com/AnalyticalGraphicsInc/cesium/pull/2913).
  - Fixed an issue where non-feature nodes prevented KML documents from loading. [#2945](https://github.com/AnalyticalGraphicsInc/cesium/pull/2945)

### 1.0.43

- Fixed a bug that prevent the opened/closed state of groups from being preserved when sharing.

### 1.0.42

- Added a `cacheDuration` property to all catalog items. The new property is used to specify, using Varnish-like notation (e.g. '1d', '10000s') the default length of time to cache URLs related to the catalog item.
- Fix bug when generating share URLs containing CSV items.
- Improve wording about downloading data from non-GeoJSON-supporting WFS servers.

### 1.0.41

- Improvements to `AbsIttCatalogItem` caching from the Tools menu.

### 1.0.40

- `ArcGisMapServerCatalogItem` now shows "NoData" tiles by default even after showing the popup message saying that max zoom is exceeded. This can be disabled by setting its `showTilesAfterMessage` property to false.

### 1.0.39

- Fixed a race condition in `AbsIttCatalogItem` that could cause the legend and map to show different state than the Now Viewing UI suggested.
- Fixed a bug where an ABS concept with a comma in its name (e.g. "South Eastern Europe,nfd(c)" in Country of Birth) would cause values for concept that follow to be misappropriated to the wrong concepts.

### 1.0.38

- `AbsIttCatalogItem` now allows the region type to be set on demand rather than only at load time.
- `CsvCatalogItem` can now have no display variable selected, in which case all points are the same color.

### 1.0.37

- Added `CswCatalogGroup` for populating a catalog by querying an OGC CSW service.
- Added `CatalogMember.infoSectionOrder` property, to allow the order of info sections to be configured per catalog item when necessary.
- Fixed a bug that prevented WMTS layers with a single `TileMatrixSetLink` from working correctly.
- Added support for WMTS layers that can only provide tiles in JPEG format.
- Fixed testing and caching of ArcGis layers from tools and added More information option for imagery layers.
- TerriaJS no longer requires Google Analytics. If a global `ga` function exists, it is used just as before. Otherwise, events are, by default, logged to the console.
- The default event analytics behavior can be specified by passing an instance of `ConsoleAnalytics` or `GoogleAnalytics` to the `Terria` constructor. The API key to use with `GoogleAnalytics` can be specified explicitly to its constructor, or it can be specified in the `parameter.googleAnalyticsKey` property in `config.json`.
- Made polygons drastically faster in 2D.
- TerriaJS now shortens share URLs by default when a URL shortener is available.
- Added Google Analytics reporting of the application URL. This is useful for tracking use of share URLs.
- Added the ability to specify a specific dynamic layer of an ArcGIS Server using just a URL.

### 1.0.36

- Calculate extent of TopoJSON files so that the viewer correctly pans+zooms when a TopoJSON file is loaded.
- Fixed a bug that caused the `Terria#clock` to keep ticking (and therefore using CPU / battery) once started even after selecting a non-time-dynamic dataset.
- Fixed a bug that caused the popup message to appear twice when a dataset failed to load.
- Added layer information to the Info popup for WMS datasets.
- Added ability to filter catalog search results by:
  - type: `is:wms`, `-is:esri-mapserver`. A result must match any 'is:' and no '-is:'.
  - url: `url:vic.gov.au`, `-url:nicta.com.au`. A result must match any 'url:', and no '-url:'.
- Added ability to control the number of catalog search results: `show:20`, `show:all`

### 1.0.35

- Polygons from GeoJSON datasets are now filled.
- Left-aligned feature info table column and added some space between columns.
- Added `EarthGravityModel1996`.
- Extended `LocationBarViewModel` to show heights relative to a geoid / mean sea level model. By default, EGM96 is used.
- Added support for styling GeoJSON files, either in catalog (add .style{} object) or embedded directly in the file following the [SimpleStyle spec](https://github.com/mapbox/simplestyle-spec).
- Fixed a bug that caused the 3D view to use significant CPU time even when idle.
- Added CartoDB's Positron and Dark Matter base maps to `createGlobalBaseMapOptions`.
- Added support for subdomains to `OpenStreetMapCatalogItem`.

### 1.0.34

- Fixed a bug that prevented catalog items inside groups on the Search tab from being enabled.
- Added `PopupMessageConfirmationViewModel`. It prevents the Popup from being closed unless the confirm button is pressed. Can also optionally have a deny button with a custom action.
- Added support for discovering GeoJSON datasets from CKAN.
- Added support for zipped GeoJSON files.
- Made `KmlCatalogItem` use the proxy when required.
- Made `FeatureInfoPanelViewModel` use the white panel background in more cases.
- Significantly improved the experience on devices with small screens, such as phones.
- Fixed a bug that caused only the portion of a CKAN group name before the first comma to be used.

### 1.0.33

- Added the `legendUrls` property to allow a catalog item to optionally have multiple legend images.
- Added a popup message when zooming in to the "No Data" scales of an `ArcGisMapServerCatalogItem`.
- Added `CatalogGroup.sortFunction` property to allow custom sorting of catalog items within a group.
- Added `ImageryLayerCatalogItem.treat403AsError` property.
- Added a title text when hovering over the label of an enabled catalog item. The title text informs the user that clicking will zoom to the item.
- Added `createBingBaseMapOptions` function.
- Added an option to `KnockoutMarkdownBinding` to optionally skip HTML sanitization and therefore to allow unsafe HTML.
- Upgraded to Cesium 1.11.
- `CatalogItem.zoomTo` can now zoom to much smaller bounding box rectangles.

### 1.0.32

- Fixed CKAN resource format matching for KML, CSV, and Esri REST.

### 1.0.31

- Added support for optionally generating shorter URLs when sharing by using the Google URL shortening service.

### 1.0.30

- `WebMapServiceCatalogItem` and `ArcGisMapServerCatalogItem` now augment directly-specified metadata with metadata queried from the server.
- "Data Details" and "Service Details" on the catalog item info panel are now collapsed by default. This improves the performance of the panel and hides some overly technical details.
- `ArcGisMapServerCatalogItem.layers` can now specify layer names in addition to layer IDs. Layer names are matched in a case-insensitive manner and only if a direct ID match is not found.
- `itemProperties` are now applied through the normal JSON loading mechanism, so properties that are represented differently in code and in JSON will now work as well.
- Added support for `csv-geo-*` (e.g. csv-geo-au) to `CkanCatalogGroup`.
- The format name used in CKAN can now be specified to `CkanCatalogGroup` using the `wmsResourceFormat`, `kmlResourceFormat`, `csvResourceFormat`, and `esriMapServerResourceFormat` properties. These properties are all regular expressions. When the format of a CKAN resource returned from `package_search` matches one of these regular expressions, it is treated as that type within TerriaJS.
- `CkanCatalogGroup` now fills the `dataUrl` property of created items by pointing to the dataset's page on CKAN.
- The catalog item information panel now displays `info` sections in a consistent order. The order can be overridden by setting `CatalogItemInfoViewModel.infoSectionOrder`.
- An empty `description` or `info` section is no longer shown on the catalog item information panel. This can be used to remove sections that would otherwise be populated from dataset metadata.

### 1.0.29

- Add support for loading init files via the proxy when necessary.
- Switched to using the updated URL for STK World Terrain, `//assets.agi.com/stk-terrain/v1/tilesets/world/tiles`.

### 1.0.28

- Fixed a bug that prevented links to non-image (e.g. ArcGIS Map Server) legends from appearing on the Now Viewing panel.

### 1.0.27

- Use terriajs-cesium 1.10.7, fixing a module load problem in really old browers like IE8.

### 1.0.25

- Fixed incorrect date formatting in the timeline and animation controls on Internet Explorer 9.
- Add support for CSV files with longitude and latitude columns but no numeric value column. Such datasets are visualized as points with a default color and do not have a legend.
- The Feature Information popup is now automatically closed when the user changes the `AbsIttCatalogItem` filter.

### 1.0.24

- Deprecated:
  - Renamed `AusGlobeViewer` to `TerriaViewer`. `AusGlobeViewer` will continue to work until 2.0 but using it will print a deprecation warning to the browser console.
  - `BrandBarViewModel.create` now takes a single `options` parameter. The container element, which used to be specified as the first parameter, should now be specified as the `container` property of the `options` parameter. The old function signature will continue to work until 2.0 but using it will print a deprecation warning to the browser console.
- `WebMapServiceCatalogItem` now determines its rectangle from the GetCapabilities metadata even when configured to use multiple WMS layers.
- Added the ability to specify the terrain URL or the `TerrainProvider` to use in the 3D view when constructing `TerriaViewer`.
- `AbsIttCatalogItem` styles can now be set using the `tableStyle` property, much like `CsvCatalogItem`.
- Improved `AbsIttCatalogItem`'s tolerance of errors from the server.
- `NavigationViewModel` can now be constructed with a list of `controls` to include, instead of the standard `ZoomInNavigationControl`, `ResetViewNavigationControl`, and `ZoomOutNavigationControl`.
- Fixed a bug that caused the brand bar to slide away with the explorer panel on Internet Explorer 9.

### 1.0.23

- Fixed a bug that prevented features from being pickable from ABS datasets on the 2D map.
- Fixed a bug that caused the Explorer Panel tabs to be missing or misaligned in Firefox.

### 1.0.22

- Changed to use JPEG instead of PNG format for the Natural Earth II basemap. This makes the tile download substantially smaller.

### 1.0.21

- Added an `itemProperties` property to `AbsIttCatalogGroup`.
- Added a `nowViewingMessage` property to `CatalogItem`. This message is shown by the `NowViewingAttentionGrabberViewModel` when the item is enabled. Each unique message is shown only once.

### 1.0.20

- Added the ability to specify SVG icons on Explorer Panel tabs.
- Added an icon to the Search tab.
- Added support for accessing Australian Bureau of Statistics data via the ABS-ITT API, using `AbsIttCatalogGroup` and `AbsIttCatalogItem`.
- The Now Viewing panel now contains controls for selecting which column to show in CSV datasets.

### 1.0.19

- Added `NowViewingAttentionGrabberViewModel`. It calls attention the Now Viewing tab the first time a catalog item is enabled.
- Added `isHidden` property to catalog items and groups. Hidden items and groups do not show up in the catalog or in search results.

### 1.0.18

- Added `featureInfoFields` property to `CsvCatalogItem.tableStyle`. It allows setting which fields to show in the Feature Info popup, and the name to use for each.
- Added `OpenStreetMapCatalogItem` for connecting to tile servers using the OpenStreetMap tiling scheme.
- Added `CkanCatalogGroup.allowEntireWmsServers` property. When set and the group discovers a WMS resource without a layer parameter, it adds a catalog item for the entire server instead of ignoring the resource.
- Added `WebMapTileServiceCatalogGroup` and `WebMapTileServiceCatalogItem` for accessing WMTS servers.
- Handle the case of an `ArcGisMapServerCatalogItem` with an advertised extent that is outside the valid range.
- We now pass ArcGIS MapServer metadata, when it's available, through to Cesium's `ArcGisMapServerImageryProvider` so that it doesn't need to re-request the metadata.
- Changed the style of the Menu Bar to have visually-separate menu items.
- Added support for SVG menu item icons to `MenuBarViewModel`.
- Improved popup message box sizing.

### 1.0.17

- Upgraded to TerriajS Cesium 1.10.2.
- Added `ImageryLayerCatalogItem.isRequiredForRendering`. This is set to false by default and to true for base maps. Slow datasets with `isRequiredForRendering=false` are less likely to prevent other datasets from appearing in the 3D view.
- The "Dataset Testing" functionality (on the hidden Tools menu accessible by adding `#tools=1` to the URL) now gives up tile requests and considers them failed after two seconds. It also outputs some JSON that can be used as the `blacklist` property to blacklist all of the datasets that timed out.
- Added a feature to count the total number of datasets from the hidden Tools menu.
- Fixed a bug that caused the 2D / 3D buttons the Maps menu to get out of sync with the actual state of the map after switching automatically to 2D due to a performance problem.

### 1.0.16

- Deprecated:
  - `ArcGisMapServerCatalogGroup` has been deprecated. Please use `ArcGisCatalogGroup` instead.
- Replaced Cesium animation controller with TerriaJS animation controller.
- Replaced Cesium Viewer widget with the CesiumWidget when running Cesium.
- Added the ability to turn a complete ArcGIS Server, or individual folders within it, into a catalog group using `ArcGisCatalogGroup`.

### 1.0.15

- Fix imagery attribution on the 2D map.

### 1.0.14

- Fixed share URL generation when the application is not running at the root directory of its web server.
- Fixed a bug that caused Internet Explorer 8 users to see a blank page instead of a message saying their browser is incompatible.

### 1.0.13

- Breaking changes:
  - Added a required `@brand-bar-height` property.
- `ExplorerPanelViewModel` can now be created with `isOpen` initially set to false.
- TerriaJS now raises an error and hides the dataset when asked to show an `ImageryLayerCatalogItem` in Leaflet and that catalog item does not use the Web Mercator (EPSG:3857) projection. Previously, the dataset would silently fail to display.
- Improved error handling in `CzmlCatalogItem`, `GeoJsonCatalogItem`, and `KmlCatalogItem`.
- Made the `clipToRectangle` property available on all `ImageryProvider`-based catalog items, not just `WebMapServiceCatalogItem`.
- Added `CatalogMember.isPromoted` property. Promoted catalog groups and items are displayed above non-promoted groups and items.
- Add support for ArcGIS MapServer "Raster Layers" in addition to "Feature Layers".

### 1.0.12

- Allow Esri ArcGIS MapServers to be added via the "Add Data" panel.
- Adds `baseMapName` and `viewerMode` fields to init files and share links. `baseMapName` is any base map name in the map settings panel and `viewerMode` can be set to `'2d'` or `'3d'`.
- Added `tableStyle.legendTicks` property to `CsvCatalogItem`. When specified, the generated legend will have the specified number of equally-spaced lines with labels in its legend.

### 1.0.11

- Fixed a bug that prevented HTML feature information from showing up with a white background in Internet Explorer 9 and 10.
- Fixed a bug that prevented WMS GetCapabilities properties, such as CRS, from being properly inherited from the root layer.
- Tweaked credit / attribution styling.

### 1.0.10

- Added support for a developer attribution on the map.
- Fixed a bug that could cause results from previous async catalog searches to appear in the search results.

### 1.0.9

- Show Cesium `ImageryProvider` tile credits / attribution in Leaflet when using `CesiumTileLayer`.

### 1.0.8

- `WebMapServiceCatalogGroup` now populates the catalog using the hierarchy of layers returned by the WMS server in GetCapabilities. To keep the previous behavior, set the `flatten` property to true.
- Potentially breaking changes:
  - The `getFeatureInfoAsGeoJson` and `getFeatureInfoAsXml` properties have been removed. Use `getFeatureInfoFormats` instead.
- Added support for text/html responses from WMS GetFeatureInfo.
- Make the `FeatureInfoPanelViewModel` use a white background when displaying a complete HTML document.
- `KnockoutMarkdownBinding` no longer tries to interpret complete HTML documents (i.e. those that contain an <html> tag) as Markdown.
- The feature info popup for points loaded from CSV files now shows numeric columns with a missing value as blank instead of as 1e-34.
- `ArcGisMapServerCatalogItem` now offers metadata, used to populate the Data Details and Service Details sections of the catalog item info panel.
- `ArcGisMapServerCatalogGroup` now populates a "Service Description" and a "Data Description" info section for each catalog item from the MapServer's metadata.
- The `metadataUrl` is now populated (and shown) from the regular MapServer URL.
- Added 'keepOnTop' flag support for imageryLayers in init file to allow a layer to serve as a mask.
- Added 'keepOnTop' support to region mapping to allow arbitrary masks based on supported regions.
- Checkboxes in the Data Catalogue and Search tabs now have a larger clickable area.

### 1.0.7

- `CatalogItemNameSearchProviderViewModel` now asynchronously loads groups so items in unloaded groups can be found, too.
- Do not automatically fly to the first location when pressing Enter in the Search input box.
- Changed `ArcGisMapServerCatalogItem` to interpret a `maxScale` of 0 from an ArcGIS MapServer as "not specified".
- Added an `itemProperties` property to `ArcGisMapServerCatalogGroup`, allowing properties of auto-discovered layers to be specified explicitly.
- Added `validDropElements`, `validDropClasses`, `invalidDropElements`, and `invalidDropClasses` properties to `DragDropViewModel` for finer control over where dropping is allowed.
- Arbitrary parameters can now be specified in `config.json` by adding them to the `parameters` property.

### 1.0.6

- Added support for region mapping based on region names instead of region numbers (example in `public/test/countries.csv`).
- Added support for time-dynamic region mapping (example in `public/test/droughts.csv`).
- Added the ability to specify CSV styling in the init file (example in `public/init/test.json`).
- Improved the appearance of the legends generated with region mapping.
- Added the ability to region-map countries (example in `public/test/countries.csv`).
- Elminated distracting "jumping" of the selection indicator when picking point features while zoomed in very close to the surface.
- Fixed a bug that caused features to be picked from all layers in an Esri MapServer, instead of just the visible ones.
- Added support for the WMS MinScaleDenominator property and the Esri MapServer maxScale property, preventing layers from disappearing when zoomed in to close to the surface.
- Polygons loaded from KML files are now placed on the terrain surface.
- The 3D viewer now shows Bing Maps imagery unmodified, matching the 2D viewer. Previously, it applied a gamma correction.
- All catalog items now have an `info` property that allows arbitrary sections to be shown for the item in the info popup.
- `CkanCatalogGroup` now has a `groupBy` property to control whether catalog items are grouped by CKAN group ("group"), CKAN organization ("organization"), or not grouped at all ("none").
- `CkanCatalogGroup` now has a `useResourceName` property to control whether the name of the catalog item is derived from the resource (true), or the dataset itself (false).
- The catalog item info page now renders a much more complete set of Markdown and HTML elements.<|MERGE_RESOLUTION|>--- conflicted
+++ resolved
@@ -2,13 +2,10 @@
 
 #### next release (8.7.2)
 
-<<<<<<< HEAD
+- Add NumberParameterEditor to enable WPS AllowedValues Ranges to be set and use DefaultValue
 - Fix `getFeatureProperties` (in `FeatureInfoSection`) failing due to bad JSON parsing of nested strings.
 - The `TableFeatureInfoStratum` default `featureInfoTemplate` will now not show `_id_` (internal Terria feature ID) in feature info
 - [The next improvement]
-=======
-- Add NumberParameterEditor to enable WPS AllowedValues Ranges to be set and use DefaultValue
->>>>>>> 9845f42f
 
 #### 8.7.1 - 2024-04-16
 
