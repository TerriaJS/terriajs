--- conflicted
+++ resolved
@@ -2,12 +2,9 @@
 
 #### next release (8.9.4)
 
-<<<<<<< HEAD
-=======
 - Set default value for date and datetime WPS fields only when the field is marked as required.
 - TSify MenuBar and Groups
 - Add elements config for MenuBar
->>>>>>> a73aa8b0
 - [The next improvement]
 
 #### 8.9.3 - 2025-04-24
