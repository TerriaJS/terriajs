# Change Log

#### next release (8.11.2)

- Add `token` to `ArcGisMapServerCatalogItem`, `ArcGisMapServerCatalogGroup`, `ArcGisFeatureServerCatalogItem`, `ArcGisFeatureServerCatalogGroup`, `ArcGisImageServerCatalogItem`, `I3SCatalogItem` and `ArcGisCatalogGroup` - if defined, it will be added to the `token` parameter for all ArcGIS Rest API requests.
  - Added `tokenUrl` to `ArcGisImageServerCatalogItem`, and tweaked behaviour in `ArcGisMapServerCatalogItem` and `ArcGisImageServerCatalogItem` so that if both `token` and `tokenUrl` are defined, then `tokenUrl` will be used. This allows the token to be refreshed if needed.
- WMTS read URL from operations metadata #7371
- [The next improvement]

#### 8.11.1 - 2025-12-04

- ##### Security fixes
  - Upgrades terriajs-server to v4.0.3. See [terriajs-server changes](https://github.com/TerriaJS/terriajs-server/blob/master/CHANGES.md#security-fixes).
- Fix translations key typo "zoomCotrol".
- Update docs for Client-side config: change `searchBar` parameter to `searchBarConfig`
- Fix to show preview map when used outside the explorer panel.
- Update `csv-geo-au` support to include the latest Australian Government regions.
<<<<<<< HEAD
- Add `<settingspanel>` custom component to open Map settings panel from template code (like short report, feature info etc).
- [The next improvement]
=======
- Add `backgroundColor` trait to base maps for changing the map container background in 2D/Leaflet mode ([7718](https://github.com/TerriaJS/terriajs/pull/7718))
- Keep camera steady when switching between viewer modes.
- Fix a bug where some georeferenced tiles where incorrectly positioned in Terria.
>>>>>>> fcc0faaf

#### 8.11.0 - 2025-10-09

- **Breaking changes:**

  - Replace unmaintained `svg-sprite-loader` with custom implementation of SvgSprite plugin based on `svg-sprite` package.
    - New implementation consists of svg sprite loader that loads svgs and svg webpack plugin that compiles them into a single sprite file.

- Fix app crash when switching back and forth between 3D and 2D mode with clipping box enabled.
- Fix app crash when encountering unsupported WPS input types.
- Warn the user when the story causes shareData size exceed the limit set on the server as `shareMaxRequestSize`. #7636
- Adds new `TileMapServiceCatalogItem` for loading Tile Map Service (TMS) imagery tilesets.
- Add coordinate position to MapboxSearchProvider results when using reverse geocoder functionality (configurable).
- Removes webpack-dev-server from dependencies as it is no longer used.
- Upgrade babel to the latest version 7.27/7.28
- Fix analytics tracking for the MapboxSearchProvider.
- Remove unmaintained @mapbox/geojson-merge dependency and replace it with a simple merge function.
- Upgrade Typescript to `^5.9.2`. Also switched the `target` in `tsconfig.json` to `esnext`.
- Upgrade `mobx` to version `^6.13.7`.
- Upgraded `terriajs-cesium` to `21.0.0` and `terriajs-cesium-widgets` to `13.2.0`.
- Fix zooming by mouse wheel in charts #7654

#### 8.10.0 - 2025-07-08

- **Breaking changes:**

  - Update `protomaps-leafet` package to 5.0.1 which only support protomaps basempap tileset >v4.0
    - See [protomaps leaflet CHANGELOG](https://github.com/protomaps/protomaps-leaflet/blob/main/CHANGELOG.md#500).
  - Update react and react-dom to version 18
  - Update mobx-react to version 9
    - It no longer convert props automatically to observable in class components. See [MobX React v9 class components guide](https://github.com/mobxjs/mobx/blob/mobx-react%409.2.0/packages/mobx-react/README.md#class-components) for more details on how to migrate

- Fix a bug where `.pmtiles` urls with a query string at the end was not being rendered as PMTILES.
- Add internationalization support to tinymce editor used in story editor
- Add `MapboxSearchProvider` for geocoding using Mapbox.
- Upgrade yarn to 1.22.22
- Fix `ApiTableCatalogItem` to add `queryParameters` and `updateQueryParameters` to the API requests. These were previously being ignored.
- Apply clipping rectangle for `ArcGisFeatureServerCatalogItem` reducing the number of requests made to server in tiled mode.

#### 8.9.5 - 2025-06-03

- Upgrade terriajs-server to version 4.0.2

#### 8.9.4 - 2025-06-03

- Remove regenerator-runtime polyfill as generators are now widely supported. #7615
- Remove direct usage of core-js polyfills. #7615
- TSify `ChartPanel` and convert to a functional component #7581
- Convert `Chart` component of `FeatureInfoPanelChart` to functional component. #7598
- TSify `DataCatalogGroup` and convert to a functional component. #7575
- TSify `BottomDockChart`, `ChartPanel`, `LineAndPointChart`, `LineChart`, `MomentLinesChart`, `MomentPointsChart`, `Chart Tooltip` to typescript and convert to functional components. #7617
- Upgrade mkdocs to 1.6.1
- Refactor the `DateTimePicker` component and split it into multiple components. #7585
- Update data-attribution and terms of conditions links to point to terria.io. #7627
- Hide the related maps button. #7627
- Change `BingMapSearchProvider` to correctly logs bing search action. #7601
- fix `MapboxStyleCatalogItem` scaleFactor bug where tiles are always scaled-up in Cesium. #7639

#### 8.9.3 - 2025-04-24

- Remove unused d3-array dependency.
- Update to plugin-error 2.0.1
- TSify `MenuButton` and convert it to functional component. #7576
- Convert `WorkbenchItem` to functional component #7564
- Remove BrowserStack and SauceLabs gulp tasks.
- Remove `test-travis` gulp task.
- Allow to modify `lookupCookie` for i18next
- TSify dropdown and convert it to a functional component. #7577
- Convert SettingPanel to a functional component. #7589
- Update html-to-react to 1.7.0
- Pass explicit refs to css transition component to avoid findDomNode usage. #7590
- TSify FadeIn component. #7590
- Convert `ViewingControls` to a functional component. #7574
- DOMPurify updated to 3.2.5 to fix CVE-2025-26791.
- Fix pmtiles rendering issue. #7607
- Remove unused types/rbush dependency.

#### 8.9.2 - 2025-03-31

- Replace clipboardjs with native browser clipboard
- Update react-swipeable to v7. #7542
- Use theme.dark for bottomBar background
- Remove interactjs dependency #7544
- Rewrite drag-wrapper to use terriajs dragging implementation #7544
- TSify `SearchBoxAndResults` and convert to a functional component #7477
- Convert `DragDropFile` to functional component and styled-components. #7563
- Remove `viewState.lastUploadedFiles` and replace with `DragDropFile` local state. #7563
- TSify `DragDropNotification` and convert to functional component and styled-components. #7563
- TSify `DataCatalogTab` and convert it to functional component #7476
- Update to shpjs 6.1.0.
- Enable `noUncheckedSideEffectImports` in `tsconfig.json` to get errors from tsc when non-existent modules are imported for side effects.
- Return lat/lon as numbers from `geoJsonGeometryFromGeoRssSimpleGeometry` and `geoJsonGeometryFromW3cGeometry`.
- Remove unused babel/parser dependency.

#### 8.9.1 - 2025-03-24

- Tweak `ArcGisFeatureServerCatalogItem.imageryProvider` to return undefined until metadata has finished loading
- Fix scss theming regression by restoring webpack alias

#### 8.9.0 - 2025-03-17

- **Breaking changes:**
- Major changes to UI

  - Changed workbench and bottom dock to absolute positioned over map with transparent background
  - Generally increase padding and font sizes to improve readability
  - Generally use a darker default theme
  - Increases logo size, redesign of collapsed workbench panel
  - Update help text for empty workbench
  - Decrease border radii
  - Changed workbench and bottom dock to absolute positioned over map with transparent background
  - Generally increase padding and font sizes to improve readability
  - Generally use a darker default theme
  - Increases logo size, redesign of collapsed workbench panel
  - Update help text for empty workbench
  - Decrease border radii
  - Introduce `blur`, `dark-transparent`, `dark-alpha`, `scrollbar-color` and `scrollbar-track-color` theme variables
  - Add `keepCatalogOpen` config option
  - Add enable / disable all button to workbench

- Add tiling support to `ArcGisFeatureServerCatalogItem` - this will be enabled by default if the server supports tiling and unsupported marker/point styles aren't used. See `ArcGisFeatureServerCatalogTraits` `tileRequests`. When enabled, `pbf` tiles will be fetched and drawn using `ProtomapsImageryProvider`
  - This can be disabled by setting `tileRequests` to `false`
  - For point features, only the following `PointSymbolTraits` are available - fill, stroke, height (which sets circle radius). Custom markers (markers other than `point` or `circle`) are not supported.
- Add `request` parameter to `ArcGisImageServerImageryProvider.buildImageResource` - this enables Cesium to manage requests
- Decrease protomaps tile buffer to 32 pixels (from 64) to increase performance
- Change `ProtomapsImageryProvider` to use a "soft" minimum level, so no tiles will be created below the `minimumZoom` provided.
- Move `ProtomapsImageryProvider.pickFeatures` GeoJSON logic to inside `ProtomapsGeojsonSource.pickFeatures`.
- Fix `FeatureInfoUrlTemplateMixin` reactivity warnings
- Move `GeojsonMixin` protomaps paint/label rules to `tableStyleToProtomaps`.
  - Also create `getStyleReactiveDependencies` that can be used to track (and react to) table styling traits
- Add `dash` to `OutlineStyleTraits` (only supported by line features), and `outlineStyle` to `LegendTraits`.
- Add `MinMaxLevelMixin` to `ArcGisFeatureServerCatalogItem` - only applied when tiling requests
- Tweaked `TableStyleMap` and `TableColorMap` conditions to handle empty `TableColumns` (to support styling `ArcGisFeatureServerCatalogItem` when tiling requests)
- Fix bug with expanding "Developer Details" in the error modal
- Fix regression bug from https://github.com/TerriaJS/terriajs/pull/7144, GeoJson `MultiPolygon`, `Polygon` and `Line` features were being dropped
- Move GeoJSON helper functions (`isFeatureCollection` etc) to `lib/Core/GeoJson.ts`
- Split up `ArcGisFeatureServerCatalogItem` into `ArcGisFeatureServerStratum` and `esriStyleToTableStyle`
- Remove unused pmtiles dependency.
- Update data styling docs
- Remove unused babel/eslint-parser dependency.
- Hide 'Story' button in mobile view if story panel is active.
- Update empty workbench help text
- Remove unused `arraysAreEqual`, `autoUpdate`, `flattenNested`, `freezeInDebug`, `isPromise`, `loadJsonp`, `OrUndefined`, and `superGet` files from lib/Core.
- Update to react-virtual 2.10.4.
- Update types/file-saver to 2.0.7.
- Remove `request` dependency from CI scripts
- Fix basemaps order to follow the order given by `enabledBaseMaps` setting. #7537
- Modified DiffTool UI to use `WorkflowPanel` instead of floating side panel.

#### 8.8.1 - 2025-02-27

- Expose the `lightColor` setting for 3D Tilesets in Cesium3dTilesCatalogItem.
- Fix GeoJSON regression bug (from 8.8.0) - multi-polygons, polygons and line features weren't being rendered through `ProtomapsImageryProvider`.
- Remove unused klaw-sync dependency.
- Remove unused hammerjs dependency.
- Remove unused turf/meta dependency.

#### 8.8.0 - 2025-02-18

- **Breaking changes:**
  - Upgrade Webpack to version 5
    - Converted remaining CJS style modules and `require()` calls to ESM and `import` statements.
    - Removed babel transformation to CJS for default build (we still use it for nodejs).
    - Removed several other babel transforms (for JS features that should now be widely supported).
    - Refactor and clean up configureWebpack.js. `configureWebpack()` now accepts a single object parameter.
    - Removed code for hot reloading
  - Upgraded `sass` to version 1.80+
    - Migrated SASS files to use `modern` API (by running the `sass-migrator` script)
    - Replaced webpack aliases `~terriajs-variables` and `~terriajs-mixins` with respective relative path. This was necessary to run the migrator. It also results in simpler webpack configuration.
- Remove `MapboxImageryProvider`, `createRegionMappedImageryProvider` now uses `ProtomapsImageryProvider`.
- Update `protomaps` to `protomaps-leaflet`. This fixes the 5400 vertex limit in a single tile.
  - The very basic support of mvt style spec is now handled by Terria in [`lib/Map/Vector/mapboxStyleJsonToProtomaps.ts`](lib/Map/Vector/mapboxStyleJsonToProtomaps.ts)
- Move `GeojsonSource` to new file `lib/Map/Vector/ProtomapsGeojsonSource.ts`.
- support URL parameters in a GetLegendGraphic request for a layer without a style configured
- Enhanced error processing for obtaining user location

#### 8.7.11 - 2024-12-18

- Explicitly set prettier tab-width
- Move release guide from README.md to RELEASE_GUIDE.md
- Add `clampToGround` to `KmlCatalogItemTraits` (defaults to `true`) - this is now passed to `KmlDataSource.load`. Terria no longer clamps polygon geometries to terrain manually. All clamping logic is now handled by Cesium.
- Add `dataSourceUri` to `KmlCatalogItemTraits` - Overrides the url to use for resolving relative links and other KML network features

#### 8.7.10 - 2024-11-29

- Add OpenStreetMap as a basemap option.
- Update to node-notifier 10.0.1 to fix security vulnerabilities.
- Remove unused ts-loader dependency.
- Remove unused class-list dependency.
- TSify `ConsoleAnalytics` module.
- Update to gulp 5.0 to fix security vulnerabilities.
  - Gulp 5 defaults to encoding copied files as utf-8, had turn off encoding by setting `encoding: false` to correctly copy binary assets from dependencies.
- Update to dompurify 2.5.7 to fix security vulnerabilities.
- Update to @mapbox/togeojson 0.16.2 to fix security vulnerabilities.
- Remove unused simple-statistics dependency.
- Update to pretty-quick 4.0.0 to fix security vulnerabilities.

#### 8.7.9 - 2024-11-22

- Add "searchBarConfig.showSearchInCatalog" to configParameters so that the link in location search results can be disabled.
- Properly initialize react ref in functional components
- Add NominatimSearchProvider.
- Removed the basemaps - positron, darkmatter and black-marble - from the default settings. The Carto ones are no longer free and requires an [Enterprise or Grantee license](https://carto.com/basemaps). If you have the appropriate license you can add them via your [initialization file](https://docs.terria.io/guide/customizing/initialization-files/#basemaps). [Example configuration](https://gist.github.com/na9da/ef7871afee7cbe3d0a95e5b6351834c9).
- Restrict mobx version to '< 6.13.0' to avoid tsc errors because mobx now uses iterator helper types introduced in TypeScript 5.6.
- Remove unused ts-node dependency.

#### 8.7.8 - 2024-11-01

- Fix the layout of the story builder and the item search tool.
- Add support for Cloud Optimised Geotiff (cog) in Cesium mode. Currently supports EPSG 4326 and 3857. There is experimental support for other projections but performance might suffer and there could be other issues.
- Fix `Workbench.collapseAll()` and `Workbench.expandAll()` for References.
- Add to the "doZoomTo" function the case of an imagery layer with imageryProvider.rectangle
- Add "leafletMaxZoom" to configParameters so that the maxZoom of the Leaflet viewer can be changed.
- Restrict `sass` version to `< 1.80`- to avoid deprecations.

#### 8.7.7 - 2024-10-01

- **Breaking changes:**

  - Remove RollbarErrorServiceProvder
  - Error services now instantiated externally to terriajs

- Fix remaining lint warnings
- Augment cesium types and start using import instead of require in ts files
- Update to sass 1.79.1
- Add option to import assets from Cesium ion through the Add data panel. Use map config parameter "cesiumIonOAuth2ApplicationID" to enable the feature.

#### 8.7.6 - 2024-08-22

- Add I3SCatalogItem
  - getFeaturesFromPickResult now async to handle I3SNode.loadFields()
  - extract common style logic to new Cesium3dTilesStyleMixin.ts
- Set default value for date and datetime WPS fields only when the field is marked as required.
- Fix Sass deprecation warnings (declarations after nested blocks)
- Fix legend shown for WMS difference output item
- Add `diffItemProperties` trait to override properties of WSM difference output item. Useful for customizing feature info template strings etc.
- Add Proj4 definition for EPSG:8059
- Upgrade to terriajs-cesium 8.0.1.
- Re-enable terrain splitting.
- Add support for ArcGis ImageServer - this includes
  - Support for "dynamic" `exportImage` endpoint (using `102100` wkid)
  - Support for web mercator and wgs84 precached tiles
  - Basic support for raster functions - a dropdown is rendered in the workbench for custom raster functions
  - Traits to configure `bandIds` and `renderingRule`
- Increase `maxRefreshIntervals` from 1000 to 10000 for `WebMapServiceCatalogItem` and `ArcGisMapServerCatalogItem`.
- Add `nextDiscreteJulianDate` helper computed value to `DiscretelyTimeVaryingMixin`
- Add `EPSG:7899` to `Proj4Definitions`

#### 8.7.5 - 2024-06-26

- Add clustering trait to GeoJson (and consequently to WFS, ...) using Cesium as viewer.
- TSify some `js` and `jsx` files and provide `.d.ts` ambient type files for a few others. This is so that running `tsc` on an external project that imports Terria code will typecheck successfully.
- Upgraded a bunch of d3 dependencies for fixing security errors.
- Show rectangle selector for WPS bounding box parameter
- Fix `store` and `status` values send in WPS Execute request.
- Add docs for `modelDimensions`

#### 8.7.4 - 2024-06-07

- Fix position of draggable point after moving.
- Fix `getFeatureProperties` (in `FeatureInfoSection`) failing due to bad JSON parsing of nested strings.
- The `TableFeatureInfoStratum` default `featureInfoTemplate` will now not show `_id_` (internal Terria feature ID) in feature info
- Fix bug in FilterSection

#### 8.7.3 - 2024-05-28

- Fix broken chart selector
- Feature info template `<chart>` definition now accepts a `y-column` attribute to set the y-column that should be rendered in the feature info panel chart.
- Upgrade `thredds-catalog-crawler` to `v0.0.7` which makes a few security upgrades.
- Fix bug with broken datetime after that Timeline has been closed once.
- Fix WPS date time widget reset bug
- Set default date for WPS date time widget on load
- Add NumberParameterEditor to enable WPS AllowedValues Ranges to be set and use DefaultValue

#### 8.7.2 - 2024-05-14

- Add NumberParameterEditor to enable WPS AllowedValues Ranges to be set and use DefaultValue
- Feature info template has access to activeStyle of item having TableTraits.
- Updated a few dependencies to fix security warnings: `underscore`, `visx`, `shpjs`, `resolve-uri-loader`, `svg-sprite-loader`
- Allow related maps UI strings to be translated. Translation support for related maps content is not included.

#### 8.7.1 - 2024-04-16

- Upgraded to TerriajS Cesium 1.115.0
- Fix `PointStyleTraits.marker` bug where URLs were not being used.
- Fixed a bug with passing a relative baseUrl to Cesium >= 1.113.0 when `document.baseURI` is different to its `location`.
- Fix node v18 compatibility by forcing `webpack-terser-plugin` version resolution and fixing new type errors
- Reduce log noise in `MagdaReference`.

#### 8.7.0 - 2024-03-22

- **Breaking changes:**
  - `generateCatalogIndex` now uses `commander` to parse arguments. Run `node ./build/generateCatalogIndex.js --help` for more information.
- Fixed exception thrown from `objectArrayTrait` when a model has 0 strata and a `MergeStrategy` of `topStratum`.
- Fix `generateCatalogIndex` after `searchProvider` changes
- Fix bug with relative URLs being ignored in `generateCatalogIndex`
- Fix bug with ArcGisMapServerImageryProvider not correctly identifying if the `tile` endpoint can be used

#### 8.6.1 - 2024-03-14

- Fix SDMX `featureInfoTemplate` `<chart>` bug not showing correct `yColumn`

#### 8.6.0 - 2024-03-12

- **Breaking changes:**
  - Add `MergeStrategy` to `objectArrayTrait` - this includes a new `topStratum` strategy - similar to `Merge.All` (the default behaviour), but only elements that exist in the top-most strata will be merged with lower strata. Elements that only exist in lower strata will be removed.
  - **Note** the only trait with `MergeStrategy` set to `topStratum` is `lines` in `TableChartStyleTraits`.
- Fix `y-column` in `FeatureInfoPanelChart` (`<chart>`)

#### 8.5.2 - 2024-03-07

- Add `usePreCachedTilesIfAvailable` to `ArcGisMapServerCatalogItemTraits`.
- Improved `ChartableMixin.isMixedInto` to ensure there are no false positive matches when testing References.
- Fixed a bug in `MagdaReference` where members of a group would not be updated/created correctly when a group is reloaded.

#### 8.5.1 - 2024-02-23

- Added highly experimental CatalogProvider, intended to encapsulate functionality related to the entire catalog, or large subtrees of it, that doesn't fit into individual catalog member models.
- `BingMapsCatalogItem` now supports Bing's `culture` parameter.
- Update a prompt text in DataPreview.

#### 8.5.0 - 2024-02-07

- **Breaking changes:**
  - Upgrade TypeScript to 5.2
  - Switch Babel configuration to new JSX transform
- Improve tsconfig files
- Remove deprecated default `relatedMaps`
- Update `thredds-catalog-crawler` to `0.0.6`
- `WebMapServiceCatalogItem` will drop problematic query parameters from `url` when calling `GetCapabilities` (eg `"styles","srs","crs","format"`)
- Fixed regression causing explorer window not to display instructions when first opened.
- Enable eslint for typescript: plugin:@typescript-eslint/eslint-recommended
- Fixed a bug where the search box was missing for small screen devices.
- Prevent user adding empty web url
- Fix bug where search results shown in `My Data` tab
- Fix bug in function createDiscreteTimesFromIsoSegments where it might create duplicate timestamps.
- Add option to enable/disable shortening share URLs via InitSourceData.
- Fix bug in ArcGisMapServerCatalogItem.
- Add examples.
- Upgraded Cesium to 1.113.0 (i.e. `terriajs-cesium@6.2.0` & `terriajs-cesium-widgets@4.4.0`).

#### 8.4.1 - 2023-12-08

- Temporary UX fixes for clipping box:
  - An option to zoom to clipping box
  - An option to re-position the clipping box
  - Trigger repositioning of clipping box when the user enables clipping box for the first time
  - Cursor and scale point handle changes (makes it much easier to grasp)
  - More robust interaction with the box
- Fix a bug where `DragPoints` was interfering with pedstrian mode mouse movements.
- Update `webpack` to `4.47.0` to support Node >= 18 without extra command line parameters.
- Add support for multiple `urls` for `GeoJsonCatalogItem`.
- Automatically explode GeoJSON `MultiPoint` features to `Point` features.
- Add new table styling traits - `scaleByDistance` and `disableDepthTestDistance`.
- Add support for `LineString` and `MultiLineString` when using `GeoJsonCatalogItem` in `CZML` mode.

#### 8.4.0 - 2023-12-01

- **Breaking change:** Replaced `node-sass` with (dart) `sass`
  - You will need to update your `TerriaMap` to use `sass` instead of `node-sass`.
- Added `apiColumns` to `ApiTableCatalogItem` - this can now be used to specify `responseDataPath` per table column.
- `ArcGisMapServerCatalogItem` will now use "pre-cached tiles" if available if no (or all) `layers` are specified.

#### 8.3.9 - 2023-11-24

- **Breaking change:** new Search Provider model
  - Added SearchProviderMixin to connect searchProviders with a model system
  - Created a simple base Mixin (`SearchProviderMixin`) to attach SearchProviders to the Model system and enable easier creation of new search providers.
  - Made SearchProviders configurable from `config.json`.
  - See [0011-configurable-search-providers ADR](./architecture/0011-configurable-search-providers.md) and [Search providers customization](./doc/customizing/search-providers.md) for more details
- Make all icons in `CatalogGroup` black by default and white when a catalog group is focused, selected or hovered over. Improve lock icon position in workbench.

#### 8.3.8 - 2023-11-15

- Fix maximum call stack size exceeded on Math.min/max when creating Charts
- Fix boolean flag in `MyDataTab` displaying number
- Remove `jsx-control-statements` dependency
- Fix WMS nested group IDs - nested groups with the same name were not being created
- WMS `isEsri` default value will now check for case-insensitive `mapserver/wmsserver` (instead of `MapServer/WMSServer`)
- Tweak ArcGis MapServer WMS `GetFeatureInfo` default behaviour
  - Add `application/geo+json` and `application/vnd.geo+json` default `GetFeatureInfo` (after `application/json` in priority list)
  - Add `application/xml` default `GetFeatureInfo`. (if `isEsri` is true, then this will be used before `text/html`)
- Added many remaining ASGS 2021 region types to region mapping (STE_2021,ILOC_2021,IARE_2021,IREG_2021,RA_2021,SAL_2021,ADD_2021,DZN_2021,LGA_2022,LGA_2023,SED_2021,SED_2022,
  CED_2021,POA_2021,TR_2021,SUA_2021,UCL_2021,SOS_2021,SOSR_2021).
  - See [ASGS 2021](https://www.abs.gov.au/statistics/standards/australian-statistical-geography-standard-asgs-edition-3/jul2021-jun2026/access-and-downloads/digital-boundary-files)
- Added [Melbourne CLUE blocks](https://data.melbourne.vic.gov.au/pages/clue/) to region mapping.
- Fix WMS `GetMap`/`GetFeatureInfo` requests not having `styles` parameter (will use empty string instead of `undefined`)
- Add CesiumIon geocoder
- `CatalogGroup` will now not show members until loaded
- Add `GetTimeseries` support to `WebMapServiceCatalogItem`. This adds a new `supportsGetTimeseries` trait, which when true will replace `GetFeatureInfo` with `GetTimeseries` requests. It will also change `info_format` to `text/csv`, and show a chart in the feature info panel. Servers which advertise `GetTimeseries` capability will have this trait set to true by default. `GetTimeseries` requests will have `time = ""`.

#### 8.3.7 - 2023-10-26

- Fix `WebMapServiceCatalogItem` `allowFeaturePicking`
- Allow translation of TableStylingWorkflow.
- Fix "Remove all" not removing selected/picked features
- Fix crash on empty GeoJSON features
- Add `tableFeatureInfoContext` support to `GeoJsonMixin.createProtomapsImageryProvider`
- Fix `GeoJsonMixin` timeline animation for lines/polygons
- Fix bug in mismatched GeoJSON Feature `_id_` and TableMixin `rowId` - this was causing incorrect styling when using `filterByProperties` or features had `null` geometry
- Fix splitter for `GeoJsonMixin` (lines and polygon features only)
- Fix share links with picked features from `ProtomapsImageryProvider`
- Added on screen attribution and Google logo for Google Photorealistic 3D Tiles.
- Add `hideDefaultDescription` to `CatalogMemberTraits` - if true, then no generic default description will be shown when `description` is empty.
- Add `hideDefaultDescription` to `CatalogMemberTraits` - if true, then no generic default description will be shown when `description` is empty.
- Add `clampPolygonsToGround` to `KmlCatalogItemTraits` (defaults to true`)
- Added on screen attribution and Google logo for Google Photorealistic 3D Tiles.
- Add `hideDefaultDescription` to `CatalogMemberTraits` - if true, then no generic default description will be shown when `description` is empty.

#### 8.3.6 - 2023-10-03

- Fixed a bug where incorrect "Remove all" icon is shown when the trait `displayGroup` of some group types (e.g.`wms-group`) is set to `true` but the members have not been populated yet.
- Fix regression in `excludeMembers`, `id` and `name` should be lower-case for comparing.

#### 8.3.5 - 2023-09-26

- Allow a story to use iframe tag if the source is youtube, youtube-nocookie or vimeo.
- Add `includeMembersRegex` to `GroupTraits`. This can be used to filter group members by id/name using a regular expression.

#### 8.3.4 - 2023-09-15

- Add `timeWindowDuration`, `timeWindowUnit` and `isForwardTimeWindow` traits to esri-mapServer type to support time window query.
- Move map credits to map column so it don't get hidden by chart panel
- TSify `MapColumn` module and reorganize components directory structure.
- Add null check to `WebMapServiceCatalogItem` `rectangle` calculation - and now we ascend tree of WMS `Layers` until we find a rectangle.
- Fix multi level nesting in ArcGIS Mapserver.

#### 8.3.3 - 2023-09-07

- Fixed broken point dragging interaction for user drawing in 3D mode.
- Fixed rectangle drawing in 2D mode.
- Added EPSG:7855 to `Proj4Definitions`.

#### 8.3.2 - 2023-08-11

- Fixed a bug when restoring timefilter from a share link having more than one imagery item with the same base URL (but different layer names).
- Fix WPS duplicate display of analysis results when loaded through a share URL
- Upgraded babel packages.

#### 8.3.1 - 2023-06-29

- **Breaking changes:**
  - Switched GoogleAnalytics to use Google Analytics 4 properties. Google's Universal properties no longer accept data from 01/07/2023, so migration is necessary anyway.
- Fix error when adding deeply nested references in search results.
- Add new option `focusWorkbenchItems` to `initialCamera` setting to focus the camera on workbench items when the app loads.
- Fixed bug where sharelinks created with no visible horizon would default to homeCamera view
- Improved calculation of 2D view from 3D view when no horizon visible
- Improve WMS and WFS error messages when requested layer names or type names are not present in GetCapabilities.

#### 8.3.0 - 2023-05-22

- **Breaking changes:**

  - **Upgraded Mobx to version 6.7.x**
  - **Upgraded Typescript to version 4.9.x**
  - See https://github.com/TerriaJS/terriajs/discussions/6787 for how to upgrade your map

#### 8.2.29 - 2023-05-18

- Fix app crash when rendering feature info with a custom title.
- Added new `CkanCatalogGroup` traits `resourceIdTemplate` and `restrictResourceIdTemplateToOrgsWithNames` to generate custom resource IDs for CKAN resources with unstable IDs.
- Fix `acessType` resolution for `MagdaReference` so that it uses the default terria resolution strategy when `magdaRecord` is not defined.

#### 8.2.28 - 2023-04-28

- Refactored TerriaViewer to expose a promise `terriaViewer.viewerLoadPromise` for async loading of viewers.
- Fix location point ideal zoom bug in 3D mode map.
- Add `EPSG:7844` to `Proj4Definitions`.
- TSify `Proj4Definitions` and `Reproject` modules.
- Update the docs for `excludeMembers`: mention the group/item id support
- Simplified `MapToolbar` API.

#### 8.2.27 - 2023-04-05

- Change icon used for display group remove button
- Make access control UI compatible to Magda v1 and v2 with v2 overriding v1.
- Remove karma-sauce-launcher dependency
- Add method `addFileDragDropListener` for receiving callbacks when user drags-n-drops a file.
- Improve `BoxDrawing` drag interaction.
- Fix a bug where `BoxDrawing` sometimes causes the map to loose pan and zoom interactivity.
- Optimize `LocationBar` component to reduce number of renders on mouse move.
- Optimize `Compass` component to reduce renders on each frame.
- Add `children` optional property to StandardUserInterfaceProps interface
- Add support for ArcGis MapServer with `TileOnly` capability - for example layers served from ArcGis Online. This is supported through `ArcGisMapServerCatalogItem`, `ArcGisMapServerCatalogGroup` and `ArcGisCatalogGroup`.

#### 8.2.26 - 2023-03-21

- Upgraded to terriajs-server 4.0.0.
- Added new `gulp dev` task that runs terriajs-server and `gulp watch` (incremental specs build) at the same time.

#### 8.2.25 - 2023-03-20

- Export `registerUrlHandlerForCatalogMemberType` for registering new url handler for catalog types.
- BoxDrawing changes:
  - Adds a new option called disableVerticalMovement to BoxDrawing which if set to true disables up/down motion of the box when dragging the top/bottom sides of the box.
  - Keeps height (mostly) steady when moving the box laterally on the map. Previously the height of the box used to change wrt to the ellipsoid/surface.
  - Fixes a bug that caused map panning and zooming to break when interacting with multiple active BoxDrawings.
  - Removed some code that was causing too much drift between mouse cursor and model when moving the model laterally on the map.
- Replaces addRemoteUploadType and addLocalUploadType with addOrReplaceRemoteFileUploadType and addOrReplaceLocalFileUploadType.

#### 8.2.24 - 2023-03-06

- Reimplement error message and default to 3d smooth mode when Cesium Ion Access Token is invalid.
- Layers shown via a share URL are now logged as a Google Analytics event
- Show an Add All / Remove All button for catalog groups when an optional `displayGroup` trait is true
- Rename the Map Settings "Raster Map Quality" slider to be just "Map Quality" as it also affects other things than raster data.
- Dragn-n-drop should respect disableZoomTo setting
- Fixed #6702 Terrain Hides Underground Features not working
- Add className prop for MyData tab so that it can be styled externally

#### 8.2.23 - 2023-01-06

- Only add groups to `CatalogIndex` if they aren't empty
- `BoxDrawing` improvements:
  - Added option `drawNonUniformScaleGrips` to enable/disable uniform-scaling
  - Set limit on the size of scaling grips relative to the size of the box
  - Small improvement to move interaction that prevents the box from locking up when trying to move at a camera angle parallel to the ground
  - Restore modified map state to the previous setting when interaction stops
- Fix bug in Cesium and Leaflet maps that resulted in `DataSource`s getting rendered even after their parent items are removed from the workbench.
- GltfMixin changes:
  - Refactors code to use stable `DataSource` and `Entity` values instead of re-creating them everytime `mapItems` is recomputed.
  - Disable zoom to for the item when position is unknown.
- Add `UploadDataTypes` API for extending the supported local and remote upload data types.
- Add option to upload terria web data (via url to json file/service)
- Refactor `Cesium3dTileMixin`.
- Updated related maps to fit mobile screens.
- Extend `responseDataPath` trait of `ApiTableCatalogItem` with support for mapping over arrays and collecting nested object values.
- Add `MapToolbar.addToolButton()` API for adding a tool button to the map navigation menu.
- Add `ActionBar` component for showing a floating menu bar at the bottom of the map.

#### 8.2.22 - 2022-12-02

- Protomaps Polygon features now only use `PolygonSymbolizer` (instead of `PolygonSymbolizer` and `LineSymbolizer`)
- Add `horizontalOrigin` and `verticalOrigin` to `TableLabelTraits`
- `TableStylingWorkflow` improvements:
  - Add more options to advanced mode (style title, hide style, long/lat column, time properties)
  - "Style" dropdown now shows `TableStyles` instead of `TableColumns`
  - Show "Variable" in "Fill color" if color column name doesn't match style name (eg style isn't generated by `TableAutomaticStylesStratum`)
  - Add symbology dropdown to advanced mode (was only showing in basic mode)
  - Add label and trail styling
  - When creating a new `bin` or `enum` value, the `null` ("default") values will be copied across.
- Move all Table related Traits to `lib/Traits/TraitsClasses/Table/` directory
- Handle errors thrown in `Cesium._attachProviderCoordHooks`. This fixes a bug where some WMTS layers break feature picking.
- Fix `Legend` outline bug - where invalid `boxStyle` meant old legend styles may be visible
- Fix `baseMapContrastColor` reactivity in `GeojsonMixin` - mvt was not updating when the basemap changes
- Add `SelectableDimensionMultiEnum` - A enum SelectableDimension that allows multiple values to be selected
- Fix `SelectableDimensionNumeric` handling of invalid values
- `ColorStyleLegend` will use `colorColumn` title by default. It will fallback to `TableStyle.title`
- Add `children` optional property to StandardUserInterfaceProps interface
- Fix `MapboxVectorTileCatalogItem` feature highlighting - this requires use of `idProperty` trait (also added `idProperty` to `ProtomapsImageryProvider`)
- Fix `MapboxVectorTileCatalogItem` `fillColor` also applying to Line features
- Add `maximumNativeZoom` to `ProtomapsImageryProvider`
- Fix image markers (eg `marker = "data:image/png;base64,..."`)
- Fix `AssimpCatalogItem` to correctly handle zip archives that contain files inside a root folder.

#### 8.2.21 - 2022-11-10

- Add check for WFS `layer.OtherSRS` in `buildSrsNameObject`
- Add `overridesBaseUrl` to `LanguageOptions`. This can be used to set the base URL for language override namespace translation files (see [client-side-config.md#LanguageConfiguration](./doc/customizing/client-side-config.md#LanguageConfiguration))
- Add `aboutButtonHrefUrl` to `configParameters`. Defaults to `"about.html"`. If set to `null`, then the About button will not be shown.
- Add `refreshIntervalTemplate` to `OpenDataSoftCatalogItemTraits` - this can be used to set `refreshInterval` using Mustache template rendered on ODS Dataset JSON object
- Add `plugins` property to `ConfigParameters` type
- Add more supported 4326 and 3857 CRS strings for WFS (eg `"urn:ogc:def:crs:EPSG::3857"` and `"urn:x-ogc:def:crs:EPSG:3857"`)

#### 8.2.20 - 2022-10-20

- Handle errors thrown in `ImageryProviderLeafletTileLayer.pickFeatures`. This fixes a bug where some WMTS layers break feature picking (in Leaflet/2D mode)

#### 8.2.19 - 2022-10-20

- Handle errors thrown in `Cesium._attachProviderCoordHooks`. This fixes a bug where some WMTS layers break feature picking.

#### 8.2.18 - 2022-10-19

- Fix `RelatedMaps` default broken URLs
- Add `mergeGroupsByName` trait to `GroupTraits` - this will merge all group members with the same name
- Fix bug with "propagate `knownContainerUniqueIds` across references and their target" - missing `runInAction`
- Add Carto v3 Maps API support for `table` and `query` endpoint (only GeoJSON - not MVT yet)
- Moved `activeStyle` default from `TableMixin` to `TableAutomaticStyleStratum`. The default `activeStyle` will now not pick a `hidden` `TableStyle`.
- Pin `flexsearch` version to `0.7.21` - as incorrect types are shipped in version `0.7.31`
- Only preload next timestep of timeseries rasters (WMS & ArcGIS MapServer) when animating the item on the map.
- Added error message if cesium stops rendering
- Add `enabled` to `TableStyleMapTraits` - which defaults to `true`
- Add `TableLabelStyleTraits` - this can be used to add `LabelGraphics` to point features (table or geojson)
- Add `TableTrailStyleTraits` - this can be used to add `PathGraphics` to time-series point features (table or geojson)
- Added missing `proxyCatalogItemUrl` to GeoJson, Shapefile, Gltf and AssImp catalog items.
- Added support for `OpenDataSoftCatalogGroup` with more than 100 datasets.
- Added `refreshIntervalTemplate` to `OpenDataSoftCatalogItemTraits` - this can be used to set `refreshInterval` using Mustache template rendered on ODS Dataset JSON object.
- Performance optimisation for time-series `TableMixin`
- Tweak `generateCatalogIndex` to use less memory. (+ add `diffCatalogIndex.js` script to show added/removed members between two catalog index files)
- Migrated `/#tools=1` to version 8.
- Removed dummy function `Terria.getUserProperty`.
- Removed unused version 7 React components.
- Fix Cesium `stoppedRenderingMessage`

#### 8.2.17 - 2022-09-23

- Fix region mapping feature `rowIds` incorrect type.

#### 8.2.16 - 2022-09-23

- Make srsName and outputFormat for WFS requests dynamic
- Added `excludeInactiveDatasets` to `CkanCatalogGroup` (`true` by default). This will filter out CKAN Datasets which have `state` or `data_state` (data.gov.au specific) **not** set to `"active"`.
- Fix `isTerriaFeatureData` bug - not checking `isJsonObject`
- Add `.logError()` to all usage of `updateModelFromJson` where the `Result` object is ignored
- Move `RelatedMaps` to terriajs. They are now generated from `configParameters` (see [`doc/customizing/client-side-config.md`](./doc/customizing/client-side-config.md#relatedmap))

#### 8.2.15 - 2022-09-16

- Fix bug with "propagate `knownContainerUniqueIds` across references and their target" - missing `runInAction`

#### 8.2.14 - 2022-09-15

- Moved map credits to map column so it don't get hidden by chart panel.
- TSified `FeatureInfo*.tsx`
  - `describeFromProperties` is now `generateCesiumInfoHTMLFromProperties`
  - `FeatureInfoSection` has been split up into `FeatureInfoSection.tsx`, `getFeatureProperties`, `mustacheExpressions` and `generateCesiumInfoHTMLFromProperties`
- Fix `{{terria.currentTime}}` in feature info template
- Add `{{terria.rawDataTable}}` in feature info template - to show raw data HTML table
- Added `TableFeatureInfoStratum` - which adds default feature info template to `TableMixin`
- Add `FeatureInfoContext` - used to inject properties into `FeatureInfoSections` context. These properties will be accessible from `featureInfoTemplate` mustache template.
  - `tableFeatureInfoContext` adds time series chart properties using `FeatureInfoContext` (`getChartDetails` has been removed)
- Move `maximumShownFeatureInfos` from `WebMapServiceCatalogItemTraits` to `MappableTraits`
- Remove `featureInfoUrlTemplate` from `OpenDataSoftCatalogItem` - as it is incompatible with time varying datasets
- Removed `formatNumberForLocale` - we now use `Number.toLocaleString`
- Rename `Feature` to `TerriaFeature` - improve typing and usage across code-base
  - Added `data: TerriaFeatureData` - which is used to pass Terria-specific properties around (eg `rowIds`)
- Added `loadingFeatureInfoUrl` to `FeatureInfoUrlTemplateMixin`
- Move `Cesium.ts` `ImageryLayer` feature picking to `cesium.pickImageryLayerFeatures()`
- Move `lib/Core/propertyGetTimeValues.js` into `lib/ReactViews/FeatureInfo/getFeatureProperties.ts`
- Add `showFeatureInfoDownloadWithTemplate` to `FeatureInfoTraits` - Toggle to show feature info download **if** a `template` has been provided. If no `template` is provided, then download will always show.
- Fix support for `initUrls` in `startData.initSources`
- Propagate `knownContainerUniqueIds` across references and their target.
- Show scrollbar for story content in Safari iOS.
- Use `document.baseURI` for building share links instead of `window.location`.

#### 8.2.13 - 2022-09-01

- Fix pedestrian drop behaviour so that the camera heading stays unchanged even after the drop
- Fixed a bug causing incorrect loading of EPSG:4326 layers in WMS v1.3.0 by sending wrong `bbox` in GetMap requests.
- Improve the CKAN model robustness by removing leading and trailing spaces in wms layer names.
- Load all `InitSources` sequentially instead of asyncronosly
- Fix `DOMPurify.sanitize` call in `PrintView`
- Fix warning for WFS item exceeding max displayable features
- Upgrade prettier to version 2.7.1

#### 8.2.12 - 2022-08-10

- Dropped "optional" from the prompt text in file upload modal for both local and web data.
- Changed the text for the first file upload option from "Auto-detect (recommended)" to simply "File type" for local files and "File or web service type" for web urls.
- Automatically suffix supported extension list to the entries in file type dropdown to improve clarity.
- Removed IFC from upload file type (until further testing).
- Move `CkanCatalogGroup` "ungrouped" group to end of members

#### 8.2.11 - 2022-08-08

- Add ability to customise the getting started video in the StoryBuilder panel
- Set cesium base URL by default so that cesium assets are resolved correctly
- Add `cesiumBaseUrl` to `TerriaOptions` for overriding the default cesium base url setting
- Fix broken Bing map logo in attributions
- Added ability to customise the getting started video in the StoryBuilder panel.
- Fixed a bug where menu items were rendered in the wrong style if the window was resized from small to large, or large to small.
- Strongly type `item` in WorkbenchItem and remove `show` toggle for non `Mappable` items.
- Add `configParameters.regionMappingDefinitionsUrls` - to support multiple URLs for region mapping definitions - if multiple provided then the first matching region will be used (in order of URLs)
  - `configParameters.regionMappingDefinitionsUrl` still exists but is deprecated - if defined it will override `regionMappingDefinitionsUrls`
- `TableMixin.matchRegionProvider` now returns `RegionProvider` instead of `string` region type. (which exists at `regionProvider.regionType`)
- Fix `shouldShorten` property in catalog and story `ShareUrl`
- Fix `shortenShareUrls` user property
- Add `videoCoverImageOpacity` option to `HelpContentItem` so that we can fade the background of help video panels.
- Fix a bug where all `HelpVideoPanel`s were being rendered resulting in autoplayed videos playing at random.
- Add `getFeatureInfoUrl` and `getFeatureInfoParameters` to `WebMapServiceCatalogItemTraits`
- Fix `SearchBoxAndResults` Trans values
- Fix `generateCatalogIndex` for nested references
- Fix `SearchBox` handling of `searchWithDebounce` when `debounceDuration` prop changes. It now fushes instead of cancels.

#### 8.2.10 - 2022-08-02

- **Breaking changes:**
  - **Minimum NodeJS version is now 14**
- Consolidate `HasLocalData` interface
- Add `GlTf` type definition (v2)
- Add `gltfModelUrl` to `GltfMixin` - this must be implemented by Models which use `GltfMixin`
- Moved `GltfCatalogItem` to `lib/Models/Catalog/Gltf/GltfCatalogItem.ts`
- Add experimental client-side 3D file conversion using [`assimpjs`](https://github.com/kovacsv/assimpjs) ([emscripten](https://emscripten.org) interface for the [assimp](https://github.com/assimp/assimp) library)
  - This supports `zip` files and `HasLocalData` - but is not in `getDataType` as the scene editor (closed source) is required to geo-reference
  - Supports over 40 formats - including Collada, obj, Blender, DXF - [full list](https://github.com/assimp/assimp/blob/master/doc/Fileformats.md)
- Add `description` to `getDataType` - this will be displayed between Step 1 and Step 2
- Add warning message to `GltfMixin` when showing in 2D mode (Leaflet)
- Upgrade `husky` to `^8.0.1`
- Prevent looping when navigating between scenes in StoryPanel using keyboard arrows
- Fix bug where StoryPanel keyboard navigation persists after closing StoryPanel
- Fix select when clicking on multiple features in 2D (#5660)
- Implemented support for `featureInfoUrlTemplate` on 2D vector features (#5660)
- Implemented FeatureInfoMixin in GeojsonMixin (#5660)
- `GpxCatalogItem` now use `GeojsonMixin` for loading data. (#5660)
- `GeoRssCatalogItem` now use `GeojsonMixin` for loading data. (#5660)
- Upgrade i18next to `v21`
- Limit workbench item title to 2 lines and show overflow: ellipsis after.
- Add `allowFeaturePicking` trait to Cesium3dTileMixin.
- Feature Info now hidden on Cesium3dTiles items if `allowFeaturePicking` set to false. Default is true.
- Add `initFragmentPaths` support for hostnames different to `configUrl`/`applicationUrl`
- Add DOMPurify to `parseCustomHtmlToReact` (it was already present in `parseCustomMarkdownToReact`)
- Update `html-to-react` to `1.4.7`
- Add `ViewState` React context provider to `StandardUserInterface` - instead of passing `viewState` or `terria` props through components, please use
  - `useViewState` hook
  - `withViewState` HOC
- Move `GlobalTerriaStyles` from `StandardUserInterface` to separate file
- Add `ExternalLinkWithWarning` component - this will replace all URLs in story body and add a warning message when URLs are clicked on.
- Fixed a bug where adding `CesiumTerrainCatalogItem` to workbench didn't apply it when `configParameters.cesiumTerrainAssetId` or `configParameters.cesiumTerrainUrl` was set.
- `CesiumTerrainCatalogItem` will now show a status `In use` or `Not in use` in the workbench.
- Rewrote `CesiumTerrainCatalogItem` to handle and report network errors.
- Set `JulianDate.toIso8601` second precision to nanosecond - this prevents weird date strings with scientific/exponent notation (eg `2008-05-07T22:54:45.7275957614183426e-11Z`)
- Add attribution for Natural Earth II and NASA Black Marble basemaps.

#### 8.2.9 - 2022-07-13

- Pin `html-to-react` to `1.4.5` due to ESM module in dependency (`parse5`) breaking webpack
- Add step to `"Deploy TerriaMap"` action to save `yarn.lock` after `sync-dependencies` (for debug purposes)
- TSIfy `SharePanel`
- Move `includeStoryInShare` out of `ViewState` into local state
- Implement ability to navigate between scenes in StoryPanel using keyboard arrows
- Rename `FeatureInfoMixin` to `FeatureInfoUrlTemplateMixin`
- Move `featureInfoTemplate` and `showStringIfPropertyValueIsNull` from `FeatureInfoTraits` to `MappableTraits` (all mappable catalog items)
- Remove `FeatureInfoUrlTemplateTraits` from all models that don't use `FeatureInfoUrlTemplateMixin`
- Fix "Regions: xxx" short report showing for non region mapped items
- Fix `showInChartPanel` default for mappable items

#### 8.2.8 - 2022-07-04

- Improve Split/compare error handling
- Fix `itemProperties` split bug
- Table styling is disabled if `MultiPoint` are in GeoJSON
- Add `GeoJsonTraits.useOutlineColorForLineFeatures` - If enabled, `TableOutlineStyleTraits` will be used to color Line Features, otherwise `TableColorStyleTraits` will be used.
- Fix feature highliting for `Line`, `MultiLine` and `MultiPoint`
- Await Internationalisation initialisation in `Terria.start`
- `UserDrawing.messageHeader` can now also be `() => string`

#### 8.2.7 - 2022-06-30

- Fix `WorkbenchItem` title height
- Add region map info and move "No Data" message to `InfoSections` in `TableAutomaticStylesStratum`
- Fix missing `TableColorStyleTraits.legend` values in `ColorStyleLegend`
- Fix `DateTimeSelectorSection.changeDateTime()` binding.
- `RegionProvider.find*Variable` functions now try to match with and without whitespace (spaces, hyphens and underscores)
- Clean up `regionMapping.json` descriptions
- Implement Leaflet credits as a react component, so it is easier to maintain them. Leaflet view now show terria extra credits.
- Implement Cesium credits as a react component, so it is easier to maintain them.
- Implement data attribution modal for map data attributions/credits. Used by both Leaflet and Cesium viewers.
- Fixed translation of Leaflet and Cesium credits.
- TSXify `ChartPanelDownloadButton`
- `ChartPanelDownloadButton` will now only export columns which are visible in chart
- Cleanup `Mixin` and `Traits` inheritance
- Wrap the following components in `observer` - `ChartItem`, `LineChart`, (chart) `Legends`, `ChartPanelDownloadButton`
- Improve TerriaReference error logging
- Fix handling GeoJSON if features have null geometry
- Fix bug where map tools names appear as translation strings
- Allow IFC files to be added to a map from local or web data (Requires non-open source plugin)
- Rename `useTranslationIfExists` to `applyTranslationIfExists` so it doesn't look like a React hook.
- Added a required parameter i18n to `applyTranslationIfExists` to avoid having stale translated strings when the language changes.
- Fix `StoryBuilder` remove all text color
- Fix `FeatureInfoPanel` `Loader` color

#### 8.2.6 - 2022-06-17

- **Breaking changes:**
  - Changed translation resolution. Now the "translation" namespace loads only from `${terria.baseUrl}/languages/{{lng}}/translation.json` (TerriaJS assets) and "languageOverrides" loads from `languages/{{lng}}/languageOverrides.json` (a TerriaMap's assets)
- Removed EN & FR translation files from bundle. All translation files are now loaded on demand.
- Moved translation files from `lib/Language/*/translation.json` to `wwwroot/languages/*/translation.json`.
- Fixed default 3d-tiles styling to add a workaround for a Cesium bug which resulted in wrong translucency value for point clouds.
- Remove Pell dependency, now replaced with TinyMCE (WYSIWYG editor library).
- Added `beforeRestoreAppState` hook for call to `Terria.start()` which gets called before state is restored from share data.
- Made `order` optional for `ICompositeBarItem`.
- Fix `includes` path for `url-loader` rule so that it doesn't incorrectly match package names with `terriajs` as prefix.
- Add help button for bookmarking sharelinks to SharePanel (if that help item exists in config)

#### 8.2.5 - 2022-06-07

- Add Google Analytics event for drag and drop of files onto map.
- Allow users to choose whether Story is included in Share
- Fixed bug that broke Cesium when WebGL was not available. Reverts to Leaflet.
- Fixed bug where `new Terria()` constructror would try to access `document` and throw an error when running in NodeJS.
- Add WPS support for `Date` (additional to existing `DateTime`) and support for `ComplexData` `Date`/`DateTime` WPS Inputs.
- TSXified `StandardUserInterface` and some other components. If your TerriaMap imports `StandardUserInterface.jsx` remove the `.jsx` extension so webpack can find the new `.tsx` file.
- Fix use of `baseMapContrastColor` in region mapping/protomaps and remove `MAX_SELECTABLE_DIMENSION_OPTIONS`.
- `mapItems` can now return arbitrary Cesium primitives.
- Added progress of 3DTiles data source loading to Progress Bar.
- ProgressBar colour now depends on baseMapContrastColor - improves visibility on light map backgrounds.
- Update `terriajs-cesium` to `1.92.0`.
- Replace Pell WYSIWYG editor library with TinyMCE, allows richer editing of Stories in the Story Builder
- Added support for using Compare / Split Screen mode with Cesium 3D Tiles.
- Fix `BottomDock.handleClick` binding
- Use the theme base font to style story share panel.
- Fix problem with Story Prompt not showing
- Fix global body style (font and focus purple)
- Add `color:inherit` to `Button`

#### 8.2.4 - 2022-05-23

- Update protomaps to `1.19.0` - now using offical version.
- Fix Table/VectorStylingWorkflow for datasets with no columns/properties to visualise
- Improve default `activeStyle` in `TableMixin` - if no `scalar` style is found then find first style with enum, text and finally region.
- Add Mustache template support to `modelDimensions` for string properties in `option.value` (with the catalog member as context)
- Added a check for disableExport in ChartPanelDownloadButton.jsx. Prevents download button rendering.
- Fix `CatalogIndex` types
- Moved code for retrieving a model by id, share key or CatalogIndex to a new function `terria.getModelByIdShareKeyOrCatalogIndex`.
- Updated handling of `previewedItemId` to use new function `terria.getModelByIdShareKeyOrCatalogIndex`. This will now use CatalogIndex if the `previewedItemId` cannot be found in models or model share keys.
- Fixed a race condition inside ModalPopup that caused the explorer panel (data catalogue) to be stuck hidden until refresh.
- Fix bug that broke the `DiffTool` preventing it from opening.
- TSify `BottomDock` and `measureElement` components.
- Fixed a bug in `GltfMixin` which resulted in some traits missing from `GltfCatalogItem` and broke tools like the scene editor.
- Leaflet attribution can be set through `config.leafletAttributionPrefix`. Attribution HTML string to show on Leaflet maps. Will use Leaflet's default if undefined. To hide Leaflet attribution - set `leafletAttributionPrefix:""`
- Re-add missing `helpPanel.mapUserGuide` translation string
- Fix `sortMembersBy` for child `Groups` and `References`
- Add `raiseError` convenience method to `TerriaError`
- Improve `filterOutUndefined` types
- Add [Maki icons](https://labs.mapbox.com/maki-icons/) - these can be used in `TablePointStyleTraits`. For example `marker = "hospital"`
- Rename `ProtomapsImageryProvider.duplicate()` to `ProtomapsImageryProvider.clone()`.
- Add [`ts-essentials` library](https://github.com/ts-essentials/ts-essentials) - "a set of high-quality, useful TypeScript types that make writing type-safe code easier"
- `GeojsonMixin` improvements
  - `uveMvt` is now `useTableStylingAndProtomaps`
  - If `useTableStylingAndProtomaps` is true, then protomaps is used for Line and Polygon features, and `TableMixin` is used for Point features (see `createLongitudeLatitudeFeaturePerRow()`)
  - `GeoJsonTraits.style` is now only supported by Cesium primitives (if defined, then `useTableStylingAndProtomaps` will be false). Instead you can use `TableStyleTraits`
- `TableMixin` improvements
  - Add new `TableStyleMap` model, this is used to support `enum`, `bin` and `null` styles for the following:
    - `TablePointStyleTraits` - this supports markers (URLs or Maki icons) and rotation, width, height and pixelOffset.
    - Add `TableOutlineStyleTraits` - this supports color and width.
  - Legends are now handled by `TableAutomaticLegendStratum`
  - Legends will be merged across `TableStyleMaps` and `TableColorMap` - for example, marker icons will be shown in legend with correct colors. See `MergedStyleMapLegend`
  - Default `activeStyle` is now picked by finding the first column of type `scalar`, and then the first column of type `enum`, then `text` and then finally `region`.
- `ArcGisFeatureServiceCatalogItem` now uses Table styling and `protomaps`
- Adapted `BaseModel.addObject` to handle adding objects to `ArrayTraits` with `idProperty="index"` and `isRemoval`. The new object will be placed at the end of the array (across all strata).
- Add `allowCustomInput` property to `SelectableDimensionGroup` - if true then `react-select` will allow custom user input.
- `TableStylingWorkflow` improvements
  - Better handling of swapping between different color scheme types (eg enum or bin)
  - Add point, outline and point-size traits

#### 8.2.3 - 2022-04-22

- **Breaking changes:**
  - `CkanItemReference` no longer copies `default` stratum to target - please use `itemProperties` instead.
- **Revert** Use CKAN Dataset `name` property for WMS `layers` as last resort.
- Add support for `WebMapServiceCatalogGroup` to `CkanItemReference` - this will be used instead of `WebMapServiceCatalogItem` if WMS `layers` can't be identified from CKAN resource metadata.
  - Add `allowEntireWmsServers` to `CkanCatalogGroupTraits` - defaults to `true`
- Ignore WMS `Layers` with duplicate `Name` properties
- Fix selectable dimensions passing reactive objects and arrays to updateModelFromJson (which could cause problems with array detection).

#### 8.2.2 - 2022-04-19

- Fixed a whitescreen with PrintView.

#### 8.2.1 - 2022-04-13

- Fixed selectable-dimension checkbox group rendering bug where the group is hidden when it has empty children.

#### 8.2.0 - 2022-04-12

- **Breaking changes:**
  - Multiple changes to `GtfsCatalogItem`:
    - Removed `apiKey` in favour of more general `headers`
    - Removed unused `bearingDirectionProperty` & `compassDirectionProperty`
    - `image` is no longer resolved relative to the TerriaJS asset folder. This will allow using relative URLs for assets that aren't inside the TerriaJS asset folder. Prepend "build/TerriaJS/" (the value of `terria.baseUrl`) to any existing relative `image` urls.
- Added `colorModelsByProperty` to `GtfsCatalogItem` which will colour 1 model differently for different vehichles based on properties matched by regular expression. E.g. colour a vehicle model by which train line the vehicle is travelling on.
- Fixed a bug where cross-origin billboard images threw errors in Leaflet mode when trying to recolour the image.
- Changed rounding of the numbers of the countdown timer in the workbench UI for items that use polling. The timer wil now show 00:00 for at most 500ms (instead of a full second). This means that for timers that are a multiple of 1000ms the timer will now show 00:01 for the last second before polling, instead of 00:00.
- TSified `BuildShareLink`, `InitSourceData` and `ShareData`.
- Added `HasLocalData` interface - which has `hasLocalData` property to implement.
- Added `ModelJson` interface - which provides loose type hints for Model JSON.
- Added `settings` object to `InitSourceData` - provides `baseMaximumScreenSpaceError, useNativeResolution, alwaysShowTimeline, baseMapId, terrainSplitDirection, depthTestAgainstTerrainEnabled` - these properties are now saved in share links/stories.
- Moved `setAlwaysShowTimeline` logic from `SettingsPanel` to `TimelineStack.ts`.

#### 8.1.27 - 2022-04-08

- Use CKAN Dataset `name` property for WMS `layers` as last resort.
- Set CKAN Group will now set CKAN Item `name` in `definition` stratum.
- Ignore GeoJSON Features with no geometry.
- Fix feedback link styling.
- Improve `CatalogIndexReference` error messages.

#### 8.1.26 - 2022-04-05

- **Breaking changes**
  - All dynamic groups (eg `WebMapServiceCatalogGroup`) will create members and set `definition` strata (instead of `underride`)
- New `GltfMixin`, which `GltfCatalogItem` now uses.
- Hook up `beforeViewerChanged` and `afterViewerChanged` events so they are
  triggered on viewer change. They are raised only on change between 2D and 3D
  viewer mode.
- Removed references to conversion service which is no longer used in version >=8.0.0.
- Added experimental routing system - there may be breaking changes to this system in subsequent patch releases for a short time. The routes currently include:
  - `/story/:share-id` ➡ loads share JSON from a URL `${configParameters.storyRouteUrlPrefix}:share-id` (`configParameters.storyRouteUrlPrefix` must have a trailing slash)
  - `/catalog/:id` ➡ opens the data catalogue to the specified member
- Fixed a polyline position update bug in `LeafletVisualizer`. Polylines with time varying position will now correctly animate in leaflet mode.
- Change button cursor to pointer
- Add `GeoJsonTraits.filterByProperties` - this can be used to filter GeoJSON features by properties
- Add GeoJSON `czmlTemplate` support for `Polygon/MultiPolygon`
- Add custom `heightOffset` property to `czmlTemplate`
- Fixed a bug where Cesium3DTilePointFeature info is not shown when being clicked.
- Added optional `onDrawingComplete` callback to `UserDrawing` to receive drawn points or rectangle when the drawing is complete.
- Fixed a bug in `BoxDrawing` where the box can be below ground after initialization even when setting `keepBoxAboveGround` to true.
- Add `itemProperties`, `itemPropertiesByType` and `itemPropertiesByIds` to `GroupTraits` and `ReferenceTraits`.
  - Properties set `override` strata
  - Item properties will be set in the following order (highest to lowest priority) `itemPropertiesByIds`, `itemPropertiesByType`, `itemProperties`.
  - If a parent group has `itemProperties`, `itemPropertiesByType` or `itemPropertiesByIds` - then child groups will have these values copied to `underride` when the parent group is loaded
  - Similarly with references.
- Fix `viewCatalogMember` bug - where `_previewItem` was being set too late.
- Improve error message in `DataPreview` for references.
- Fix alignment of elements in story panel and move some styling from scss to styled components
- Click on the stories button opens a story builder (button on the left from story number)
- Added ASGS 2021 regions to region mapping:
  - SA1-4 (e.g. sa3_code_2021)
  - GCCSA
  - STE & AUS (aliased to existing 2011/2016 data due to no change in geometry, names & codes)
- Added LGA regions from 2019 & 2021 to region mapping - only usable by lga code
- Increase `ForkTsCheckerWebpackPlugin` memoryLimit to 4GB
- Add `renderInline` option to markdownToHtml/React + TSify files
- Organise `lib/Map` into folder structure
- When `modelDimensions` are changed, `loadMapItems()` is automatically called
- Add `featureCounts` to `GeoJsonMixin` - this tracks number of GeoJSON Features by type
- Add `polygon-stroke`, `polyline-stroke` and `marker-stroke` to GeoJSON `StyleTraits` - these are only applied to geojson-vt features (not Cesium Primitives)
- TableMixin manual region mapping dimensions are now in a `SelectableDimensionGroup`
- Fix misc font/color styles
- Create reusable `StyledTextArea` component
- `Collapsible` improvements:
  - Add `"checkbox"` `btnStyle`
  - `onToggle` can now stop event propagation
  - `title` now supports custom markdown
- Add `rightIcon` and `textLight` props to `Button`
- New `addTerriaScrollbarStyles` scss mixin
- `TableAutomaticStylesStratum` now creates `styles` for every column - but will hide columns depending on `TableColumnType`
- `TableAutomaticStylesStratum.numberFormatOptions` is now `TableStyle.numberFormatOptions`
- Implement `TableColorStyleTraits.legendTicks` - this will determine number of ticks for `ContinuousColorMap` legends
- `DiscreteColorMap` will now use `minimumValue`/`maximumValue` to calculate bins
- `SelectableDimensions` improvements
  - Add `color`, `text`, `numeric` and `button` types
  - Add `onToggle` function to `SelectableDimensionGroup`
  - `Group` and `CheckboxGroup` now share the same UI and use `Collapsible`
  - `enum` (previously `select`) now uses `react-select` component
  - `color` uses `react-color` component
  - `DimensionSelectorSection` / `DimensionSelector*` are now named the same as the model - eg `SelectableDimension`
- Create `Portal`, `PortalContainer`,`SidePanelContainer` and `WorkflowPanelContainer`. There are used by `WorkflowPanel`.
- Create `WorkflowPanel` - a basic building block for creating Workflows that sit on top of the workbench
  - It has three reusable components, `Panel`, `PanelButton`, `PanelMenu`
- Create `selectableDimensionWorkflow` - This uses `WorkflowPanel` to show `SelectableDimensions` in a separate side panel.
  - `TableStylingWorkflow` - set styling options for TableMixin models
  - `VectorStylingWorkflow` - this extends `TableStylingWorkflow` - used to set styling options for GeoJsonMixin models (for Protomaps/geojson-vt only)
- Create `viewingControls` concept. This can be used to add menu items to workbench items menu (eg "Remove", "Export", ...)
  - TSXify `ViewingControls`
- Add temporary `legendButton` property - this is used to show a "Custom" button above the Legend if custom styling has been applied
  - This uses new `TableStyle.isCustom` property
- Move workbench item controls from `WorkbenchItem.jsx` `WorkbenchItemControls.tsx`
- Add `UrlTempalteImageryCatalogItem`, rename `RasterLayerTraits` to `ImageryProviderTraits` and add some properties.
- Added `ViewingControlsMenu` for making catalog wide extensions to viewing controls options.
- Added `MapToolbar`, a simpler API for adding buttons to the map navigation menu for the most common uses cases.
- Added `BoxDrawing` creation methods `fromTransform` and `fromTranslationRotationScale`.
- Fixed a bug where `zoom` hangs for catalog items with trait named `position`.
- Moved workflows to `Models/Workflows` and added helper method `runWorkflow` to invoke a workflow.
- Change NaturalEarth II basemap to use `url-template-imagery`
- Remove Gnaf API related files as the service was terminated.

#### 8.1.25 - 2022-03-16

- Fix broken download link for feature info panel charts when no download urls are specified.
- Fixed parameter names of WPS catalog functions.
- Improve WMS 1.1.1 support
  - Added `useWmsVersion130` trait - Use WMS version 1.3.0. True by default (unless `url` has `"version=1.1.1"` or `"version=1.1.0"`), if false, then WMS version 1.1.1 will be used.
  - Added `getFeatureInfoFormat` trait - Format parameter to pass to GetFeatureInfo requests. Defaults to "application/json", "application/vnd.ogc.gml", "text/html" or "text/plain" - depending on GetCapabilities response
- Add `legendBackgroundColor` to `LegendOwnerTraits` and `backgroundColor` to `LegendTraits`
- Add `sld_version=1.1.0` to `GetLegendGraphics` requests
- Filter `"styles","version","format","srs","crs"` conflicting query parameters from WMS `url`
- WMS `styles`, `tileWidth`, `tileHeight` and `crs`/`srs` will use value in `url` if it is defined (similar to existing behavior with `layers`)
- WMS will now show warning if invalid `layers` (eg if the specified `layers` don't exist in `GetCapabilities`)
- ArcGisFeatureServerCatalogItem can now load more than the maximum feature limit set by the server by making multiple requests, and uses GeojsonMixin
- Avoid creating duplication in categories in ArcGisPortalCatalogGroup.
- Fix `CatalogMemberMixin.hasDescription` null bug
- `TableStyle` now calculates `rectangle` for point based styles
- Fixed error installing dependencies by changing dependency "pell" to use github protocol rather than unencrypted Git protocol, which is no longer supported by GitHub as of 2022-03-15.

#### 8.1.24 - 2022-03-08

- Ignores duplicate model ids in members array in `updateModelFromJson`
- Add support for `crs` property in GeoJSON `Feature`
- Add feature highlighting for Protomaps vector tiles
- Add back props `localDataTypes` and `remoteDataTypes` to the component `MyData` for customizing list of types shown in file upload modal.

#### 8.1.23 - 2022-02-28

- **Breaking changes**:
  - `IDEAL ZOOM` can be customised by providing `lookAt` or `camera` for `idealZoom` in `MappableTraits`. The `lookAt` takes precedence of `camera` if both exist. The values for `camera` can be easily obtained from property `initialCamera` by calling shared link api .

* Fixed crash caused by ArcGisMapServerCatalogItem layer missing legend.
* Refactored StoryPanel and made it be collapsible
* Added animation.ts as a utility function to handle animation end changes (instead of using timeout)
* Fixed a bug where `buildShareLink` serialised the feature highlight model & geometry. Picked features are still serialised and geometry is reloaded on accessing the share link.

#### 8.1.22 - 2022-02-18

- Added play story button in mobile view when there is an active story
- `IDEAL ZOOM` can be customised by providing `idealZoom` property in `MappableTraits`.
- Fix `AddData` options

#### 8.1.21 - 2022-02-08

- Fixed bug where WMS layer would crash terria if it had no styles, introduced in 8.1.14

#### 8.1.20 - 2022-02-04

- Fixed whitescreen on Print View in release/production builds

#### 8.1.19 - 2022-01-25

- Add WMS support for `TIME=current`
- Only show `TableMixin.legends` if we have rows in dataColumnMajor and mapItems to show
- Add `WebMapServiceCatalogGroup.perLayerLinkedWcs`, this can be used to enable `ExportWebCoverageService` for **all** WMS layers. `item.linkedWcsCoverage` will be set to the WMS layer `Name` if it is defined, layer `Title` otherwise.
- MagdaReference can use addOrOverrideAspects trait to add or override "terria" aspect of target.
- Added new print preview page that opens up in a new window
- TSXified PrintView

#### 8.1.18 - 2022-01-21

- Add missing default Legend to `TableAutomaticStylesStratum.defaultStyle`
- Fix a bug in CompositeCatalogItem that causes share URLs to become extremely long.
- Fix `OpacitySection` number precision.
- Add `sortMembersBy` to `GroupTraits`. This can be set to sort group member models - For example `sortMembersBy = "name"` will alphabetically sort members by name.
- Remove `theme.fontImports` from `GlobalTerriaStyles` - it is now handled in `TerriaMap/index.js`
- Add check to `featureDataToGeoJson.getEsriFeature` to make sure geometry exists

#### 8.1.17 - 2022-01-12

- **Breaking changes**:
  - Minimum node version is now 12 after upgrading node-sass dependency

* Automatically cast property value to number in style expressions generated for 3d tiles filter.
* Re-enable procedure and observable selectors for SOS items.
* Fix broken "Ideal zoom" for TableMixin items.
* The opacity of 3d tiles can now be changed with the opacity slider in the workbench
* RasterLayerTraits and Cesium3dTilesTraits now share the newly created OpacityTraits
* `disableOpacityControl` is now a trait and can be set in the catalog.
* TSXified OpacitySection
* Upgrade compiler target from es2018 to es2019
* Fix default table style legends
* Remove SOS defaults legend workaround
* Update NodeJS version to 14 in `npm-publish` GitHub action

#### 8.1.16 - 2021-12-23

- Added region mapping support for Commonwealth Electoral Divisions as at 2 August 2021 (AEC) as com_elb_name_2021.

#### 8.1.15 - 2021-12-22

- Fix sharelink bug, and make `isJson*` type checks more rigorous
- Remove `uniqueId` from `CatalogMemberMixin.nameInCatalog` and add it as fallback to `CatalogMemberMixin.name`
- Add `shareKeys` and `nameInCatalog` to `CatalogIndexReference`.
- Remove `description` field from `CatalogIndex`
  - The `CatalogIndex` can now be used to resolve models in sharelinks
- Add support for zipped `CatalogIndex` json files.
- Fix `SplitReferences` which use `shareKeys`
- Make `isJson*` type assertion functions more rigorous
  - Add `deep` parameter, so you can use old "shallow" type check for performance reasons if needed
- Add Shapefile to `CkanDefaultFormatsStratum`
- Fix `ArcGisMapServerCatalogItem` metadata bug
- Remove legend traits from CatalogMemberMixin, replacing them with LegendOwnerTraits, and add tests to enforce correct use of legends.
- Add better support for retreiving GeoJsonCatalogItem data through APIs, including supporting geojson nested within json objects
- Fixed `ContinuousColorMap` min/max value bug.
- `TableStyle.outlierColor` is now only used if `zFilter` is active, or `colorTraits.outlierColor` is defined
- Add `forceConvertResultsToV8` to `WebProcessingServiceCatalogFunction`. If your WPS processes are returning v7 json, you will either need to set this to `true`, or set `version: 0.0.1` in JSON output (which will then be automatically converted to v8)
- Cleanup `CatalogFunction` error handling
- Fix `SelectAPolygonParameterEditor` feature picking (tsified)
- Add `WebMapServiceCatalogItem.rectangle` support for multiple WMS layers
- Fix picked feature highlighting for ArcGis REST API features (and TSify `featureDataToGeoJson`)
- Re-enable GeoJSON simple styling - now if more than 50% of features have [simple-style-spec properties](https://github.com/mapbox/simplestyle-spec) - automatic styling will be disabled (this behaviour can be disabled by setting `forceCesiumPrimitives = false`)
- Don't show `TableMixin` `legends` or `mapItems` if no data
- Fix `GeoJsonCatalogItem.legends`
- Add `isOpen` to `TerriaReferenceTraits`

#### 8.1.14 - 2021-12-13

- **Breaking changes**:
  - `Result.throwIfUndefined()` will now only throw if `result.value` is undefined - regardless of `result.error`

* Reimplement option to zoom on item when adding it to workbench, `zoomOnAddToWorkbench` is added to `MappableTraits`.
* Update terria-js cesium to `1.81.3`
* Re-allowed models to be added to `workbench` if the are not `Mappable` or `Chartable`
* Moved `WebMapServiceCatalogItem.GetCapbilitiesStratum` to `lib\Models\Catalog\Ows\WebMapServiceCapabilitiesStratum.ts`
* Moved `WebMapServiceCatalogItem.DiffStratum` to `DiffableMixin`
* `callWebCoverageService` now uses version WCS `2.0.0`
  - All WCS export functionality is now in `ExportWebCoverageServiceMixin`
  - Added `WebCoverageServiceParameterTraits` to `WebMapServiceCatalogItemTraits.linkedWcsParameters`. It includes `outputFormat` and `outputCrs`
  - Will attempt to use native CRS and format (from `DescribeCoverage`)
  - No longer sets `width` or `height` - so export will now return native resolution
* Anonymize user IP when using google analytics.
* Fix crash when TableMixin-based catalog item had invalid date values
* Fix `WebMapServiceCatalogItem.styles` if `supportsGetLegendGraphics = false`. This means that if a WMS server doesn't support `GetLegendGraphics` requests, the first style will be set as the default style.

#### 8.1.13 - 2021-12-03

- Paramerterised the support email on the help panel to use the support email in config
- Refactored `TableColumn get type()` to move logic into `guessColumnTypeFromValues()`
- `TableMixin.activeStyle` will set `TableColumnType = hidden` for `scalar` columns with name `"id"`, `"_id_"` or `"fid"`
- Fix bug `TableColumn.type = scalar` even if there were no values.
- Table columns named `"easting"` and `"northing"` are now hidden by default from styles
- `TableColumn.type = enum` requires at least 2 unique values (including null) to be selected by default
- Tweak automatic `TableColumn.type = Enum` for wider range of values
- Exporting `TableMixin` will now add proper file extensions
- Added `TimeVaryingTraits.timeLabel` trait to change label on `DateTimeSelectorSection` (defaults to "Time:")
  - This is set to `timeColumn.title`
- `TableColumn` will try to generate prettier `title` by un-camel casing, removing underscores and capitalising words
- `TableStyle` `startDates`, `finishDates` and `timeIntervals` will only set values for valid `rowGroups` (invalid rows will be set to `null`). For example, this means that rows with invalid regions will be ignored.
- Add "Disable style" option to `TableMixin.styleDimensions` - it can be enabled with `TableTraits.showDisableStyleOption`
- Added `timeDisableDimension` to `TableMixin` - this will render a checkbox to disable time dimension if `rowGroups` only have a single time interval per group (i.e. features aren't "moving" across time) - it can be enabled with `TableTraits.showDisableTimeOption` - `TableAutomaticStylesStratum` will automatically enable this if at least 50% of rowGroups only have one unique time interval (i.e. they don't change over time)\
- Remove border from region mapping if no data
- Add `baseMapContrastColor` and `constrastColor` to `BaseMapModel`
- Fixed `TableMixin.defaultTableStyle.legends` - `defaultTableStyle` is now not observable - it is created once in the `contructor`
- Removed `Terria.configParameters.enableGeojsonMvt` - geojson-vt/Protomaps is now used by default
- `GpxCatalogItem` now uses `GeojsonMixin`
- Add an external link icon to external hyperlink when using method `parseCustomHtmlToReact`. This feature can be switched off by passing `{ disableExternalLinkIcon: true }` in `context` argument.
- Tsify `sendFeedback.ts` and improve error messages/notifications
- Removed unused overrideState from many DataCatalog React components.
- Fixed a bug where adding a timeseries dataset from the preview map's Add to map button didn't add the dataset to the `timelineStack`.
- Fixed incorrect colour for catalog item names in the explorer panel when using dynamic theming.
- Moved `CatalogIndex` loading from constructor (called in `Terria.start`) to `CatalogSearchProvider.doSearch` - this means the index will only be loaded when the user does their first search
- Add basic auth support to `generateCatalogIndex`, fix some bugs and improve performance
- Update terria-js cesium to `1.81.2`
- Add `uniqueId` as fallback to `nameInCatalog`
- Remove duplicated items from `OpenDataSoftGroup` and `SocrataGroup`

#### 8.1.12 - 2021-11-18

- Bigger zoom control icons.
- Modified "ideal zoom" to zoom closer to tilesets and datasources.
- Added `configParameters.feedbackPostamble`. Text showing at the bottom of feedback form, supports the internationalization using the translation key
- `GeoJsonMixin.style["stroke-opacity"]` will now also set `polygonStroke.alpha` and `polylineStroke.alpha`
- Reduce `GeoJsonMixin` default stroke width from `2` to `1`
- Add `TableMixin` styling to `GeoJsonMixin` - it will treat geojson feature properties as "rows" in a table - which can be styled in the same way as `TableMixin` (eg CSV). This is only enabled for geojson-vt/Protomaps (which requires `Terria.configParameters.enableGeojsonMvt = true`). For more info see `GeojsonMixin.forceLoadMapItems()`
  - This can be disabled using `GeojsonTraits.disableTableStyle`
- Opacity and splitting is enabled for Geojson (if using geojson-vt/protomaps)
- Replaced `@types/geojson` Geojson types with `@turf/helpers`
- In `GeojsonMixin` replaced with `customDataLoader`, `loadFromFile` and `loadFromUrl` with `forceLoadGeojsonData`
- `GeojsonMixin` will now convert all geojson objects to FeatureCollection
- Exporting `GeojsonMixin` will now add proper file extensions
- `WebFeatureServiceCatalogItem` now uses `GeoJsonMixin`
- Fix `ProtomapsImageryProvider` geojson feature picking over antimeridian
- Add Socrata group to "Add web data
- Added "marker-stroke-width", "polyline-stroke-width", "polygon-stroke-width" to `GeojsonStyleTraits` (Note these are not apart of [simplestyle-spec](https://github.com/mapbox/simplestyle-spec/tree/master/1.1.0) and can only be used with `geojson-vt`)
- Add a method refreshCatalogMembersFromMagda to Terria class.
- Renable `useNativeResolution` on mobile
- Store `useNativeResolution`, `baseMaximumScreenSpaceError` as local properties
- Moved CKAN default `supportedFormats` to `CkanDefaultFormatsStratum`
- Add properties to `CkanResourceFormatTraits`
  - `maxFileSize` to filter out resources with large files (default values: GeoJSON = 150MB, KML = 30MB, CZML = 50MB)
  - `removeDuplicates` (which defaults to true) so we don't get duplicate formats for a dataset (it will check `resource.name`)
    - If there are multiple matches, then the newest (from resource.created property) will be used
  - `onlyUseIfSoleResource` to give a given resource format unless that is all that exists for a dataset
- Add CKAN `useSingleResource`, if `true`, then the highest match from `supportedResourceFormats` will be used for each dataset
- ArcGis Map/Feature Service will now set CRS from `latestWkid` if it exists (over `wkid`)
- Fix CKAN ArcGisFeatureService resources
- ArcGisFeatureServer will now set `outSR=4326` so we don't need to reproject client-side

#### 8.1.11 - 2021-11-15

- Fix `SettingsPanel` type issue

#### 8.1.10 - 2021-11-15

- Fix `CswCatalogGroup` XML types
- Added `MAINCODE` aliases for all ABS Statistical Area regions that were missing them.
- Fixed `superGet` replacement in webpack builds with babel versions `7.16.0` and above.

#### 8.1.9 - 2021-11-01

- TSify workbench splitter control and fix broken styling.
- Fix app crash when opening AR tool.

#### 8.1.8 - 2021-10-29

- Tsified `SettingPanel`
- Moved `setViewerMode` function from `Terria` class to `ViewerMode`
- Refactored checkbox to use children elements for label instead of label
  property, `isDisabled`, `isChecked` and `font-size: inherit` style is passed
  to each child element (so propper styling is maintained)
- Fix an internal bug where Cesium.prototype.observeModelLayer() fails to remove 3D tilesets in certain cases.
- Rename `TerriaError._shouldRaiseToUser` to `overrideRaiseToUser`
  - Note: `userProperties.ignoreError = "1"` will take precedence over `overrideRaiseToUser = true`
- Fix `overrideRaiseToUser` bug causing `overrideRaiseToUser` to be set to `true` in `TerriaError.combine`
- Add `rollbar.warning` for `TerriaErrorSeverity.Warning`
- Disable `zFilter` by default
- Remove use of word "outlier" in zFilter dimension and legend item (we now use "Extreme values")
- Add `cursor:pointer` to `Checkbox`
- Fix `MapNavigation` getter/setter `visible` bug.
  - Replace `CompositeBarItemController` `visible` setter with `setVisible` function
- Use `yarn` in CI scripts (and upgrade node to v14)
- Fix app crash when previewing a nested reference in the catalog (eg when viewing an indexed search result where the result is a reference).
- Ported feaure from v7 to set WMS layers property from the value of `LAYERS`, `layers` or `typeName` from query string of CKAN resource URL.

#### 8.1.4 - 2021-10-15

- Make flex-search usage (for `CatalogIndex`) web-worker based
- Add `completeKnownContainerUniqueIds` to `Model` class - This will recursively travese tree of knownContainerUniqueIds models to return full list of dependencies
- Add all models from `completeKnownContainerUniqueIds` to shareData.models (even if they are empty)

#### 8.1.3 - 2021-10-14

- Reimplement map viewer url param
- Added `terriaError.importance` property. This can be set to adjust which error messages are presented to the user.
  - `terriaErrorNotification` and `WarningBox` will use the error message with highest importance to show to the user ("Developer details" remains unchanged)
- Add `terriaError.shouldRaiseToUser` override, this can be used to raise errors with `Warning` severity.
- `terriaError.raisedToError` will now check if **any** `TerriaError` has been raised to the user in the tree.
- `workbench.add()` will now keep items which only return `Warning` severity `TerriaErrors` after loading.
- Improve SDMX error messages for no results
- Fix SDMX FeatureInfoSection time-series chart to only show if data exists.
- Improve GeoJSON CRS projection error messages
- Add `Notification` `onDismiss` and `ignore` properties.
- Fix `AsyncLoader` result bug
- Remove `Terria.error` event handler
- Refactor `workbench.add` to return `Result`
- Consolidated network request / CORS error message - it is now in `t("core.terriaError.networkRequestMessage")`.
  - It can be injected into other translation strings like so: `"groupNotAvailableMessage": "$t(core.terriaError.networkRequestMessage)"`
  - Or, you can use `networkRequestError(error)` to wrap up existing `TerriaError` objects
- Fix incorrect default `configParameters.feedbackPreamble`
- Fix incorrect default `configParameters.proj4def` - it is now `"proj4def/"`
- Fix Branding component. It wasn't wrapped in `observer` so it kept getting re-rendered
- Add `FeedbackLink` and `<feedbacklink>` custom component - this can be used to add a button to open feedback dialog (or show `supportEmail` in feedback is disabled)
- Fix `ContinuousColorMap` `Legend` issue due to funky JS precision
- Fix mobx computed cycle in `CkanDatasetStratum` which was making error messages for failed loading of CKAN items worse.

#### 8.1.2 - 2021-10-01

- Removed duplicate Help icon and tooltip from the map navigation menu at the bottom as it is now shown in the top menu.
- Fixed a bug where the app shows a scrollbar in some instances.
- Wrap clean initSources with action.
- Modified `TerriaReference` to retain its name when expanded. Previously, when the reference is expanded, it will assume the name of the group or item of the target.
- Proxy `catalogIndex.url`

#### 8.1.1 - 2021-09-30

- **Breaking changes:**
  - `blacklist` has been renamed to `excludeMembers` for `ArcGisPortalCatalogGroup` and `CkanCatalogGroup`.

* Tsifyied and refactored `RegionProvider` and `RegionProviderList`, and re-enabled `loadRegionIDs`
* `TableColorMap` `minimumValue` and `maximumValue` will now take into account valid regions.
* `tableMixin.loadRegionProviderList()` is now called in `tableMixin.forceLoadMapItems()` instead of `mappableMixin.loadMapItems()`
* Add TableColumn and TableStyle `ready` computed property. Columns will only be rendered if `ready` is `true`. At the moment it is only used to wait until `loadRegionIDs` has finished.
* Moved region mapping `ImageryProvider` code to `lib/Table/createRegionMappedImageryProvider.ts`
* Fix `ChartPanel` import `Result` bug.
* Improve handling of featureInfoTemplate for composite catalog items.
* Mobile help menu will now show a link to map user guide if it is configured in `Terria.configParameters.helpItems`.
* Fixed the layout of items in mobile navigation
* Add Mapbox Vector Tile support. This is using [protomaps.js](https://github.com/protomaps/protomaps.js) in the new `ProtomapsImageryProvider`. This includes subset of MVT style specification JSON support.
* `MapboxVectorCanvasTileLayer` is now called `ImageryProviderLeafletGridLayer`
* `CesiumTileLayer` is now called `ImageryProviderLeafletTileLayer`.
* Added `geojson-vt` support to `GeoJsonMixin`, which will tile geojson into vector tiles on the fly, and use the new `ProtomapsImageryProvider`.
* Added `configParameter.enableGeojsonMvt` temporary feature flag for experimental Geojson-Mapbox vector tiles. Default is `false`.
* Added `forceCesiumPrimitives` to `GeoJsonTraits`. This can be used to render cesium primitives instead of Mapbox vector-tiles (if `configParameter.enableGeojsonMvt` is `true`)
* Add `scale` observable to `TerriaViewer`. This will give distance between two pixels at the bottom center of the screen in meters.
* Fixed `withControlledVisibility` method to inherit `propTypes` of its wrapped component.
* Added `MinMaxLevelMixin` and `MinMaxLevelTraits` to handle defining min and max scale denominator for layers.
* Extracted function `scaleToDenominator` to core - for conversion of scale to zoom level.
* Share/start data conversion will now only occur if `version` property is `0.x.x`. Previously, it was `version` property is **not** `8.x.x`
* Filter table column values by Z Score. This is controlled by the following `TableColorStyleTraits`:
  - `zScoreFilter` - Treat values outside of specifed z-score as outliers, and therefore do not include in color scale. This value is magnitude of z-score - it will apply to positive and negative z-scores. For example a value of `2` will treat all values that are 2 or more standard deviations from the mean as outliers. This must be defined to be enabled - currently it is only enabled for SDMX (with `zScoreFilter=4`).
  - `zScoreFilterEnabled - True, if z-score filter is enabled
  - `rangeFilter` - This is applied after the `zScoreFilter`. It is used to effectively 'disable' the zScoreFilter if it doesn't cut at least the specified percange of the range of values (for both minimum and maximum value). For exmaple if `rangeFilter = 0.2`, then the zScoreFilter will only be effective if it cuts at least 20% of the range of values from the minimum and maximum value
* Add `outlierColor` to `ContinuousColorMap`
* Add `placement` to `SelectableDimension`. This can be used to put `SelectableDimension` below legend using `placement = "belowLegend`
* Add `SelectableDimensionCheckbox` (and rename `SelectableDimension` to `SelectableDimensionSelect`)
* Add `outlierFilterDimension` checkbox `SelectableDimension` to workbench to enable/disable dimension
* Extend `tableStyle.rowGroups` to regions
* Fix `spreadFinishTime` bug
* Fix diverging `ContinuousColorMap` - it will now center color scale around 0.
* Refactor `SocrataMapViewCatalogItem` to use `GeoJsonMixin`
* `SocrataCatalogGroup` will not not return groups for Facets if there is only one - so it skips an unnecessary group level.
* Update protomaps.js to `1.5.0`
* SDMX will now disable the region column if less than 2 valid regions have been found
* Set `spreadStartTime` and `spreadFinishTime` to `true` for SDMX
* Add SDMX `metadataURLs` from dataflow annotations
* Improve SDMX chart titles
* `TableMixin` will now remove data if an error occurs while calling `forceLoadTableData`
* Make `regionColumn` `isNullable` - this means region column can be disabled by setting to `null`.
* Fix scalar column color map with a single value
* TableMixin will now clear data if an error occurs while calling `forceLoadTableData`
* `TableMixin` will now not return `mapItems` or `chartItems` if `isLoading`
* SDMX will now use `initialTimeSource = stop`
* Fix `duplicateModels` duplicating observables across multiple models
* Support group models in workbench -- All members will be automatically added to the map.
* Added location search button to welcome modal in mobile view.
* Add `DataUrlTraits` to `CatalogMemberTraits.dataUrls`. It contains an array of data URLS (with optional `title` which will render a button). It is handled the same as `MetadataUrls` except there is a `type` property which can be set to `wcs`, `wfs`... to show info about the URL.
* Made search location bar span full width in mobile view.
* Automatically hide mobile modal window when user is interacting with the map.
* Disabled feature search in mobile
* Disabled export (clip&ship) in mobile
* Fixed misplaced search icon in mobile safari.
* Prevents story text from covering the whole screen in mobile devices.
* Add `CatalogIndex`, `CatalogIndexReference` and `generateCatalogIndex()` script. These can be used to generate a static JSON index of a terria catalog - which can then be searched through using `flexsearch`
* Added `weakReference` flag `ReferenceMixin`, this can be used to treat References more like a shortcut (this means that `sourceReference` isn't used when models are shared/added to the workbench - the `target` is used instead)
* GroupMixin.isMixedInto and MappableMixin.isMixedInto are now more strict - and won't pass for for References with `isMappable` or `isGroup`.
* `Workbench.add` can now handle nested `References` (eg `CatalogIndexReference -> CkanReference -> WMSCatalogItem`).
* Add `description` trait to `CatalogMemberReferenceTraits`
* Added `excludeMembers` property to `GroupTraits` (this replaced the `blacklist` property in v7). It is an array of strings of excluded group and item names. A group or item name that appears in this list will not be shown to the user. This is case-insensitive and will also apply to all child/nested groups
* Fixes an app crash on load in iOS-Safari mobile which was happening when rendering help panel tooltips.
* Fixed `WebMapServiceCatalogItem` not sending additional `parameters` in `GetFeatureInfo` queries.
* Changed mobile header icons and improved styling.
* Fixed a problem with computeds and AsyncLoader when loading `mapItems` (and hence children's `mapItems`) of a CompositeCatalogItem.
* Fix `YDYRCatalogFunction` `description`
* Extend input field for search in mobile view to full width of the page.
* Automatically hide mobile modal window when user is interacting with the map (like picking a point or drawing a shape).
* Adjusted styling of x-axis labels in feature info panel to prevent its clipping.
* When expanding charts from the same catalog item, we now create a new item if the expanded chart has a different title from the previously expanded chart for the same item. This behavior matches the behavior in `v7`.
* Improve status message when feature info panel chart is loading
* Fix broken chart panel download button.
* Changed @vx/_ dependencies to @visx/_ which is the new home of the chart library
* The glyph style used for chart points can now be customized.
* Added `TerriaReference` item, useful for mounting a catalog tree from an external init file at any position in the current map's catalog tree.
* Changed @vx/_ dependencies to @visx/_ which is the new home of the chart library
* The glyph style used for chart points can now be customized.
* Chart tooltip and legend bar can now fit more legends gracefully.

#### 8.1.0 - 2021-09-08

- **Breaking changes:**
  - Overhaul of map navigation: items no longer added inside UserInterface using <Nav> jsx.

* New version of map navigation ([#5062](https://github.com/TerriaJS/terriajs/pull/5062))
  - It consists of
    - a high level api `MapNavigationModel` for managing the navigation items, which is responsible for managing the state of navigation items. It is passing commands to invidual item controller.
    - a `MapNavigationItemController` that holds and control the state of navigation item. When new navigation item is created it should extend controller and provide the definition on how it state should be updated.
  - Terria exposes instance of navigation model to the world.
  - Converted all existing navigation items to utilise new navigation model, and registered them in terria navigation model (`registerMapNavigations.tsx`).
  - Resolved issue with some navigation items not being clickable on mobile due to overlap from others.
* Fixed a bug in Difference tool where difference image was showing with zero opacity in some situations.
* Fixed `CzmlCatalogItem` to react correctly to input data changes.

#### 8.0.1 - 2021-09-06

- Added `catalog-converter` support for v7 `#start` data.
- add french Help button translation
- Enable FeatureInfoSectionSpec tests
- Add `itemProperties` to `ArcGisMapServerCatalogGroupTraits` so that `ArcGisMapServerCatalogGroup` can override relevant traits of its layers.
- Add `feature` object to `FeatureInfoSection.getTemplateData`
- Add a way to replace text in feature info templates. See [Replace text](doc/connecting-to-data/customizing-data-appearance/feature-info-template.md) for details.
- Fixed unnecessary model reloads or recomputing of `mapItems` when switching between story scenes.
- Fixed story reset button.
- Moved help button to the top menu

#### 8.0.0 - 2021-08-13

- **Breaking changes**:
  - Require `translate#` in front of translatable content id in `config.json` (i.e. `helpContent`).
  - `colorPalette` no longer supports a list of CSS colors (eg `rgb(0,0,255)-rgb(0,255,0)-rgb(255,0,0)`). Instead please use `binColors`.
  - Organise `Traits` folder into `Traits/Decorators` and `Traits/TraitsClasses`
  - Renamed all mixin instance type definitions to `XMixin.Instance`.
  - Basemaps are now defined as `baseMaps` object (see [baseMaps object docs](./doc/customizing/initialization-files.md#basemaps))
    - list of available basemaps is defined in `baseMaps.items`. This list is combined with default base maps so it's possible to override defaults
    - definition of `initBaseMapId` and `initBaseMapName` are moved to `baseMaps.defaultBaseMapId` and `baseMaps.defaultBaseMapName`
    - `previewBaseMapId` is moved to `baseMaps.previewBaseMapId`
    - implemented `baseMaps.enabledBaseMaps` array of base map ids to define a list of baseMaps available to user
    - updated docs for `baseMaps`
  - `$color-splitter` and `theme.colorSplitter` has been replaced with `$color-secondary` and `theme.colorSecondary`
  - `canZoomTo` has bee replaced with `disableZoomTo` in `MappableTraits`
  - `showsInfo` has been replaced with `disableAboutData` in `CatalogMemberTraits`
  - `AsyncLoader` loadXXX methods now return `Result` with `errors` **they no longer throw errors** - if you need errors to be thrown you can use `(await loadXX).throwIfError()`.
  - Removed `openGroup()` - it is replaced by `viewState.viewCatalogMember`
  - Renamed `ReferenceMixin.is` to `ReferenceMixin.isMixedInto`

* Fixed a bug with numeric item search where it sometimes fails to return all matching values.
* Respect order of objects from lower strata in `objectArrayTrait`.
* Fix datetime button margin with scroll in workbench.
* Fix checkbox when click happen on svg icon. (#5550)
* Added progress indicator when loading item search tool.
* Add `nullColor` to `ConstantColorMap` - used when `colorColumn` is of type `region` to hide regions where rows don't exist.
* `TableStyles` will only be created for `text` columns if there are no columns of type `scalar`, `enum` or `region`.
* Moved `TableStyle.colorMap` into `TableColorMap`
* Replaced `colorbrewer.json` with `d3-scale-chromatic` - we now support d3 color scales (in addition to color brewer) - see https://github.com/d3/d3-scale-chromatic
* Added `ContinuousColorMap` - it will now be used by default for `scalar` columns
  - To use `DiscreteColorMap` - you will need to set `numberOfBins` to something other than `0`.
* `TableColorMap` default color palette for `scalar` columns is not `Reds` instead of `RdYlOr`
* Legends for `scalar` columns will now calculate optimal `numberFormatOptions.maximumFractionDigits` and `numberFormatOptions.minimumFractionDigits`
* Fix sharing user added data of type "Auto-detect".
* #5605 tidy up format string used in `MagdaReference`
* Fix wms feature info returning only one feature
* `WebMapServiceCatalogGroup` will now create layer auto-IDs using `Name` field to avoid ID clashes.
* Added `GroupMixin` `shareKey` generation for members - if the group has `shareKeys`.
* Organise `Traits` folder into `Traits/Decorators` and `Traits/TraitsClasses
* Organise `Traits` folder into `Traits/Decorators` and `Traits/TraitsClasses`
* I18n-ify shadow options in 3DTiles and some strings in feature info panel.
* Fix `StyledIcon` css `display` clash
* Limit `SelectableDimension` options to 1000 values
* Added support for `SocrataCatalogGroup` and `SocrataMapViewCatalogGroup`
  - Notes on v7 to v8 Socrata integration:
    - Share links are not preserved
    - Added basic support for dataset resources
* Organise `Models` directory into multiple sub-directories (#5626)
  - New model related classes are moved to `Models/Definition`
  - Catalog related files are moved to `Models/Catalog`
    - ESRI, OWS, GTFS and CKAN related files are moved to their own sub-directories in `Models/Catalog/`
    - Other Catalog items related files are moved to `Models/Catalog/CatalogItems`
    - Other Catalog items related files are moved to `Models/Catalog/CatalogGroups`
    - Catalog functions related files are moved to `Models/Catalog/CatalogFunction`
  - Removed unused Models files
* Modified BadgeBar to be more tolerant to longer strings
* Added `MapboxMapCatalogItem`.
* Added `MapboxStyleCatalogItem`.
* Fix splitter thumb icon vertical position
* Renamed all mixin instance type definitions to `XMixin.Instance`.
* Clean up `ViewControl` colors
  - `$color-splitter` and `theme.colorSplitter` has been replaced with `$color-secondary` and `theme.colorSecondary`
* Clean up `SplitterTraits`
  - `SplitterTraits` is now included in `RasterLayerTraits`
  - Removed `supportsSplitter` variable
  - Added `disableSplitter` trait
* Clean up `canZoomTo`
  - Replaced with `disableZoomTo` in `MappableTraits`
* Clean up `showsInfo`
  - Replaced with `disableAboutData` in `CatalogMemberTraits`
* Add `TerriaErrorSeverity` enum, values can be `Error` or `Warning`.
  - Errors with severity `Error` are presented to the user. `Warning` will just be printed to console.
  - By default, errors will use `Error`
  - `TerriaErrorSeverity` will be copied through nested `TerriaErrors` on creation (eg if you call `TerriaError.from()` on a `Warning` then the parent error will also be `Warning`)
  - Loading models from share links or stories will use `Warning` if the model is **not in the workbench**, otherwise it will use `Error`.
* In `terriaErrorNotification` - show `error.message` (as well as `error.stack`) if `error.stack` is defined
* `AsyncLoader` now has an observable `result` property.
* `viewState.viewCatalogMember()` now handles loading catalog members, opening groups and showing "Add Data" window.
* Fix `MagdaReference` `forceLoadReference` bug.
* Clean up `CkanCatalogGroup` loading - errors are no-longer swallowed.
* Clean up `3dTilesMixin` loading - errors are no-longer swallowed.
* Fix `DataPreviewSections` info section bug.
* Move `FeedbackForm` `z-index` to same as `Notification` - this is so it will appear above Data catalog.
* Added `result.raiseError()`, `result.pushErrorTo()` and `result.clone()` helper methods - and `Result.combine()` convenience function
* Renamed `ReferenceMixin.is` to `ReferenceMixin.isMixedInto`
* Added support for logging to external error service and configuring it via config parameters. See `errorService` in [client configuration](doc/customizing/client-side-config.md).
* Fix `DiscreteColorMap` bug with `binColors` and added warning message if `colorPalette` is invalid.
* Fix `EnumColorMap` bug with `binColors`
* Moved d3-scale-chromatic code into `tableColorMap.colorScaleCategorical()` and `tableColorMap.colorScaleContinuous()`
* Disabled welcome popup for shared stories
* Add WMS support for default value of time dimension.
* Make CompositeCatalogItem sync visibility to its members.
* Add `description` and `example` static properties to `Trait`, and added `@traitClass` decorator.
* Add `parent` property to `Trait`, which contains parent `TraitClass`.
* New model-generated documentation in `generateDocs.ts`
* Refactored some `Traits` classes so they use `mixTraits` instead of extending other `Traits` classes.
* Allow translation of some components.
* Fixed a bug which prevented adding any reference catalog item while the story is playing.
* Bumped terriajs-server to ^3.3.3

#### 8.0.0-alpha.87

- Re-add basemap images to terriajs rather than requiring all TerriaMaps to have those basemap images. Default basemaps will use those images.
- Data from TableMixin always overrides other feature information (e.g. from vector tiles in region mapping) by column name and title for feature info templating (consistent with v7).
- Fixed point entity creation for TableMixin where different columns are used for point size and colour.
- Changed MappableMixin's initialMessage to show while map items are loaded. Map items could be displayed behind the disclaimer before a user accepts the disclaimer.
- Fixed a cyclic dependency between initialMessage and app spinner (globe gif greysreen) that caused the app spinner to be present forever when loading a share link.
- Removed hardcoded credit links and made it configurable via terria config parameters.
- Disable `TableMixin` time column if only one unique time interval

#### 8.0.0-alpha.86

- **Breaking changes**:
  - `EnumColorMap` will only be used for enum `TableColumns` with number of unique values <= number of bins

* Add `options` to CSV papaparsing
* `TableMixin` will now only show points **or** region mapping - not both
* Add `FeatureInfoMixin` support for 2D vector features (in Cesium only)
* `TableStyles` are now hidden from the "Display Variable" selector if the number of colors (enumColors or numberOfBins) is less than 2. As a ColorMap with a single color isn't super useful.
* Improved default `TableColumn.isSampled` - it will be false if a binary column is detected (0 or 1)
* Improved default Table charting - now a time column will be used for xAxis by default
* Added `spreadFinishTime` - which works same way as `spreadStartTime` - if `true`, finish time of feature will be "spread" so that all features are displayed at the latest time step.
* Added support for `OpenDataSoft` - only point or region based features + timeseries
* `GeoJsonMixin`-based catalog items with polygon features can be extruded if a `heightProperty` is specified.
* Bugfix to make time-based geojson work when there are multiple features with the same time property value.
* Add `czmlTemplate` to `GeoJsonTraits` - it can be used to replace GeoJSON Point features with a CZML packet.
* Made the moment points in the chart optionally clickable.

#### 8.0.0-alpha.85

- **Breaking changes**:
  - Removed `registerAnalytics.js`
  - Removed `HelpMenuPanel.jsx`

* Added analytic events related to story, share and help menu items, Also refactored events to use category and action enums.
* Remove table style `SelectableDimension` from SDMX
* `GyroscopeGuidance` can now be translated.
* Wraps tool title bar text using `...`.

#### 8.0.0-alpha.84

- Fix `ArcGisMapServerCatalogGroup` infinite loading by removing the cycle of calling `loadMembers` that was present in the `DataCatalogGroup` React component. However calling `loadMembers` is still not cached as it should for `ArcGisMapServerCatalogGroup`, and the infinite loading bug could return.
- Fix bug `selectableDimensions` bug in `Cesium3dTilesMixin` and `GltfCatalogItem`.

#### 8.0.0-alpha.83

- Add `modelDimensions` to `CatalogMemberMixin` - this can be used to apply model stratum with a `SelectableDimension` (i.e. a drop-down menu).
- `GeoJsonMixin`-based catalog items can now be styled based on to their properties through traits.
- `GeoJsonMixin`-based catalog items can now vary over time if a `timeProperty` is specified.

#### 8.0.0-alpha.82

- **Breaking changes**:
  - IndexedItemSearchProvider: (bounding) `radius` option is no longer supported in `resultsData.csv` of search indexes.

* Show a toast and spinner icon in the "Ideal zoom" button when the map is zooming.
* `zoomTo()` will return a promise that resolves when the zoom animation is complete.
* Modifies `IndexedItemSearchProvider` to reflect changes to `terriajs-indexer` file format.
* Move feature info timeseries chart funtion to `lib\Table\getChartDetailsFn.ts`
* Fix feature info timeseries chart for point (lat/long) timeseries
* Feature info chart x-values are now be sorted in acending order
* Remove merging rows by ID for `PER_ROW` data in `ApiTableCatalogItem`
* Make `ApiTableCatalogItem` more compatible with Table `Traits`
  - `keyToColumnMapping` has been removed, now columns must be defined in `columns` `TableColumnTraits` to be copied from API responses.
* Move notification state change logic from ViewState into new class `NotificationState`
* Catalog items can now show a disclaimer or message before loading through specifying `InitialMessageTraits`
* Added Leaflet hack to remove white-gaps between tiles (https://github.com/Leaflet/Leaflet/issues/3575#issuecomment-688644225)
* Disabled pedestrian mode in mobile view.
* Pedestrian mode will no longer respond to "wasd" keys when the user is typing in some input field.
* Fix references to old `viewState.notification`.
* wiring changeLanguage button to useTranslation hook so that it can be detected in client maps
* Add `canZoomTo` to `TableMixin`
* SDMX changes:
  - Add better SDMX server error messages
  - `conceptOverrides` is now `modelOverrides` - as dataflow dimension traits can now be overridden by codelist ID (which is higher priortiy than concept ID)
  - Added `regionTypeReplacements` to `modelOverride`- to manually override detected regionTypes
  - `modelOverrides` are created for SDMX common concepts `UNIT_MEASURE`, `UNIT_MULT` and `FREQ`
    - `UNIT_MEASURE` will be displayed on legends and charts
    - `UNIT_MULT` will be used to multiple the primary measure by `10^x`
    - `FREQ` will be displayed as "units" in Legends and charts (eg "Monthly")
  - Single values will now be displayed in `ShortReportSections`
  - Custom feature info template to show proper dimension names + time-series chart
  - Smarter region-mapping
  - Removed `viewMode` - not needed now due to better handling of time-series
* Fix `DimensionSelector` Select duplicate ids.
* Add Leaflet splitter support for region mapping
* Fix Leaflet splitter while zooming and panning map
* Split `TableMixin` region mapping `ImageryParts` and `ImageryProvider` to improve opacity/show performance
* Removed `useClipUpdateWorkaround` from Mapbox/Cesium TileLayers (for Leaflet) - because we no longer support IE
* Fix overwriting `previewBaseMapId` with `initBaseMapId` by multiple `initData`.
* GeoJSON Mixin based catalog items can now call an API to retrieve their data as well as fetching it from a url.
* Changes to loadJson and loadJsonBlob to POST a request body rather than always make a GET request.
* Added ApiRequestTraits, and refactor ApiTableCatalogItemTraits to use it. `apiUrl` is now `url`.

#### 8.0.0-alpha.81

- Fix invalid HTML in `DataPreviewSections`.
- Fix pluralisation of mapDataState to support other languages.
- Fix CSW `Stratum` name bug.
- Add `#configUrl` hash parameter for **dev environment only**. It can be used to overwrite Terria config URL.

#### 8.0.0-alpha.80

- Removed `Disclaimer` deny or cancel button when there is no `denyAction` associated with it.

#### 8.0.0-alpha.79

- Make `InfoSections` collapsible in `DataPreview`. This adds `show` property to `InfoSectionTraits`.
  - `WebMapServiceCatalogItem` service description and data description are now collapsed by default.
- Revert commit https://github.com/TerriaJS/terriajs/commit/668ee565004766b64184cd2941bbd53e05068ebb which added `enzyme` devDependency.
- Aliases `lodash` to `lodash-es` and use `babel-plugin-lodash` reducing bundle size by around 1.09MB.
- Fix CkanCatalogGroup filterQuery issue. [#5332](https://github.com/TerriaJS/terriajs/pull/5332)
- Add `cesiumTerrainAssetId` to config.json to allow configuring default terrain.
- Added in language toggle and first draft of french translation.json
  - This is enabled via language languageConfiguration.enabled inside config.json and relies on the language being both enumerated inside languageConfiguration.langagues and availble under {code}/translation.json
- Updated to terriajs-cesium 1.81
- Create the Checkbox component with accessibility in mind.
- Convert `FeedbackForm` to typescript.

#### 8.0.0-alpha.78

- Add `ignoreErrors` url parameter.

#### 8.0.0-alpha.77

- **Breaking changes**:
  - `terria.error.raiseEvent` and `./raiseErrorToUser.ts` have been replaced with `terria.raiseErrorToUser`.
  - `terria.error.addEventListener` has been replaced with `terria.addErrorEventListener`

* New Error handling using `Result` and `TerriaError` now applied to initial loading, `updateModelFromJson()`, `upsertModelFromJson()` and `Traits.fromJson()`. This means errors will propagate through these functions, and a stacktrace will be displayed.
  - `Result` and the new features of `TerriaError` should be considered unstable and may be extensively modified or removed in future 8.0.0-alpha.n releases
* New `terriaErrorNotification()` function, which wraps up error messages.
* `TerriaError` can now contain "child" errors - this includes a few new methods: `flatten()` and `createParentError()`. It also has a few new convenience functions: `TerriaError.from()` and `TerriaError.combine()`.
* Convert `Branding.jsx` to `.tsx`
* Added `configParams.brandBarSmallElements` to set Branding elements for small screen (also added theme props)
* Add `font` variables and `fontImports` to theme - this can be used to import CSS fonts.
* Convert `lib/Styled` `.jsx` files to `.tsx` (including Box, Icon, Text). The most significant changes to these interfaces are:
  - `Box` no longer accepts `<Box positionAbsolute/>` and this should now be passed as `<Box position="absolute"/>`.
  - `Text`'s `styledSize` has been removed. Use the `styledFontSize` prop.
  - `ButtonAsLabel` no longer accepts `dark`. A dark background is now used when `light` is false (or undefined).
* Fixes CZML catalog item so that it appears on the timeline.
* Enable `theme` config parameter. This can now be used to override theme properties.

#### 8.0.0-alpha.76

- Added support for setting custom concurrent request limits per domain through `configParameters.customRequestSchedulerLimits`.
- Added `momentChart` to region-mapped timeseries
- Add time-series chart (in FeatureInfo) for region-mapped timeseries
- Only show `TableMixin` chart if it has more than one
- Add `TableChartStyle` name trait.

#### 8.0.0-alpha.75

- Fix `NotificationWindow` bug with `message`.
- Re-add `loadInitSources` to `Terria.updateApplicationUrl()`
- Added support for `elements` object in catalogue files (aka init files).
  - Using this object you can hide/show most UI elements individually.
  - See https://github.com/TerriaJS/terriajs/pull/5131. More in-depth docs to come.

#### 8.0.0-alpha.74

- Fix JS imports of `TerriaError`

#### 8.0.0-alpha.73

- Add `title` parameter in `raiseErrorToUser` to overwrite error title.
- Added some error handling in `Terria.ts` to deal with loading init sources.
- TSify `updateApplicationOnHashChange` + remove `loadInitSources` from `Terria.updateApplicationUrl()`

#### 8.0.0-alpha.72

- **Breaking changes**:
  - Added clippingRectangle to ImageryParts.
  - Any item that produces ImageryParts in mapItems (any raster items) must now also provide a clippingRectangle.
  - This clippingRectangle should be derived from this.cesiumRectangle (a new computed property) & this.clipToRectangle as demonstrated in many raster catalog items (e.g. OpenStreetMapCatalogItem.ts).

* Adds experimental ApiTableCatalogItem.
* Fixes a bug where FeatureInfoDownload tries to serialize a circular object
* Added `removeDuplicateRows` to `TableTraits`
* `forceLoadTableData` can now return undefined - which will leave `dataColumnMajor` unchanged
* Fix sharing preview item.
* Added z-index to right button group in mobile header menu
* Added cesiumRectangle computed property to MappableMixin. This is computed from the `rectangle` Trait.
* Fixed a Cesium render crash that occured when a capabilities document specified larger bounds than the tiling scheme's supported extent (bug occured with esri-mapServer but wms was probably also affected).
* In fixing Cesium render crash above clipping rectangles are now added to Cesium ImageryLayer (or Leaflet CesiumTileLayer) rather than being included in the ImageryProvider. ImageryParts has been updated to allow passing the clipping rectangle through to Cesium.ts and Leaflet.ts where ImageryLayer/CesiumTileLayer objects are created.

#### 8.0.0-alpha.71

- Fix accidental translation string change in 8.0.0-alpha.70

#### 8.0.0-alpha.70

- **Breaking changes**:
  - Merge `Chartable` and `AsyncChartableMixin` into new **`ChartableMixin`** + `loadChartItems` has been replaced by `loadMapItems`.
  - To set base map use `terriaViewer.setBaseMap()` instead of `terriaViewer.basemap = ...`
  - Incorrect usage of `AsyncLoader` **will now throw errors**

* Add `hideInBaseMapMenu` option to `BaseMapModel`.
* Change default basemap images to relative paths.
* Add `tileWidth` and `tileHeight` traits to `WebMapServiceCatalogItem`.
* Add docs about `AsyncLoader`
* Remove interactions between AsyncLoaders (eg calling `loadMetadata` from `forceLoadMapItems`)
* ... Instead, `loadMapItems` will call `loadMetadata` before triggering its own `AsyncLoader`
* Add `isLoading` to `CatalogMemberMixin` (combines `isLoading` from all the different `AsyncLoader`)
* Move `Loader` (spinner) from `Legend` to `WorkbenchItem`.
* Merge `Chartable` and `AsyncChartableMixin` into **`ChartableMixin`** + remove `AsyncLoader` functionality from `ChartableMixin` - it is now all handled by `loadMapItems`.
* Removed `AsyncLoader` functionality from `TableMixin` - it is now handled by `loadMapItems`.
  - `TableMixin.loadRegionProviderList()` is now called in `MappableMixin.loadMapItems()`
* Added `TerriaViewer.setBaseMap()` function, this now calls `loadMapItems` on basemaps
* Fix load of persisted basemap
* Fix sharing of base map
* Added backward compatibility for `baseMapName` in `initData` (eg share links)
* Add `WebMapService` support for WGS84 tiling scheme

#### 8.0.0-alpha.69

- **Breaking changes**:
  - Basemaps are now configured through catalog JSON instead of TerriaMap - see https://github.com/TerriaJS/terriajs/blob/13362e8b6e2a573b26e1697d9cfa5bae328f7cff/doc/customizing/initialization-files.md#basemaps

* Updated terriajs-cesium to version 1.79.1
* Make base maps configurable from init files and update documentation for init files [#5140](https://github.com/TerriaJS/terriajs/pull/5140).

#### 8.0.0-alpha.68

- Remove points from rectangle `UserDrawing`
- Fix clipboard typing error.
- Ported `WebProcessingServiceCatalogGroup`.
- Add CSW Group support
- Revert "remove wmts interfaces from ows interfaces" (873aa70)
- Add `math-expression-evaluator` library and `ColumnTransformationTraits`. This allows expressions to be used to transform column values (for example `x+10` to add 10 to all values).
- Fix bug in `TableColumn.title` getter.
- Add support for TableColumn quarterly dates in the format yyyy-Qx (eg 2020-Q1).
- Fix region mapping feature highlighting.
- Update clipboard to fix clipboard typing error.
- Added direction indicator to the pedestrian mode minimap.
- Limit up/down look angle in pedestrian mode.
- Automatically disable pedestrian mode when map zooms to a different location.
- Add support for time on `ArcGisMapServerCatalogItem`
- Merge `Mappable` and `AsyncMappableMixin` into **`MappableMixin`**.
- Fixed a issue when multiple filters are set to Cesium3DTilesCatalogItem
- Async/Awaitify `Terria.ts` + fix share links loading after `loadInitSources`.
- Tsified `TerriaError` + added support for "un-rendered" `I18nTranslateString`
- Tsified `raiseErrorToUser` + added `wrapErrorMessage()` to wrap error message in something more user friendly (using `models.raiseError.errorMessage` translation string).

#### 8.0.0-alpha.67

- TSify `Loader` function.
- Added walking mode to pedestrian mode which clamps the pedestrain to a fixed height above the surface.
- Upgraded catalog-converter to fix dependency version problem and ensure that all imports are async to reduce main bundle size.

#### 8.0.0-alpha.66

- **Breaking changes**:
  - Changed merging behaviour of Trait legends (of type `LegendTraits`) in `CatalogMemberTraits`. This affects legends on all `CatalogMember` models. Legend objects in higher strata now replace values in lower strata that match by index, rather than merging properties with them.

* Add `MetadataUrlTraits` to `CatalogMemberTraits.metadataUrls`. It contains an array of metadata URLS (with optional `title` which will render a button)
* Restore `cesiumTerrainUrl` config parameter. [#5124](https://github.com/TerriaJS/terriajs/pull/5124)
* I18n-ify strings in settings panel. [#5124](https://github.com/TerriaJS/terriajs/pull/5124)
* Moved `DataCustodianTraits` into `CatalogMemberTraits` and `CatalogMemberReferenceTraits`.
* `TableMixin` styles ("Display variables") will now look for column title if style title is undefined
* Add fallback colours when Color.fromCssColorString is used.
* Allow nullable `timeColumn` in table styles. Useful for turning off auto-detection of time columns.
* Added tool for searching inside catalog items. Initial implementation works for indexed 3d tilesets.
* Added support for shapefile with `ShapefileCatalogItem`
* Added `GeoJsonMixin` for handling the loading of geojson data.
* Extended the `GeoJsonCatalogItem` to support loading of zip files.
* Fixed broken feature highlighting for raster layers.
* Show a top angle view when zooming to a small feature/building from the item search result.
* Fix `TableTimeStyleTraits.idColumns` trait type.
* Added a new `lineAndPoint` chart type
* CustomChartComponent now has a "chart-type" attribute
* Fix `ArcGisMapServerCatalogItem` layer ID and legends bug
* Re-add region mapping `applyReplacements`.
* Added `SearchParameterTraits` to item search for setting a human readable `name` or passing index specific `queryOptions` for each parameter through the catalog.
* Added `AttributionTraits` to mappable and send it as property when creating Cesium's data sources and imagery providers. [#5167](https://github.com/TerriaJS/terriajs/pull/5167)
* Fixed an issue where a TerriaMap sometimes doesn't build because of typing issues with styled-components.
* Renamed `options` to `providerOptions` in `SearchableItemTraits`.
* Fix `CkanCatalogGroup.groupBy = "none"` members
* Fix `TableMixin` region mapping feature props and make Long/Lat features use column titles (if it exists) to match v7 behaviour.
* Add support for `CkanItemReference` `wms_layer` property
* Add support for `ArcGisMapServerCatalogGroup` to use `sublayerIds`.
* Added Pedestrian mode for easily navigating the map at street level.
* Clean up `LayerOrderingTraits`, remove `WorkbenchItem` interface, fix `keepOnTop` layer insert/re-ordering.
* Remove `wordBreak="break-all"` from Box surrounding DataPreview
* Re-added merging of csv row properties and vector tile feature properties for feature info (to match v7 behaviour).
* Fixes a bug in pedestrian mode where dropping the pedestrian in northern hemisphere will position the camera underground.
* Implement highlight/hide all actions for results of item search.
* Disable pickFeatures for WMS `_nextImageryParts`.
* Fix Leaflet `ImageryLayer` feature info sorting
* Fix hard-coded colour value in Story
* Use `configParameters.cesiumIonAccessToken` in `IonImageryCatalogItem`
* Added support for skipping comments in CSV files
* Fix WMS GetLegendGraphics request `style` parameter
* Loosen Legend `mimeType` check - so now it will treat the Legend URL as an image if the `mimeType` matches **OR** the file extension matches (previously, if `mimeType` was defined, then it wouldn't look at filetype extension)
* Fix `DiffTool` date-picker label `dateComparisonB`
* Fix app crash when switching different tools.
* Create `merge` `TraitsOption` for `objectArrayTrait`
* Move `Description` `metadataUrls` above `infoSections`.
* Upgraded i18next and i18next-http-backend to fix incompatibility.
* Added support for dd/mm/yyyy, dd-mm-yyyy and mm-dd-yyyy date formats.

#### 8.0.0-alpha.65

- Fixed SDMX-group nested categories
- SDMX-group will now remove top-level groups with only 1 child

#### 8.0.0-alpha.64

- Fixed WMS style selector bug.
- `layers` trait for `ArcGisMapServerCatalogItem` can now be a comma separated string of layer IDs or names. Names will be auto-converted to IDs when making the request.

#### 8.0.0-alpha.63

- Add `v7initializationUrls` to terria config. It will convert catalogs to v8 and print warning messages to console.
- Add `shareKeys` support for Madga map-config maps (through `terria` aspect)
- Revert WMS-group item ID generation to match v7
- Add `addShareKeysToMembers` to `GroupMixin` to generate `shareKeys` for dynamic groups (eg `wms-group)
- Added `InitDataPromise` to `InitSources`
- Add reverse `modelIdShareKeysMap` map - `model.id` -> `shareKeys`
- Upgraded `catalog-converter` to 0.0.2-alpha.4
- Reverted Legend use of `object` instead of `img` - sometimes it was showing html error responses
- Legend will now hide if an error is thrown
- Update youtube urls to nocookie version
- Share link conversion (through `catalog-converter`) is now done client-side
- Fix Geoserver legend font colour bug
- Remove legend broken image icon
- Added high-DPI legends for geoserver WMS (+ font size, label margin and a few other tweaks)
- `LegendTraits` is now part of `CatalogMemberTraits`
- Add `imageScaling` to `LegendTraits`
- WMS now `isGeoserver` if "geoserver` is in the URL
- Add WMS `supportsGetLegendRequest` trait
- Improved handling of WMS default styles

#### 8.0.0-alpha.62

- Fixed an issue with not loading the base map from init file and an issue with viewerMode from init files overriding the persisted viewerMode
- Fixed issues surrounding tabbed catalog mode
- Now uses `catalog-converter` to convert terriajs json in WPS response from v7 to v8.
- Fixed a bug in `UserDrawing` which caused points to not be plotted on the map.
- Fixed app crash when switching between different types of parameter in `GeoJsonParameterEditor`.
- Fixed errors when previewing an item in a group that is open by default (`isOpen: true` in init file).
- Fixed mobx warnings when loading geojson catalog items.
- Add `multiplierDefaultDeltaStep` Trait, which tries to calculate sensible multiplier for `DistrectelyTimeVarying` datasets. By default it is set to 2, which results in a new timestep being displayed every 2 seconds (on average) if timeline is playing.
- Hide info sections with empty content in the explorer preview.
- Port `shareKeys` from version 7
- Update/re-enable `GeoJsonCatalogItemSpec` for v8.
- add `DataCustodianTraits` to `WebMapServiceCatalogGroupTraits`
- Changed behaviour of `updateModelFromJson` such that catalog groups with the same id/name from different json files will be merged into one single group.
- Fixed error when selecting an existing polygon in WPS input form.
- Upgraded `catalog-converter` to 0.0.2-alpha.3.

#### 8.0.0-alpha.61

- New `CatalogFunctionMixin` and `CatalogFunctionJobMixin`
- Tsified `FunctionParameters`
- New `YourDataYourRegions` `CatalogFunctionMixin`
- Added `inWorkbench` property
- Added `addModelToTerria` flag to `upsertModelFromJson` function
- Added `DataCustodianTraits` to `WebMapServiceCatalogItem`
- Added `disableDimensionSelectors` trait to `WebMapServiceCatalogItem`. Acheives the same effect of `disableUserChanges` in v7.
- Temporarily stopped using `papaparse` for fetching Csv urls till an upstream bug is fixed.
- Fix async bug with loading `ReferenceMixin` and then `Mappable` items in `initSources`
- Remove `addToWorkbench`, it has been replaced with `workbench.add`
- Improve handling of `ArcGisMapServerCatalogItem` when dealing with tiled layers.
- Ensure there aren't more bins than unique values for a `TableStyle`
- Add access control properties to items fetched from Esri Portal.
- Improves magda based root group mimic behaviour introdcued in 8.0.0-alpha.57 by adding `/` to `knownContainerUniqueIds` when `map-config*` is encountered
- Fixed broken chart disclaimers in shared views.
- Fixed a bug where chart disclaimers were shown even for chart items disabled in the workbench.
- Fixed a bug where charts with titles containing the text "lat" or "lon" were hidden from feature info panel.
- Fixed a bug that occurred when loading config from magda. `initializationUrls` are now applied even if `group` aspect is not set

#### 8.0.0-alpha.60

- Fix WMS legend for default styles.
- Request transparent legend from GeoServer.
- Reverted the following due to various issues with datasets:
  - Add basic routing support
  - Add better page titles when on various routes of the application
  - Add prerendering support on `/catalog/` routes (via `prerender-end` event &
    allowing TerriaMap to hit certain routes)

#### 8.0.0-alpha.59

- Update magda error message
- Add a short report section if trying to view a `3d-tiles` item in a 2d map.
- Fix bug in `Terria.interpretStartData`.
- Add `ThreddsCatalogGroup` model.
- Port `supportsColorScaleRange`, `colorScaleMinimum` and `colorScaleMaximimum` from `master` to `WebMapServiceCatalogItem` model.
- Ported MapboxVectorTileCatalogItem ("mvt").
- When expanding a chart from the feature info panel, we now place a colored dot on the map where the chart was generated from.
- Add basic routing support
- Add better page titles when on various routes of the application
- Add prerendering support on `/catalog/` routes (via `prerender-end` event &
  allowing TerriaMap to hit certain routes)
- Update `WorkbenchButton` to allow for links rather than buttons, including
  changing About Data to a link

#### 8.0.0-alpha.58

- Add `FeatureInfoTraits` to `ArcGisMapServerCatalogItem`
- Fix zooming bug for datasets with invalid bounding boxes.
- Add new model for `ArcGisTerrainCatalogItem`.
- Add 3D Tiles to 'Add web data' dropdown.
- Fix naming of item in a `CkanCatalogGroup` when using an item naming scheme other than the default.

#### 8.0.0-alpha.57

- Fix memoization of `traitsClassToModelClass`.
- Chart expanded from feature info panel will now by default show only the first chart line.
- Chart component attribtues `column-titles` and `column-units` will now accept a simpler syntax like: "Time,Speed" or "ms,kmph"
- Fix presentation of the WMS Dimension metadata.
- Magda based maps now mimic "root group uniqueId === '/'" behaviour, so that mix and matching map init approaches behave more consistently

#### 8.0.0-alpha.56

- Add `itemProperties` trait to `WebMapMapCatalogGroup`.
- Add support for `formats` traits within `featureInfoTemplate` traits.
- Fix handling of `ArcGisPortalItemReference` for when a feature layer contains multiple sublayers.
- Implemented new compass design.

#### 8.0.0-alpha.55

- Upgraded to patched terriajs-cesium v1.73.1 to avoid build error on node 12 & 14.

#### 8.0.0-alpha.54

- Add a `infoAsObject` property to the `CatalogMemberMixin` for providing simpler access to `info` entries within templating
- Add a `contentAsObject` trait to `InfoSectionTraits` where a json object is more suitable than a string.
- Add `serviceDescription` and `dataDescription` to `WebMapServiceCatalogItem` info section.
- Extend `DataPreviewSections.jsx` to support Mustache templates with context provided by the catalog item.
- Add support for `initializationUrls` when loading configuration from Magda.
- Add `:only-child` styling for `menu-bar.scss` to ensure correctly rounded corners on isolated buttons.
- Improve Branding component for mobile header
- Add support for `displayOne` configuration parameter to choose which brand element to show in mobile view
- Update Carto basemaps URL and attribution.
- Add `clipToRectangle` trait to `RasterLayerTraits` and implement on `WebMapServiceCatalogItem`, `ArcGisMapServiceCatalogItem`, `CartoMapCatalogItem`, `WebMapTileServiceCatalogItem`.
- Allow Magda backed maps to use an inline `terria-init` catalog without it getting overwritten by map-config before it can be parsed
- Deprecated `proxyableDomainsUrl` configuration parameter in favour of `serverconfig` route
- Ported a support for `GpxCatalogItem`.
- Feature info is now shareable.
- Add option `canUnsetFeaturePickingState` to `applyInitData` for unsetting feature picking state if it is missing from `initData`. Useful for showing/hiding feature info panel when switching through story slides.
- Properly render for polygons with holes in Leaflet.
- Fixes a bug that showed the chart download button when there is no downloadable source.
- Add `hideWelcomeMessage` url parameter to allow the Welcome Message to be disabled for iframe embeds or sharing scenarios.
- Ensure the `chartDisclaimer` is passed from catalog items to derived chart items.
- Don't calculate a `rectangle` on a `ArcGisPortalReferenceItem` as they appear to contain less precision than the services they point to.
- Allow an `ArcGisPortalReferenceItem` to belong to multiple `CatalogGroup`'s.
- Fix argis reference bug.
- Made possible to internationalize tour contend.
- Added TileErrorHandlerMixin for handling raster layer tile errors.
- Fixed a bug that caused the feature info chart for SOS items to not load.
- SOS & CSV charts are now shareable.

#### 8.0.0-alpha.53

- Ported an implementation of CatalogSearchProvider and set it as the default
- Notification window & SatelliteImageryTimeFilterSection now uses theme colours
- Improved look and feel of `StyledHtml` parsing
- Fix `applyAriaId` on TooltipWrapper causing prop warnings
- Make share conversion notification more pretty (moved from `Terria.ts` to `shareConvertNotification.tsx`)
- Tsxify `Collapsible`
- `ShortReportSections` now uses `Collapsible`
- Add `onToggle`, `btnRight`, `btnStyle`, `titleTextProps` and `bodyBoxProps` props in `Collapsible`
- Add `Notification.message` support for `(viewState: ViewState) => React.ReactNode`
- Added splitting support to `WebMapTileServiceCatalogItem`.

#### 8.0.0-alpha.52

- Prevent duplicate loading of GetCapabilities
- Update the `GtfsCatalogItem` to use the `AutoRefreshingMixin`.
- Add a condition to the `AutoRefreshingMixin` to prevent unnecessary polling when an item is disabled in the workbench.
- Upgraded to Cesium v1.73.
- Removed any references to `BingMapsApi` (now deprecated).
- Add support for resolving `layers` parameter from `Title` and not just `Name` in `WebMapServiceCatalogItem`.
- Change TrainerBar to show all steps even if `markdownDescription` is not provided

#### 8.0.0-alpha.51

- Add WMTS group/item support
- Create `OwsInterfaces` to reduce duplicate code across OWS servies
- Fix story prompt being permanent/un-dismissable
- Fixed a bug that caused the feature info chart for SOS items to not load.

#### 8.0.0-alpha.50

- Support for searching WFS features with WebFeatureServiceSearchProvider
- WFS-based AustralianGazetteerSearchProvider
- Fixed a bug causing users to be brought back to the Data Catalogue tab when clicking on an auto-detected user added catalogue item.
- Fixed a bug causing Data Preview to not appear under the My Data tab.
- Fix WMS style `DimensionSelector` for layers with no styles
- Add WMS legend for items with no styles
- Add warning messages if catalog/share link has been converted by `terriajs-server`.
- Update the scroll style in `HelpVideoPanel` and `SidePanel` helpful hints.
- Updated leaflet attribution to match the style of cesium credits.
- Remove `@computed` props from `WebFeatureServiceCapabilities`
- Fixed bug causing the Related Maps dropdown to be clipped.
- Add SDMX-json support for groups and items (using SDMX-csv for data queries)
- `TableMixin` now uses `ExportableMixin` and `AsyncMappableMixin`
- Move region provider loading in `TableMixin` `forceLoadTableMixin` to `loadRegionProviderList`
- Added `TableAutomaticStylesStratum.stratumName` instead of hard-coded strings
- Added `Dimension` interface for `SelectableDimension` - which can be used for Traits
- Make `SelectableDimension.options` optional

#### 8.0.0-alpha.49

- WMS GetFeatureInfo fix to ensure `style=undefined` is not sent to server
- Add support for splitting CSVs (TableMixins) that are using region mapping.
- `addUserCatalogMember` will now call `addToWorkbench` instead of `workbench.add`.
- Replaces `ShadowSection` with `ShadowMixin` using `SelectableDimensions`
- Fix Webpack Windows path issue
- Updated icons for view and edit story in the hamburger menu.
- Implemented new design for story panel.

#### 8.0.0-alpha.48

- Allow `cacheDuration` to be set on `ArcGisPortalCatalogGroup` and `ArcGisPortalItemReference`.
- Set default `ArcGisPortalCatalogGroup` item sorting by title using REST API parameter.
- Call `registerCatalogMembers` before running tests and remove manual calls to `CatalogMemberFactory.register` and `UrlMapping.register` in various tests so that tests reflect the way the library is used.
- Updated stratum definitions which used hardcoded string to use `CommonStrata` values.

#### 8.0.0-alpha.47

- Removed hard coded senaps base url.
- Added option for manual Table region mapping with `enableManualRegionMapping` TableTrait. This provides `SelectableDimensions` for the region column and region type.
- Added WMS Dimensions (using `SelectableDimensions`)
- Added WMS multi-layer style, dimension and legend support.
- Merged the `StyleSelector` and `DimensionsSelector`, and created a `SelectableDimensions` interface.
- Added `chartColor` trait for DiscretelyTimeVarying items.
- Replaced all instances of `createInfoSection` and `newInfo` with calls to `createStratumInstance` using an initialisation object.
- Added trait `leafletUpdateInterval` to RasterLayerTraits.
- Fix styling of WFS and GeoRSS.
- Fixed a bug that caused re-rendering of xAxis of charts on mouse move. Chart cursor should be somewhat faster as a result of this fix.
- Fixed a bug that caused some catalogue items to remain on the map after clicking "Remove all" on the workbench.
- Deleted old `ChartDisclaimer.jsx`
- Moved `DiscretelyTimeVaryingMixin` from `TableAutomaticStylesStratum` to `TableMixin`
- Added basic region-mapping time support
- Add short report to `ArcGisFeatureServerItem` for exceeding the feature limit.
- Added shift-drag quick zoom

#### 8.0.0-alpha.46

- Fixed i18n initialisation for magda based configurations

#### 8.0.0-alpha.45

- Upgraded to Cesium v1.71.
- Change `ExportableData` interface to `ExportableMixin` and add `disableExport` trait.
- Add basic WFS support with `WebFeatureServiceCatalogGroup` and `WebFeatureServiceCatalogItem`
- Update style of diff tool close button to match new design
- Remove sass code from the `HelpPanel` component
- Added an option for translation override from TerriaMap
- Help content, trainer bar & help terms can use translation overrides
- Accepts `backend` options under a new `terria.start()` property, `i18nOptions`
- Use `wms_api_url` for CKAN resources where it exists
- Tsxified `DateTimePicker` and refactored `objectifiedDates` (moved to `DiscretelyTimeVaryingMixin`).
- Update style of 'Change dates' button in delta to be underlined
- Fix issue with delta 'Date comparison' shifting places when querying new location
- Shows a disabled splitter button when entering diff
- Make Drag & Drop work again (tsxify `DragDropFile.tsx` and refactor `addUserFiles.ts`)
- Add `TimeVarying.is` function

#### 8.0.0-alpha.44

- Pass `format` trait on `TableColumnTraits` down to `TableAutomaticStylesStratum` for generating legends
- Add `multipleTitles` and `maxMultipleTitlesShowed` to `LegendItemTraits`
- Aggregate legend items in `createLegendItemsFromEnumColorMap` by colour, that is merge legend items with the same colour (using `multipleTitles`)
- Only generate `tableStyles` for region columns if no other styles exist
- TableAutomaticStylesStratum & CsvCatalogItem only returns unique `discreteTimes`s now
- Specified specific terriajs config for ForkTsCheckerWebpackPlugin

#### 8.0.0-alpha.43

- Replace `@gov.au/page-alerts` dependency with our own warning box component. This removes all `pancake` processes which were sometimes problematic.

#### 8.0.0-alpha.42

- Added ArcGIS catalog support via ArcGisPortalItemReference

#### 8.0.0-alpha.41

- Add `cacheDuration` and `forceProxy` to `UrlTraits` and add `cacheDuration` defaults to various catalog models.
- Tsify `proxyCatalogItemUrl`.
- Simplified SidePanel React refs by removing the double wrapping of the `withTerriaRef()` HOC
- Merged `withTerriaRef()` HOC with `useRefForTerria()` hook logic
- Breadcrumbs are always shown instead of only when doing a catalog search

#### 8.0.0-alpha.40

- Improve info section of `WebMapServiceCatalogItem` with content from GetCapabilities
- Re-implement `infoSectionOrder` as `CatalogMember` trait.
- Add `infoWithoutSources` getter to `CatalogMemberMixin` to prevent app crash when using `hideSources`
- Add support for nested WMS groups
- Added breadcrumbs when clicking on a catalogue item from a catalogue search

#### 8.0.0-alpha.39

- Development builds sped up by 3~20x - ts-loader is now optional & TypeScript being transpiled by babel-loader, keeping type check safety on a separate thread

#### 8.0.0-alpha.38

- Add `show` to `ShortReportTraits` and Tsxify `ShortReport`
- Convert `ShortReport` to styled-components, add accordian-like UI
- 3D tiles support is now implemented as a Mixin.

#### 8.0.0-alpha.37

- Add `refreshEnabled` trait and `AsyncMappableMixin` to `AutoRefreshMixin`
- Ensure `CkanCatalogGroup` doesn't keep re-requesting data when opening and closing groups.
- Add `typeName` to `CatalogMemberMixin`
- Add `header` option to `loadText`
- Add `isMixedInto` function for `AsyncMappableMixin` and `AsyncChartableMixin`
- Added file upload support for `GltfCatalogItem`. The supported extension is glb.
- Improve runtime themeing via styled components across main UI components
- Updated default welcome video defaults to a newer, slower video
- Difftool will now pick any existing marked location (like from a search result) and filter imagery for that location.
- Updated labelling & copy in Difftool to clarify workflow
- ChartCustomComponent now `abstract`, no longer specific to CSV catalog items. Implement it for custom feature info charts.
- Update date picker to use theme colours
- Removed some sass overrides on `Select` through `StyleSelectorSection`
- Update LeftRightSection to use theme colours
- Ported `GeoRssCatalogItem` to mobx, added support to skip entries without geometry.
- Update Difftool BottomPanel UI to clearer "area filter" and date pickers
- Update Difftool BottomPanel to load into Terria's BottomDock
- Rearrange MapButton layout in DOM to properly reflow with BottomDock
- Update Difftool MainPanel to not get clipped by BottomDock
- Rearrange MapDataCount to exist inside MapColumn for more correct DOM structure & behaviour
- Re-added chart disclaimer.

#### mobx-36

- Added `pointer-events` to `MapNavigation` and `MenuBar` elements, so the bar don't block mouse click outside of the button.
- Fixes "reminder pop-up" for help button being unclickable
- Use `useTranslation` instead of `withTranslation` in functional component (`MapDataCount`)
- Make welcome video url and placeholder configurable via configparameters
- Added `ExportableData` interface.
- Added `ExportData` component for data catalog.
- Added WCS "clip and ship" for WMS
- Added basic CSV export function
- Extend `UserDrawing` to handle rectangles
- Tsxify `MapInteractionMode`
- Changed default orientation for `GltfCatalogItem` to no rotation, instead of zero rotation wrt to terrain
- Added a title to welcome message video

#### mobx-35

- Add "Upload" to tour points
- Add tooltips anywhere required in UI via `parseCustomMarkdownToReactWithOptions` & customisable via `helpContentTerms`
- Add "map state" map data count to highlight state of map data
- Add a reminder "pop-up" that shows the location of the help button
- Fix bug causing story pop-up to be off screen
- Fix bug causing helpful hints to be cut off on smaller screens
- Changed the `Tool` interface, now accepting prop `getToolComponent` instead of `toolComponent`
- Added `ToolButton` for loading/unloading a tool
- Added `TransformationTraits` that can be used to change position/rotation/scale of a model.
- Merge master into mobx. This includes:
  - Upgraded to Cesium v1.68.
  - Story related enhancements:
    - Added a title to story panel with ability to close story panel.
    - Added a popup on remove all stories.
    - Added button for sharing stories.
    - Added a question popup on window close (if there are stories on the map so users don't lose their work).
- Added a new `editor` Icon
- Changed `ToolButton` to show the same icon in open/close state. Previously it showed a close icon in close state.

#### mobx-34

- Bug fix for `DatePicker` in `BottomDock` causing app crash
- Made changes to the video modals: close button has been added, pressing escape now closes the component and some basic unit tests created
- Updated the video modal for _Data Stories: Getting Started_ to use the new `VideoGuide` component
- Tweaked MyData/AddData tabs to make it possible to invoke them without using the `ExplorerWindow` component and also customize the extensions listed in the dropdown.
- Fix the timeline stack handling for when there are multiple time-enabled layers
- Ported timeseries tables.
- Extended the support for styles for ESRI ArcGis Feature Server. Line styles are supported for lines and polygon outlines in both Cesium and Leaflet viewer. #4405
- Fix polygon outline style bug.
- Add a unit test for polygon outline style.
- Add TrainerPane/TrainerBar "Terry the task trainer"
- Use `1.x.x` of `karma-sauce-launcher` to fix CI build failures
- Stop unknown icons specified in config.json from crashing UI
- Creates a `ShadowTraits` class that is shared by `GltfCatalogItem` and `Cesium3DTilesCatalogItem`.
- Fixed a bug where user added data was removed from catalogue when Remove from map button in data catalog is clicked.
- Fix leaflet zoom to work when bounding rectangle exists but doesn't have bounds defined

#### mobx-33

- Updated generic select so icon doesn't block click
- Re-added loading bar for leaflet & cesium viewers

#### mobx-32

- Made expanded SOS chart item shareable.
- Fixed a regression bug where the time filter is shown for all satellite imagery items
- Add unit tests for `WelcomeMessage` and `Disclaimer`
- Fixed minor UI errors in console
- Replaced helpful hints text with the new version
- Made the shapes of some of the workbench components rounded
- Add `clampToGround` property on to holes within polygons in `GeoJsonCatalogItem`
- Set default `clampToGround` trait to `true` for `GeoJsonCatalogItem`
- Fixed a bug where WMS items caused type errors in newer babel and typescript builds, due to mixed mixin methods on DiffableMixin & DiscretelyTimeVaryingMixin
- Fixed a bug where KmlCatalogItem did not use the proxy for any urls.
- Add support for `CkanCatalogGroup` and `CkanItemReference`.
- Added unit test to ensure getAncestors behaviour
- Hide the chart legend if there are more than four items to prevent things like FeatureInfo being pushed out of the view and the map resizing.
- Prevent addedByUser stack overflow
- Fixed a chart bug where moment points do not stick to the basis item when they are of different scale.
- Fixed a bug where the moment point selection highlight is lost when changing the satellite imagery date.
- Removed sass from Clipboard
- Updated LocationSearchResults to support multiple search providers
- Replaced lifesaver icon on the help button with a question mark button
- Fix handling of points and markers around the anti-meridian in the `LeafletVisualizer`.
- Fixed difference tool losing datepicker state by keeping it mounted
- Disabled unhelpful Help button when in `useSmallScreenInterface`
- Fixed a bug where a single incorrect catalog item in a group would prevent subsequent items from loading.
- Improved catalog parsing to include a stub (`StubCatalogItem`) when terriajs can't parse something

#### mobx-31

- Fixes broken time filter location picker when other features are present on the map.
- Fixes the feature info panel button to show imagery at the selected location.
- Added `hideSource` trait to `CatalogMemberTraits`. When set to true source URL won't be visible in the explorer window.
- Added `Title`, `ContactInformation`, `Fees` to the `CapabilitiesService` interface so they are pulled on metadata load.
- Resolved name issue of `WebMapServiceCapabilities`. Now it returns a name resolved from `capabilities` unless it is set by user.
- Added setting of `isOpenInWorkbench`, `isExperiencingIssues`, `hideLegendInWorkbench`, `hideSource` strats for `WebMapServiceCatalogItem` from `WebMapServiceCatalogGroup`.

#### mobx-30

- Ported welcome message to mobx with new designs
- Updated CI clientConfig values to include new help panel default
- Bumped explicit base typescript to 3.9.2
- Lock rollbar to 2.15.2
- Ported disclaimer to mobx with new designs
- Added diff tool for visualizing difference (delta) of images between 2 dates for services that support it.
- Updated workbench ViewingControls styles to line up with icons
- Prevent re-diff on workbench items that are already a diff
- Updated splitter to force trigger resizes so it catches up on any animation delays from the workbench
- Update workbench to trigger resize events onTransitionEnd on top of view-model-triggers
- Added satellite imagery to help panel
- Stop disclaimer clashing with welcome message by only loading WelcomeMessage after disclaimer is no longer visible
- Fixes a difftool bug where left/right items loose their split direction settings when the tool is reset
- Fixes a splitter bug where split direction is not applied to new layers.
- Re-added satellite guide prompt option via `showInAppGuides`
- Changed tour "go back 1 tour point" messaging from "previous" to "back"

#### mobx-29

- Fix handling of urls on `Cesium3DTilesCatalogItem` related to proxying and getting confused between Resource vs URL.
- Renamed `UrlReference.createUrlReferenceFromUrlReference` to `UrlReference.createCatalogMemberFromUrlReference`
- Moved url to catalog member mapping from `createUrlRefernceFromUrl.register` to `UrlToCatalogMemberMapping` (now in `UrlReference.ts` file)
- Added in-app tour framework & base tour items
- Make the help panel customisable for different maps by modifying `config.json`
- Added generic styled select
- Remove maxZoom from leaflet map.
- Run & configure prettier on terriajs lib/ json files
- Changed most of the icons for the `MapNavigation` section (on the right hand side) of the screen
- Added a close button to story panel
- Made `MapIconButton` to animate when expanding
- Remove requirement for browser to render based on make half pixel calculations for the Compass & stop it jumping around when animating

#### mobx-28

- Fix SASS exports causing some build errors in certain webpack conditions

#### mobx-1 through mobx-27

- Fixed DragDropFile and `createCatalogItemFromFileOrUrl` which wasn't enabled/working in mobx, added tests for `createCatalogItemFromFileOrUrl` and renamed `createCatalogItemFromUrl` to `createUrlRefernceFromUrl`.
- Fixed bug in StratumOrder where `sortBottomToTop` would sort strata in the wrong order.
- Allow member re-ordering via GroupMixin's `moveMemberToIndex`
- Fixed a bug where `updateModelFromJson` would ignore its `replaceStratum` parameter.
- Re-added Measure Tool support
- Re-added `CartoMapCatalogItem`
- Re-implemented `addedByUser` to fix bug where previews of user added data would appear in the wrong tab.
- Added header options for loadJson5, & allow header overrides on MagdaReference loading
- Re-added some matcher-type mappings in `registerCatalogMembers`.
- Added `UrlReference` to represent catalog items created from a url with an auto-detected type.
- Modified `upsertModelFromJson` so that when no `id` is provided, the `uniqueId` generated from `localId` or `name` is incremented if necessary to make it unique.
- Re-enable search components if SearchProvider option provided
- Modified tests to not use any real servers.
- Fixed bug causing workbench items to be shared in the wrong order.
- Fix bug where urls in the feature info panel weren't turned into hyperlinks
- Fix preview map's base map and bounding rectangle size
- Fixed positioning of the buttons at the bottom and the timeline component on mobile
- Added `hasLocalData` property to indicate when a catalog item contains local data. This property is used to determine whether the item can be shared or not.
- Fixed bug causing user added data to not be shared. Note that user added catalog item urls are now set at the user stratum rather than the definition stratum.
- Added the ability to filter location search results by an app-wide bounding box configuration parameter
- Re-introduce UI elements for search when a catalogSearchProvider is provided
- Fix bug that prevented live transport data from being hidden
- Hide opacity control for point-table catalog items.
- Fixed bug where `Catalog` would sometimes end up with an undefined `userAddedDataGroup`.
- Show About Data for all items by default.
- Fixed translation strings for the descriptive text about WMS and WFS URLs in the data catalogue.
- Fix bug that throws an error when clicking on ArcGIS Map Service features
- Fix initialisation of `terria`'s `shareDataService`.
- Support Zoom to Data on `CsvCatalogItem` when data has lat-lon columns.
- Add a trait called `showShadowUi` to `Cesium3DTilesCatalogItem` which hide shadows on workbench item UI.
- Re-added `ArcGisFeatureServerCatalogItem` and `ArcGisFeatureServerCatalogGroup`
- Prevent TerriaMap from crashing when timeline is on and changing to 2D
- Rewrite charts using `vx` svg charting library.
- Fixed bug causing `ArcGisFeatureServerCatalogItem` to throw an error when a token is included in the proxy url.
- Fix a bug for zooming to `ArcGisMapServerCatalogItem` layers
- Modified creation of catalog item from urls to set the item name to be the url at the defaults stratum rather than the definition stratum. This prevents actual item names at load strata from being overridden by a definition stratum name which is just a url.
- Fixed a bug causing highlighting of features with `_cesium3DTileFeature` to sometimes stop working. Also changed highlight colour to make it more visible.
- Fixed bug causing user added data with an auto-detected data type to not be shared properly.
- Modified `addToWorkbench` so that when a catalog item fails to load it is removed from the workbench and an error message is displayed.
- Add support for feature picking on region mapped datasets
- Revamp map buttons at top to support two menu configuration
- Viewer (2d/3d/3d-non-terrain) & basemap preferences are persisted to local storage again, and loaded back at startup
- Dramatically simplified map button styling (pre-styled-components)
- Allow DropdownPanel(InnerPanel) to show centered instead of offset toward the left
- Added AccessControlMixin for tracking access control of a given MagdaReference
- Add a legend title trait
- Show private or public dataset status on data catalog UI via AccessControlMixin
- Added `pointSizeMap` to `TableStyle` to allow point size to be scaled by value
- Added `isExperiencingIssues` to `CatalogMemberTraits`. When set to true, an alert is displayed above the catalog item description.
- Add gyroscope guidance
- Enable StyleSelectorSection workbench control for `WebMapServiceCatalogItem`
- New-new ui
- Add WIP help panes
- Added "Split Screen Mode" into workbench
- Moved excess workbench viewing controls into menu
- Updated bottom attribution styling
- Begin styled components themeing
- Make `clampToGround` default to true for `ArcGisFeatureServerCatalogItemTraits` to stop things from floating
- Add fix for `WebMapServiceCatalogItem` in `styleSelector` to prevent crash.
- Revert changes to `StyleSelectorSelection` component and refactor `WebMapServiceCatalogItem` styleSelector getter.
- Added a temporary fix for bug where a single model failing to load in `applyInitData` in `Terria` would cause other models in the same `initData` object to not load as well.
- Change gyroscope focus/hover behaviour to move buttons on hover
- Stop showing previewed item when catalog is closed
- Prevent `StoryPanel.jsx` from reloading magda references on move through story.
- Add google analytics to mobx
- Fixed google analytics on story panel
- Fixed path event name undefined labelling
- Enable zoomTo and splitter on `CartoMapCatalogItem`.
- Added name to `MapServerStratum` in `ArcGisMapServerCatalogItem`.
- Readded basic `CompositeCatalogItem`.
- Ported Augmented Reality features
- Fixed bug causing "Terrain hides underground features" checkbox to sometimes become out of sync between `SettingPanel` and `WorkbenchSplitScreen`.
- Ports the Filter by Location" feature for Satellite imagery. The property name setting is renamed to `timeFilterPropertyName` from `featureTimesProperty`.
- Made split screen window in workbench hidden when viewer is changed to 3D Smooth and 2D
- Tidy Help UI code
- Added `allowFeatureInfoRequests` property to `Terria` and prevent unnecessary feature info requests when creating `UserDrawing`s.
- Tidied up analytics port, fixed `getAncestors` & added `getPath` helper
- Updated upload icon to point upwards
- Prevent catalog item names from overflowing and pushing the collapse button off the workbench
- Stopped analytics launch event sending bad label
- Add .tsx tests for UI components
- Provide a fallback name for an `ArcGisServerCatalogItem`
- Ensure `CesiumTileLayer.getTileUrl` returns a string.
- Polished help UI to match designs
- Adds methods `removeModelReferences` to Terria & ViewState for unregistering and removing models from different parts of the UI.
- Add basic support for various error provider services, implementing support for Rollbar.
- Add trait to enabling hiding legends for a `CatalogMember` in the workbench.
- Added new help menu item on how to navigate 3d data
- Add traits to customize color blending and highlight color for `Cesium3DTilesCatalogItem`
- Reimplemented splitting using `SplitItemReference`.
- Fix bug that caused contents on the video panel of the help UI to overlay the actual video
- Overhauled location search to be a dropdown instead of list of results
- Fixed bug causing full app crash or viewer zoom refresh when using 3D view and changing settings or changing the terrain provider.
- Implements `SensorObservationServiceCatalogItem`.
- Add support for styling CSVs using a region mapped or text columns.
- Update Compass UI to include larger rotation target, remove sass from compass
- Link Compass "help" button to `navigation` HelpPanelItem (requires generalisation later down the track)
- Improve keyboard traversal through right-hand-side map icon buttons
- Link Compass Gyroscope guidance footer text to `navigation` HelpPanelItem (requires generalisation later down the track)
- Removed hardcoded workbench & Panel button colours
- Ensure CSV column names are trimmed of whitespace.
- Really stop analytics launch event sending bad & now empty & now finally the real label
- Re-added `ArcGisMapServerCatalogGroup` and `ArcGisServerGroup`.
- Tidy Compass UI animations, styles, titles
- Bumped mobx minor to 4.15.x, mobx-react major to 6.x.x
- Add `dateFormat` trait to `TimeVaryingTraits` to allowing formatting of datestrings in workbench and bottomdock.
- Tidy Gyroscope Guidance positioning
- Fixed FeatureInfoPanel using old class state
- Fixed MapIconButton & FeedbackButton proptypes being defined incorrectly
- Implement SenapsLocationsCatalogItem
- Update papaparse and improve handling for retrieveing CSVs via chunking that have no ContentLenth header

### v7.11.17

- Moved strings in DateTimeSelector and FeatureInfoPanel into i18next translation file.

### v7.11.16

- Fixed a bug where the timeline would not update properly when the timeline panel was resized.

### v7.11.15

- Fixed a bug when clicking the expand button on a chart in feature info when the clicked feature was a polygon.

### v7.11.14

- Update CARTO Basemaps CDN URL and attribution.
- Fixed issue with node 12 & 14 introduced in Cesium upgrade.

### v7.11.13

- Upgraded to Cesium v1.73.
- Removed any references to `BingMapsApi` (now deprecated).

### v7.11.12

- Fixed a crash with GeoJsonCatalogItem when you set a `stroke-opacity` in `styles`.

### v7.11.11

- If `showIEMessage` is `true` in config.json, warn IE11 users that support is ending.

### v7.11.10

- Remove caching from TerriaJsonCatalogFunction requests.
- Upgraded minimum node-sass version to one that has binaries for node v14.

### v7.11.9

- Update Geoscience Australia Topo basemap.
- Remove caching from WPS requests.
- Fix entity outline alpha value when de-selecting a feature.

### v7.11.8

- Upgraded to terriajs-cesium v1.71.3 which fixes a bug running gulp tasks on node v14.

### v7.11.7

- Add additional region mapping boundaries.

### v7.11.6

- Rework the handling of point datasets on the anti-meridian when using LeafletJS.
- Fix indices in some translation strings including strings for descriptions of WMS and WMS service.
- Upgraded to Cesium v1.71.

### v7.11.5

- Added `GeoRssCatalogItem` for displaying GeoRSS files comming from rss2 and atom feeds.
- Bug fix: Prevent geojson files from appearing twice in the workbench when dropped with the .json extension
- Story related enhancements:
  - Added a title to story panel with ability to close story panel.
  - Added a popup on remove all stories.
  - Added button for sharing stories.
  - Added a question popup on window close (if there are stories on the map so users don't lose their work).
- Pinned `html-to-react` to version 1.3.4 to avoid IE11 incompatibility with newer version of deep dependency `entities`. See https://github.com/fb55/entities/issues/209
- Added a `MapboxStyleCatalogItem` for showing Mapbox styles.
- Add a `tileErrorThresholdBeforeDisabling` parameter to `ImageryLayerCatalogItem` to allow a threshold to set for allowed number of tile failures before disabling the layer.

### v7.11.4

- Add support for `classBreaks` renderer to `ArcGisFeatureServerCatalogItem`.
- Upgraded to Cesium v1.68.
- Replace `defineProperties` and `freezeObject` to `Object.defineProperties` and `Object.freeze` respectively.
- Bumped travis build environment to node 10.
- Upgraded to `generate-terriajs-schema` to v1.5.0.

### v7.11.3

- Added babel dynamic import plugin for webpack builds.
- `ignoreUnknownTileErrors` will now also ignore HTTP 200 responses that are not proper images.

### v7.11.2

- Pass minimumLevel, in Cesium, to minNativeZoom, in Leaflet.
- Upgraded to Cesium v1.66.

### v7.11.1

- Fix for color of markers on the map associated with chart items

### v7.11.0

- Fix draggable workbench/story items with translation HOC
- Added first revision of "delta feature" for change detection of WMS catalog items which indicate `supportsDeltaComparison`
- Improve menu bar button hover/focus states when interacting with its panel contents
- Add ability to set opacity on `GeoJsonCatalogItem`
- Expanded test cases to ensure WorkbenchItem & Story have the correct order of components composed
- Fix broken catalog functions when used with translation HOC
- Fix bug with momentPoints chart type when plotting against series with null values
- Make the default `Legend` width a little smaller to account for the workbench scrollbar
- Bug fix for expanding chart - avoid creating marker where no lat lon exists.
- Add a `ChartDisclaimer` component to display an additional disclaimer above the chart panel in the bottom dock.
- Add `allowFeatureInfoRequests` property to `Terria` and prevent unnecessary feature info requests when creating `UserDrawing`s.
- Removes unsupported data that is drag and dropped from the workbench and user catalog.
- Adjusted z-index values so that the explorer panel is on top of the side panel and the notification window appears at the very top layer.
- Allow `CkanCatalogItem` names to be constructed from dataset and resource names where multiple resources are available for a single dataset
- Set the name of ArcGis MapServer CatalogGroup and CatalogItem on load
- Improve autodetecting WFS format, naming of the WFS catalog group and retaining the zoomToExtent
- Remove unnecessary nbsp; from chart download and expand buttons introduced through internationalization.
- Fix story prompt flag not being set after dismissing story, if `showFeaturePrompts` has been enabled

### v7.10.0

- Added proper basic internationalisation beginnings via i18next & react-i18next
- Fixed a bug where calling `openAddData()` or `closeCatalog()` on ViewState did not correctly apply the relevant `mobileViewOptions` for mobile views.
- Fixed filter by available dates on ImageryLayerCatalogItem not copying to the clone when the item is split.
- Fixed an error in `regionMapping.json` that causes some states to be mismatched when using Australian state codes in a column labelled "state". It is still recommended to use "ste", "ste_code" or "ste_code_2016" over "state" for column labels when matching against Australian state codes.
- Fixed bug where "User data" catalog did not have add-buttons.
- Added ability to re-add "User data" CSV items once removed from workbench.
- Changed catalog item event labels to include the full catalog item path, rather than just the catalog item name.
- Added support for `openAddData` option in config.json. If true, the "Add Data" dialog is automatically opened at startup.
- Welcome message, in-app guides & new feature prompts are now disabled by default. These can be re-enabled by setting the `showWelcomeMessage`, `showInAppGuides` & `showFeaturePrompts` options in config.json.
- Updated Welcome Message to pass its props to `WelcomeMessagePrimaryBtnClick` & `WelcomeMessageSecondaryBtnClick` overrides
- Welcome message, in-app guides & new feature prompts are now disabled by default. These can be re-enabled by setting the `showWelcomeMessage`, `showInAppGuides` & `showFeaturePrompts` options in config.json.
- Updated Welcome Message to pass its props to `WelcomeMessagePrimaryBtnClick` & `WelcomeMessageSecondaryBtnClick` overrides.
- Fixed a bug in anti-meridian handling causing excessive memory use.
- Handled coordinate conversion for GeoJson geometries with an empty `coordinates` array.
- Fixed height of My Data drag and drop box in Safari and IE.

### v7.9.0

- Upgraded to Cesium v1.63.1. This upgrade may cause more problems than usual because Cesium has switched from AMD to ES6 modules. If you run into problems, please contact us: https://terria.io/contact

### v7.8.0

- Added ability to do in-app, "static guides" through `<Guide />`s
- Added in-app Guide for time enabled WMS items
- Initial implementation of language overrides to support setting custom text throughout the application.
- Added ability to pass `leafletUpdateInterval` to an `ImageryLayerCatalogItem` to throttle the number of requests made to a server.

### v7.7.0

- Added a quality slider for the 3D map to the Map panel, allowing control of Cesium's maximumScreenSpaceError and resolutionScale properties.
- Allowed MapboxMapCatalogItems to be specified in catalog files using type `mapbox-map`.
- We now use styles derived from `drawingInfo` from Esri Feature Services.
- Chart related enhancements:
  - Added momentPoints chart type to plot points along an available line chart.
  - Added zooming and panning on the chart panel.
  - Various preventative fixes to prevent chart crashes.
- Increased the tolerance for intermittent tile failures from time-varying raster layers. More failures will now be allowed before the layer is disabled.
- Sensor Observation Service `GetFeatureOfInterest` requests no longer erroneously include `temporalFilters`. Also improved the generated request XML to be more compliant with the specification.
- Fixed a bug where differences in available dates for `ImageryLayerCatalogItem` from original list of dates vs a new list of dates, would cause an error.
- Improved support for layers rendered across the anti-meridian in 2D (Leaflet).
- Fixed a crash when splitting a layer with a `momentPoints` chart item.
- Fixed a crash when the specified Web Map Service (WMS) layer could not be found in the `GetCapabilities` document and an alternate legend was not explicitly specified.

### v7.6.11

- Added a workaround for a bug in Google Chrome v76 and v77 that caused problems with sizing of the bottom dock, such as cutting off the timeline and flickering on and off over the map.
- Set cesium rendering resolution to CSS pixel resolution. This is required because Cesium renders in native device resolution since 1.61.0.

### v7.6.10

- Fixed error when opening a URL shared from an explorer tab. #3614
- Resolve a bug with `SdmxJsonCatalogItem`'s v2.0 where they were being redrawn when dimensions we're changed. #3659
- Upgrades terriajs-cesium to 1.61.0

### v7.6.9

- Automatically set `linkedWcsCoverage` on a WebMapServiceCatalogItem.

### v7.6.8

- Added ability in TerriaJsonCatalogFunction to handle long requests via HTTP:202 Accepted.

### v7.6.7

- Fixed share disclaimer to warn only when user has added items that cannot be shared.

### v7.6.6

- Basemaps are now loaded before being enabled & showed

### v7.6.5

- Add the filename to a workbench item from a drag'n'dropped file so it isn't undisplayed as 'Unnamed item'.
- Fixed inability to share SOS items.
- Added an option to the mobile menu to allow a story to be resumed after it is closed.
- The "Introducing Data Stories" prompt now only needs to be dismissed once. Previously it would continue to appear on every load until you clicked the "Story" button.
- Fixed a crash that could occur when the feature info panel has a chart but the selected feature has no chart data.
- Fixed a bug where the feature info panel would show information on a vector tile region mapped dataset that had no match.

### v7.6.4

- Add scrollbar to dropdown boxes.
- Add support for SDMX version 2.1 to existing `SdmxJsonCatalogItem`.
- Add a warning when sharing a map describing datasets which will be missing.
- Enable the story panel to be ordered to the front.
- Disable the autocomplete on the title field when adding a new scene to a story.
- Fix SED codes for regionmapping

### v7.6.3

- Fixed a bug with picking features that cross the anti-meridian in 2D mode .
- Fixed a bug where `ArcGisMapServerCatalogItem` legends were being created during search.
- Fixed a bug where region mapping would not accurately reflect share link parameters.

### v7.6.2

- Fixed a bug that made some input boxes unreadable in some web browsers.

### v7.6.1

- Fixed a bug that prevented the "Feedback" button from working correctly.
- Fix a bug that could cause a lot of extra space to the left of a chart on the feature info panel.

### v7.6.0

- Added video intro to building a story
- Allow vector tiles for region mapping to return 404 for empty tiles.

### v7.5.2

- Upgraded to Cesium v1.58.1.
- Charts are now shared in share & story links

### v7.5.1

- Fixed a bug in Cesium that prevented the new Bing Maps "on demand" basemaps from working on `https` sites.

### v7.5.0

- Added the "Story" feature for building and sharing guided tours of maps and data.
- Added sharing within the data catalog to share a given catalog group or item
- Switched to using the new "on demand" versions of the Bing Maps aerial and roads basemaps. The previous versions are deprecated.

### v7.4.1

- Remove dangling comma in `regionMapping.json`.
- `WebMapServicCatalogItem` now includes the current `style` in generated `GetLegendGraphic` URLs.

### v7.4.0

- Upgraded to Cesium v1.57.
- Fixed a bug where all available styles were being retrieved from a `GetCapabilities` for each layer within a WMS Group resulting in memory crashes on WMSs with many layers.
- Support State Electoral Districts 2018 and 2016 (SED_Code_2018, SED_Code_2016, SED_Name_2018, SED_Name_2016)

### v7.3.0

- Added `GltfCatalogItem` for displaying [glTF](https://www.khronos.org/gltf/) models on the 3D scene.
- Fixed a bug where the Map settings '2D' button activated '3D Smooth' view when configured without support for '3D Terrain'.
- Added `clampToTerrain` property to `GeoJsonCatalogItem`.
- When clicking a polygon in 3D Terrain mode, the white outline is now correctly shown on the terrain surface. Note that Internet Explorer 11 and old GPU hardware cannot support drawing the highlight on terrain, so it will not be drawn at all in these environments.

### v7.2.1

- Removed an extra close curly brace from `regionMapping.json`.

### v7.2.0

- Added `hideLayerAfterMinScaleDenominator` property to `WebMapServiceCatalogItem`. When true, TerriaJS will show a message and display nothing rather than silently show a scaled-up version of the layer when the user zooms in past the layer's advertised `MinScaleDenominator`.
- Added `GeoJsonParameterEditor`.
- Fixed a bug that resulted in blank titles for catalog groups loaded from automatically detected (WMS) servers
- Fixed a bug that caused some chart "Expand" options to be hidden.
- Added `CED_CODE18` and `CED_NAME18` region types to `regionMapping.json`. These are now the default for CSV files that reference `ced`, `ced_code` and `ced_name` (previously the 2016 versions were used).
- Improved support for WMTS, setting a maximum level to request tiles at.

### v7.1.0

- Support displaying availability for imagery layers on charts, by adding `"showOnChart": true" or clicking a button in the UI.
- Added a `featureTimesProperty` property to all `ImageryLayerCatalogItem`s. This is useful for datasets that do not have data for all locations at all times, such as daily sensor swaths of near-real-time or historical satellite imagery. The property specifies the name of a property returned by the layer's feature information query that indicates the times when data is available at that particular location. When this property is set, TerriaJS will display an interface on the workbench to allow the user to filter the times to only those times where data is available at a particular location. It will also display a button at the bottom of the Feature Information panel allowing the user to filter for the selected location.
- Added `disablePreview` option to all catalog items. This is useful when the preview map in the catalog will be slow to load.
- When using the splitter, the feature info panel will now show only the features on the clicked side of the splitter.
- Vector polygons and polylines are now higlighted when clicked.
- Fixed a bug that prevented catalog item split state (left/right/both) from being shared for CSV layers.
- Fixed a bug where the 3D globe would not immediately refresh when toggling between the "Terrain" and "Smooth" viewer modes.
- Fixed a bug that could cause the chart panel at the bottom to flicker on and off rapidly when there is an error loading chart data.
- Fixed map tool button positioning on small-screen devices when viewing time series layers.

### v7.0.2

- Fixed a bug that prevented billboard images from working on the 2D map.
- Implemented "Zoom To" support for KML, CZML, and other vector data sources.
- Upgraded to Cesium v1.55.

### v7.0.1

- Breaking Changes:
  - TerriaJS no longer supports Internet Explorer 9 or 10.
  - An application-level polyfill suite is now highly recommended, and it is required for Internet Explorer 11 compatibility. The easiest approach is to add `<script src="https://cdn.polyfill.io/v2/polyfill.min.js"></script>` to the `<head>` element of your application's HTML page, which will deliver a polyfill suite tailored to the end-user's browser.
  - TerriaJS now requires Node.js v8.0 or later.
  - TerriaJS now requires Webpack v4.0 or later.
  - TerriaJS now uses Gulp v4.0. If you have Gulp 3 installed globally, you'll need to use `npm run gulp` to run TerriaJS gulp tasks, or upgrade your global Gulp to v4 with `npm install -g gulp@4`.
  - TerriaJS now uses Babel v7.0.
  - Removed `UrthecastCatalogItem`, `UrthecastCatalogGroup`, and `registerUrthcastCatalogItems`. The Urthecast functionality was dependent on an npm package that hadn't been updated in three years and had potential security vulnerabilities. Please [let us know](https://gitter.im/TerriaJS/terriajs) if you were using this functionality.

### v6.5.0

- Add support for rendering Mapbox Vector Tiles (MVT) layers. Currently, polygons are the only supported geometry type, and all polygons are drawn with the same outline and fill colors.
- `wwwroot/data/regionMapping.json` is now the default region mapping file (rather than a file provided by TerriaMap), and needs to be explicitly overridden by a `regionMappingDefinitionsUrl` setting in config.json.

### v6.4.0

- The Feature Info panel can now be moved by clicking and dragging it.
- The map tool buttons are now arranged horizontally instead of vertically on small-screen mobile devices.
- When using a Web Map Service (WMS) catalog item with the `linkedWcsUrl` and `linkedWcsCoverage` properties, we now pass the selected WMS style to the Web Coverage Service (WCS) so that it can optionally return different information based on the selected style.
- Added `stationIdWhitelist` and `stationIdBlacklist` properties to `SensorObservationServiceCatalogItem` to allow filtering certain monitoring stations in/out.
- Fixed a bug that caused a crash when attempting to use a `style` attribute on an `<a>` tag in Markdown+HTML strings such as feature info templates.
- Fixed a bug that displaced the chart dropdown list on mobile Safari.

### v6.3.7

- Upgraded to Cesium v1.53.

### v6.3.6

- Dragging/dropping files now displays a more subtle notification rather than opening the large Add Data / My Data panel.
- The `sendFeedback` function can now be used to send additional information if the server is configured to receive it (i.e. `devserverconfig.json`).
- Made custom feedback controls stay in the lower-right corner of the map.
- Improved the look of the toolbar icons in the top right, and added an icon for the About page.

### v6.3.5

- Changed the title text for the new button next to "Add Data" on the workbench to "Load local/web data".
- Fixed a bug that caused the area to the right of the Terria log on the 2D map to be registered as a click on the logo instead of a click on the map.
- Fixed a bug that caused the standard "Give Feedback" button to fail to open the feedback panel.
- Swapped the positions of the group expand/collapse icon and the "Remove from catalogue" icon on the My Data panel, for more consistent alignment.
- Made notifications honor the `width` and `height` properties. Previously, these values were ignored.

### v6.3.4

- Added the ability to add custom components to the feedback area (lower right) of the user interface.

### v6.3.3

- Upgraded to Cesium v1.51.

### v6.3.2

- Added "filterByProcedures" property to "sos" item (default: true). When false, the list of procedures is not passed as a filter to GetFeatureOfInterest request, which works better for BoM Water Data Online services.

### v6.3.1

- Fixed a bug that caused the compass control to be misaligned in Internet Explorer 11.

### v6.3.0

- Changed the "My Data" interface to be much more intuitive and tweaked the visual style of the catalog.
- Added `CartoMapCatalogItem` to connect to layers using the [Carto Maps API](https://carto.com/developers/maps-api/).

## v6.2.3

- Made it possible to configure the compass control's colors using CSS.

### v6.2.2

- Removed the Terria logo from the preview map and made the credit there smaller.
- Fall back to the style name in the workbench styles dropdown when no title is given for a style in WMS GetCapabilities.

### v6.2.1

- We now use Cesium Ion for the Bing Maps basemaps, unless a `bingMapsKey` is provided in [config.json](https://docs.terria.io/guide/customizing/client-side-config/#parameters). You can control this behavior with the `useCesiumIonBingImagery` property. Please note that if a `bingMapsKey` is not provided, the Bing Maps geocoder will always return no results.
- Added a Terria logo in the lower left of the map. It can be disabled by setting `"hideTerriaLogo": true` in `config.json`.
- Improved the credits display on the 2D map to be more similar to the 3D credits.
- Fixed a bug that caused some legends to be missing or incomplete in Apple Safari.

### v6.2.0

- Added a simple WCS "clip and ship" functionality for WMS layers with corresponding a WCS endpoint and coverage.
- Fixed problems canceling drag-and-drop when using some web browsers.
- Fixed a bug that created a time period where no data is shown at the end of a time-varying CSV.
- Fixed a bug that could cause endless tile requests with certain types of incorrect server responses.
- Fixed a bug that could cause endless region tile requests when loading a CSV with a time column where none of the column values could actually be interpreted as a time.
- Added automatic retry with jittered, exponential backoff for tile requests that result in a 5xx HTTP status code. This is especially useful for servers that return 503 or 504 under load. Previously, TerriaJS would frequently disable the layer and hit the user with an error message when accessing such servers.
- Updated British National Grid transform in `Proj4Definitions` to a more accurate (~2 m) 7 parameter version https://epsg.io/27700.
- Distinguished between 3D Terrain and 3D Smooth in share links and init files.
- Upgraded to Cesium v1.50.

### v6.1.4

- Fixed a bug that could cause the workbench to appear narrower than expected on some systems, and the map to be off-center when collapsing the workbench on all systems.

### v6.1.3

- When clicking a `Split` button on the workbench, the new catalog item will no longer be attached to the timeline even if the original was. This avoids a confusing situation where both catalog items would be locked to the same time.
- Added KMZ to the whitelisted formats for `MagdaCatalogItem`.
- Fixed a bug that caused a crash when switching to 2D with vector data already on the map, including when visiting a share link with vector data when the map ends up being 2D.
- The "Hide Workbench" button is now attached to the side of the Workbench, instead of on the opposite side of the screen from it.

### v6.1.2

- Fixed a bug that prevented `BingMapsSearchProviderViewModel` and other uses of `loadJsonp` from working correctly.

### v6.1.1

- Upgraded to terriajs-server v2.7.4.

### v6.1.0

- The previous default terrain provider, STK World Terrain, has been deprecated by its provider. _To continue using terrain in your deployed applications, you *must* obtain a Cesium Ion key and add it to `config.json`_. See https://cesium.com/ to create an Ion account. New options are available in `config.json` to configure terrain from Cesium Ion or from another source. See https://terria.io/Documentation/guide/customizing/client-side-config/#parameters for configuration details.
- Upgraded to Cesium v1.48.
- Added `Cesium3DTilesCatalogItem` for visualizing [Cesium 3D Tiles](https://github.com/AnalyticalGraphicsInc/3d-tiles) datasets.
- Added `IonImageryCatalogItem` for accessing imagery assets on [Cesium Ion](https://cesium.com/).
- Added support for Cesium Ion terrain assets to `CesiumTerrainProvider`. To use an asset from Ion, specify the `ionAssetId` and optionally the `ionAccessToken` and `ionServer` properties instead of specifying a `url`.
- Fixed a bug that could cause legends to be missing from `WebMapServiceCatalogItems` that had `isEnabled` set to true.

### v6.0.5

- Added `rel="noreferrer noopener"` to all `target="_blank"` links. This prevents the target page from being able to navigate the source tab to a new page.
- Fixed a bug that caused the order of items on the Workbench to change when visiting a share link.

### v6.0.4

- Changed `CesiumSelectionIndicator` to no longer use Knockout binding. This will avoid a problem in some environments, such as when a Content Security Policy (CSP) is in place.

### v6.0.3

- Fixed a bug that prevented users from being able to enter coordinates directly into catalog function point parameter fields.

### v6.0.2

- Fixed a bug that prevented interaction with the 3D map when the splitter was active.

### v6.0.1

- Added `parameters` property to `ArcGisMapServerCatalogItem`, allowing arbitrary parameters to be passed in tile and feature info requests.

### v6.0.0

- Breaking Changes:
  - An application-level polyfill suite is now required for Internet Explorer 9 and 10 compatibility. The easiest approach is to add `<script src="https://cdn.polyfill.io/v2/polyfill.min.js"></script>` to the `<head>` element of your application's HTML page.
  - In TerriaJS v7.0.0 (the _next_ major release), a polyfill suite may be required for Internet Explorer 11 as well. Adopting the approach above now will ensure you don't need to worry about it then.
- Overhauled support for printing. There is now a Print button on the Share panel that will provide a much better printable form of the map than the browser's built-in print feature. If a user uses the browser's print button instead, a message at the top will suggest using the TerriaJS Print feature and open the Share panel. Calling `window.print` (e.g. on a TerriaJS instance inside an iframe) will invoke the new TerriaJS print feature directly.
- Fixed a bug that caused `Leaflet.captureScreenshot` to show all layers on both sides even with the splitter active.
- Fixed a bug that prevented some vector features from appearing in `Leaflet.captureScreenshot`.
- Added ability to move the splitter thumb position vertically so that users can move it to prevent occlusions.
- Added `TerriaJsonCatalogFunction`. This catalog function allows an arbitrary HTTP GET to be invoked with user-provided parameters and return TerriaJS catalog JSON.
- Fixed a bug that could cause the feature info panel to sometimes be nearly transparent in Internet Explorer 11.
- Fixed a bug that caused an expanded preview chart's workbench item to erroneously show the date picker.
- Updated `MagdaCatalogItem` to match Magda project

### 5.7.0

- Added `MagdaCatalogItem` to load details of a catalog item from [Magda](https://github.com/TerriaJS/magda).
- Fixed a bug that could cause a time-dynamic WMS layer to fail to ever show up on the map if the initial time on the timeline was outside the intervals where the layer had data.
- Fixed a bug which could cause a crash during load from share link when the layer default is to not `useOwnClock` but the share link has `useOwnClock` set.
- Fixed an issue that caused a 'This data source is already shown' error in particular circumstances.

### 5.6.4

- Fixed a bug causing an error message when adding tabular data to the workbench before it was loaded.

### 5.6.3

- Display of Lat Lon changed from 3 deciml places to 5 decimal places - just over 1m precision at equator.
- Fixed a bug that caused the timeline to appear when changing the time on the workbench for a layer not attached to the timeline.
- The workbench date/time picker is now available for time varying point and region CSVs.
- Fixed a bug that caused the workbench date picker controls to disappear when the item was attached to the timeline and the timeline's current time was outside the valid range for the item.

### 5.6.2

- Renamed search marker to location marker.
- Added the clicked coordinates to the bottom of the feature info panel. Clicking the marker icon will cause the location to be indicated on the map.
- The location marker is now included in shared map views.
- Fixed a bug that could cause split WMS layers to show the incorrect layer data for the date shown in the workbench.
- Refactored current time handling for `CatalogItem` to reduce the complexity and number of duplicated current time states.
- Fixed feature info updating when the time is changed from the workbench for `TableCatalogItem`.
- Change the workbench catalog item date picker so that updating the date does not disable the timeslider.
- Fix a bug that meant that, when the current time was updated on an `ImageryCatalogItem` while the layer wasn't shown, the old time was still shown when the layer was re-enabled.
- Added `{{terria.currentTime}}` to feature info template.
- Added a way to format times within a feature info tempate. E.g. `{{#terria.formatDateTime}}{"format": "dd-mm-yyyy HH:MM:ss"}{{terria.currentTime}}{{/terria.formatDateTime}}`.
- Fixed a bug that caused the selection indicator to float strangely when visiting a share link with a selected feature.
- Fixed a bug that caused a region to be selected even when clicking on a hole in that region.
- Fixed a bug that prevented the selection indicator from following moving features on the 2D map.
- Fixed a bug that caused Leaflet to stop rendering further points in a layer and throw errors when calculating extent when one point had invalid characters in the latitude or longitude field.
- We now default to `autoPlay: false` if it's not specified in `config.json`.
- Changed search box placeholders to more precisely reflect their functionality.
- CartoDB basemaps are now always loaded over HTTPS.

### 5.6.1

- Fixed a bug that could cause the workbench UI to hang when toggling concepts, particularly for an `SdmxJsonCatalogItem`.
- Added previous and next buttons to workbench catalog item date picker.

### 5.6.0

- Upgraded to Cesium 1.41.

### 5.5.7

- Added support for using tokens to access WMS layers, particularly using the WMS interface to ArcGIS servers.

### 5.5.6

- Tweaked the sizing of the feature info panel.
- Fixed a bug that caused `ArcGisMapServerCatalogItem` to always use the server's single fused map cache, if available. Now, if the `layers` property is specified, we request individual dynamic layers and ignore the fused map cache.

### 5.5.5

- Fixed a bug that caused the feature info panel to stop working after clicking on a location search marker.
- Added support for ArcGIS tokens on the 2D map. Previously, tokens only worked reliably in 3D.
- Improved handling of tile errors, making it more consistent between 2D and 3D.
- Fixed a bug that prevented the Add Data button from working Internet Explorer 9 unless the DevTools were also open.
- Improved the sizing of the feature info panel so it is less likely to completely obscure the map.

### 5.5.4

- Fixed a serious bug that prevented opening the Data Catalog in Internet Explorer.
- Fixed some problems with the Terria Spatial Analytics `CatalogFunctions`.

### 5.5.3

- Fixed a bug in SDMX-JSON when using `cannotSum`.

### 5.5.2

- Deprecated SDMX-JSON catalog items' `cannotDisplayPercentMap` in favour of `cannotSum`.
- Updated `cannotSum` so that it does not display a total in some cases, as well as suppressing the regional-percentage checkbox. `cannotSum` can be either a mapping of concept ids to the values that prevent summing, or simply `true` to always prevent summing.
- Fixed a bug that caused an error when Splitting a layer that does not have a `clock`.

### 5.5.1

- Added `cannotDisplayPercentMap` to SDMX-JSON catalog items, to optionally turn off the "display as a percentage of regional total" checkbox when the data is not a count (eg. a rate or an average).

### 5.5.0

- Added the ability to split the screen into a left-side and right-side, and show raster and region mapped layers on only one side of the splitter.
- Added the ability to use a tabbed catalog in the explorer panel on desktop site. Setting `tabbedCatalog` parameter to `true` in `config.json` causes top-level groups in the catalog to list items in separate explorer panel tabs.
- Added the ability to use vector tile properties in feature info templates when using region mapping (data row attributes will overwrite vector tile properties with the same name)
- Properties available in feature info templates are now JSON parsed and replaced by their javascript object if they start with `[` or `{` and parse successfully
- Decreased flickering of time-varying region mapped layers by pre-rendering the next time interval.
- Fixed a bug in `WebMapServiceCatalogItem` that could cause a WMS time time dimension to be interpreted incorrectly if it was specified only using dates (not times) and with a periodicity of less than a day.

### 5.4.5

- Improved behaviour of SDMX-JSON items when no data is available.

### 5.4.4

- Added support for specifying namespaced layer names in the `WebMapServiceCatalogItem` `layers` property.
- Made TerriaJS tolerant of XML/HTML inside text elements in WMS GetCapabilities without being properly wrapped in `CDATA`.

### 5.4.3

- Fixed a build problem on case-sensitive file systems (e.g. most Linux systems).

### 5.4.2

- We no longer show the Zoom To button on the workbench when there is no rectangle to zoom to.

### 5.4.1

- Fixed a bug when sharing SDMX-JSON catalog items.
- Improved display of "Add Data" panel on small screens when Feedback and Feature Info panels are open.
- Added "search in data catalog" link to mobile search.
- Added a button to automatically copy share url into clipboard in share panel.
- Added `initFragmentPaths` property to the `parameters` section of `config.json`. It can be used to specify an array of base paths for resolving init fragments in the URL.
- Modified `CkanCatalogItem` to exclude files that advertise themselves as KML files but have the file extension .ZIP.
- Removed "View full size image" link on the share panel. Chrome 60 removed the ability to navigate to a data URI, and other browsers are expected to follow this lead.

### 5.4.0

- Breaking change: removed some old types that haven't been used since the new React-based user interface in v4.0.0, specifically `KnockoutHammerBinding`, `KnockoutMarkdownBinding`, `PopupMessageConfirmationViewModel`, `PopupMessageViewModel`, and `PopupViewModel`.
- Added the ability to use tokens from terriajs-server for layers requiring ESRI tokens.
- Catalog group items are now sorted by their in-catalog name

### 5.3.0

- Added the ability to use the analytics region picker with vector tile region mapping by specifiying a WMS server & layer for analytics only.
- Updated the client side validation to use the server-provided file size limit when drag/dropping a file requiring the conversion service.
- `zoomOnEnable` now works even for a catalog item that is initially enabled in the catalog. Previously, it only worked for catalog items enabled via the user interface or otherwise outside of the load process.
- Added `initialTimeSource` property to `CsvCatalogItem` so it is possible to specify the value of the animation timeline at start from init files.
- Added to documentation for customizing data appearance.
- Added `CatalogShortcut` for creating tool items for linking to a `CatalogItem`.
- Renamed `ViewState.viewCatalogItem()` to `viewCatalogMember` to reflect that it can be used for all `CatalogMembers`, not just `CatalogItems`.
- Fixed a bug that could cause a crash when switching to 2D when the `initialView` was just a `Rectangle` instead of a `CameraView`.
- Fixed a bug that caused multiple layers with generated, gradient legends to all show the same legend on the Workbench.

### 5.2.11

- Pinned `urijs` to v1.18.10 to work around a breaking change in v1.18.11.

### 5.2.10

- Improved the conversion of Esri polygons to GeoJSON by `featureDataToGeoJson`. It now correctly handles polygons with holes and with multiple outer rings.
- Added some fields to the dataset info page for `CkanCatalogItem`.
- Fixed a bug that could cause some layers, especially the Bing Maps basemap, to occasionally be missing from the 2D map.
- Fixed a bug that could cause the selected time to move to the end time when sharing a map with a time-dynamic layer.

### 5.2.9

- A catalog item's `cacheDuration` property now takes precedence over the cache duration specified by the code. Previously, the `cacheDuration` would only override the default duration (2 weeks).

### 5.2.8

- Added option to expand the HTML embed code and toggle URL shorting for the share link.
- The Share feature now includes the current time selected on the timeline, so that anyone visiting a share link will see the map at the intended time.

### 5.2.7

- Added the Latitude and Longitude to the filename for the Feature Information file download.
- Added the time to the timeline labels when zoomed in to a single day. Previously, the label sometimes only showed the date.

### 5.2.6

- Added the ability to disable the conversion service so that no user data is sent outside of the client by setting `conversionServiceBaseUrl` to `false` in the `parameters` section of `config.json`.
- Added the ability to disable the location button by setting `disableMyLocation` to `true` in the `parameters` section of `config.json`.
- Fixed a bug that caused the share functionality to fail (both screenshot and share link) in 2d mode.
- Fixed a bug with explicitly styled enum columns in Internet Explorer.
- Fixed a bug that caused the selected column in a csv to be the second column when a time column is present.

### 5.2.5

- Fixed a bug with `forceProxy: true` which meant that vector tiles would try, and fail, to load over the proxy.
- Added documentation for customizing data appearance, and folded in existing but orphaned documentation for creating feature info templates.
- Changed the LocateMe button so that it toggles and continuously updates the location when Augmented Reality is enabled.
- Added the ability to set SDMX-JSON region names from a region type dimension, using a Mustache template. This was required so regions can be mapped to specific years, even if not specified by the SDMX-JSON server.
- Added `viewermode` to the users persistent local storage to remember the last `ViewerMode` used.
- Added the ability to customize the preamble text on the feedback form ("We would love to hear from you!") by setting `feedbackPreamble` in the `parameters` section of `config.json`.

### 5.2.4

- Fixed a bug that prevented error messages, such as when a dataset fails to load, from being shown to the user. Instead, the errors were silently ignored.

### 5.2.3

- Fixed a bug that gave expanded Sensor Observation Service charts poor names.
- Fixed a bug that prevented some table-based datasets from loading.

### 5.2.2

- Fixed download of selected dataset (as csv) so that quotes are handled in accordance with https://tools.ietf.org/html/rfc4180. As a result, more such downloads can be directly re-loaded in Terria by dragging and dropping them.

### 5.2.1

- Changed the default opacity for points from CSV files without a value column to 1.0 (previously it was 0.6). This is a workaround for a Cesium bug (https://github.com/AnalyticalGraphicsInc/cesium/issues/5307) but really a better choice anyway.
- Fixed a bug which meant non-standard properties of some table data sources (eg. csv, SOS, SDMX-JSON) were missing in the feature info panel, because of a breaking change in Cesium 1.33.

### 5.2.0

- Fixed a bug that caused layer disclaimers to fail to appear when the layer was enabled via a share link. Since the user was unable to accept the disclaimer, the layer also failed to appear.
- Added `AugmentedVirtuality` (user facing feature name Augmented Reality) to allow users to use their mobile device's orientation to set the camera view.
- Added the `showFeaturesAtAllTimes` option to Sensor Observation Service items. This improves the user experience if the server returns
  some features starting in 1990, say, and some starting in 1995, so that the latter still appear (as grey points with no data) in 1990.
- Fixed a bug that prevented preview charts in the feature info panel from updating when the user changed the Sensor Observation Service frequency.
- Fixed a bug that allowed the user to de-select all the display choices for Sensor Observation Service items.
- Improved the appearance of charts where all the y-values are null. (It now shows "No preview available".)
- Upgraded to Leaflet 1.0.3 for the 2D and preview maps.
- Upgraded to [Cesium 1.33](https://github.com/AnalyticalGraphicsInc/cesium/blob/1.33/CHANGES.md) for the 3D view.

### 5.1.1

- Fixed a bug that caused an 'added' and a 'shown' event for "Unnamed Item" to be logged to Google Analytics when previewing an item in the catalog.
- Added a 'preview' Google Analytics event when a catalog item is shown on the preview map in the catalog.
- Fixed a bug that prevented csv files with missing dates from loading.
- Fixed a bug that could cause an error when adding a layer without previewing it first.

### 5.1.0

- Fixed a bug that prevented `WebMapServiceCatalogItem` from acting as a time-dynamic layer when the time dimension was inherited from a parent layer.
- `WebMapServiceCatalogItem` now supports WMS 1.1.1 style dimensions (with an `Extent` element) in addition to the 1.3.0 style (`Dimension` only).
- `WebMapServiceCatalogItem` now passes dates only (rather than dates and times) to the server when the TIME dimension uses the `start/stop/period` form, `start` is a date only, and `period` does not include hours, minutes, or seconds.
- `WebMapServiceCatalogItem` now supports years and months (in addition to days, hours, minutes, and seconds) in the period specified of a TIME dimension.
- `WebMapServiceCatalogItem` now ignores [leap seconds](https://en.wikipedia.org/wiki/Leap_second) when evaluating ISO8601 periods in a time dimension. As a result, 2 hours after `2016-06-30T23:00:00Z` is now `2016-07-01T01:00:00Z` instead of `2016-07-01T00:59:59Z` even though a leap second at the end of June 2016 makes that technically 2 hours and 1 second. We expect that this is more likely to align with the expectations of WMS server software.
- Added option to specify `mobileDefaultViewerMode` in the `parameters` section of `config.json` to specify the default view mode when running on a mobile platform.
- Added support for `itemProperties` to `CswCatalogGroup`.
- Added `terria.urlEncode` function for use in feature info templates.
- Fixed a layout problem that caused the coordinates on the location bar to be displayed below the bar itself in Internet Explorer 11.
- Updated syntax to remove deprecation warnings with React version 15.5.

### 5.0.1

- Breaking changes:
  - Starting with this release, TerriaJS is meant to be built with Webpack 2. The best way to upgrade your application is to merge from [TerriaMap](https://github.com/TerriaJS/TerriaMap). If you run into trouble, post a message on the [TerriaJS forum](https://groups.google.com/forum/#!forum/terriajs).
  - Removed the following previously-deprecated modules: `registerKnockoutBindings` (no replacement), `AsyncFunctionResultCatalogItem` (now `ResultPendingCatalogItem`), `PlacesLikeMeFunction` (now `PlacesLikeMeCatalogFunction`), `SpatialDetailingFunction` (now `SpatialDetailingCatalogFunction`), and `WhyAmISpecialFunction` (now `WhyAmISpecialCatalogFunction`).
  - Removed `lib/Sass/StandardUserInterface.scss`. It is no longer necessary to include this in your application.
  - Removed the previously-deprecated third pararameter, `getColorCallback`, of `DisplayVariablesConcept`. Pass it inside the `options` parameter instead.
  - Removed the following previously-deprecated properties from `TableColumn`: `indicesIntoUniqueValues` (use `uniqueValues`), `indicesOrValues` (use `values`), `indicesOrNumericalValues` (use `uniqueValues` or `numericalValues`), and `usesIndicesIntoUniqueValues` (use `isEnum`).
  - Removed the previously-deprecated `dataSetID` property from `AbsIttCatalogItem`. Use `datasetId` instead.
  - Removed the previously-deprecated `allowGroups` property from `CkanCatalogItem`. Use `allowWmsGroups` or `allowWfsGroups` instead.
  - Removed the previously-deprecated `RegionMapping.setRegionColumnType` function. Use the `setRegionColumnType` on an _instance_ of `RegionMapping` instead.
  - Removed the previously-deprecated `regionMapping.regionDetails[].column` and `.disambigColumn`. Use `.columnName` and `.disambigColumnName` instead.
  - Removed the previously-deprecated `options.regionMappingDefinitionsUrl` parameter from the `Terria` constructor. Set the `regionMappingDefinitionsUrl` inside `parameters` in `config.json` instead.
- Fixed a bug in `WebMapServiceCatalogItem` that prevented TerriaJS from correctly determining the projections supported by a WMS layer when supported projections are inherited from parent layers.
- Changed "no value" colour of region-mapped data to fully transparent, not black.
- Fixed an issue where expanding a chart from an SDMX-JSON or SOS feature twice, with different data choices selected, would overwrite the previous chart.
- Improved SDMX-JSON items to still show properly, even if the `selectedInitially` property is invalid.
- Added `Score` column to `GNAFAddressGeocoder` to indicate relative quality, which maps as default variable.

### 4.10.5

- Improved error message when accessing the user's location under http with Chrome.
- When searching locations, the button to instead search the catalog is now above the results instead of below them.
- Changed "go to full screen mode" tooltip to "Hide workbench", and "Exit Full Screen" button to "Show Workbench". The term "full screen" was misleading.
- Fixed a bug where a chartable (non-geo-spatial) CSV file with a column including the text "height" would not let the user choose the "height" column as the y-axis of a chart.
- Added support for non-default x-axes for charts via `<chart x-column="x">` and the new `tableStyle.xAxis` parameter.
- Added support for a `charSet` parameter on CSV catalog items, which overrides the server's mime-type if present.

### 4.10.4

- Added the ability for `CkanCatalogGroup` to receive results in pages, rather than all in one request. This will happen automatically when the server returns partial results.
- Improved the performance of the catalog UI by not creating React elements for the contents of a group until that group is opened.
- Close polygons used as input to a `CatalogFunction` by making the last position the same as the first one.
- Added support for a new `nameInCatalog` property on all catalog members which overrides `name` when displayed in the catalog, if present.
- Added `terria.urlEncodeComponent` function for use in feature info templates.
- `yAxisMin` and `yAxisMax` are now honored when multiple charts are active, by using the minimum `yAxisMin` and the maximum `yAxisMax` of all charts.

### 4.10.3

- Locked third-party dependency proj4 to v2.3.x because v2.4.0 breaks our build.

### 4.10.2

- New sections are now merged info `CatalogMember.info` when `updateFromJson` is called multiple times, rather than the later `info` completely replacing the earlier one. This is most useful when using `itemProperties` to override some of the info sections in a child catalog item.
- Fixed a bug where csv files with a date column would sometimes fail if a date is missing.

### 4.10.1

- Improved the SDMX-JSON catalog item to handle huge dimensions, allow a blacklist, handle bad responses better, and more.
- Fixed a bug that prevented the proxy from being used for loading legends, even in situations where it is necessary such as an `http` legend accessed from an `https` site.
- Added link to re-download local files, noting that TerriaJS may have done additional processing (eg. geocoding).

### 4.10.0

- Changed defaults:
  - `WebProcessingServiceCatalogFunction` now defaults to invoking the `Execute` service via an HTTP POST with XML encoding rather than an HTTP GET with KVP encoding. This is a more sensible default because the WPS specification requires that servers support POST/XML while GET/KVP is optional. Plus, POST/XML allows large input parameters, such as a polygon descibing all of Australia, to be successfully passed to the WPS process. To force use of GET/KVP, set the `executeWithHttpGet` property to `true`.
- Fixed problems with third-party dependencies causing `npm install` and `npm run gulp` to fail.

### 4.9.0

- Added a help overlay system. A TerriaJS application can define a set of help sequences that interactively walk the user through a task, such as adding data to the map or changing map settings. The help sequences usually appear as a drop-down Help menu in the top-right corner.
- Fixed a bug with calculating bounding rectangles in `ArcGisCatalogItem` caused by changes to `proj4` package.
- Fixed a bug preventing chart axis labels from being visible on a white background.
- Fixed a bug that caused the Feedback panel to appear below the chart panel, making it difficult to use.

### 4.8.2

- Fixed a bug that prevented a `shareUrl` specified in `config.json` from actually being used by the `ShareDataService`.
- Adding a JSON init file by dropping it on the map or selecting it from the My Data tab no longer adds an entry to the Workbench and My Data catalog.
- WPS return type can now be `application/vnd.terriajs.catalog-member+json` which allows a json catalog member to be returned in WPS along with the usual attributes to control display.
- `chartLineColor` tableStyle attribute added, allowing per column specification of chart line color.
- Fixed a bug that caused a `WebMapServiceCatalogItem` inside a `WebMapServiceCatalogGroup` to revert to defaults from GetCapabilities instead of using shared properties.
- Fix a bug that prevented drawing the marker and zooming to the point when searching for a location in 2D.
- Fixed a bug where `WebMapTileServiceCatalogItem` would incorrectly interpret a bounding box and return only the lower left corner causing Cesium to crash on render.
- Fixed a bug that caused the feedback form to be submitted when unchecking "Share my map view".

### 4.8.1

- `CkanCatalogGroup` now automatically adds the type of the resource (e.g. `(WMS)`) after the name when a dataset contains multiple resources that can be turned into catalog items and `useResourceName` is false.
- Added support for ArcGIS FeatureServers to `CkanCatalogGroup` and `CkanCatalogItem`. In order for `CkanCatalogGroup` to include FeatureServers, `includeEsriFeatureServer` must be set to true.
- Changed default URL for the share service from `/share` to `share` and made it configurable by specifying `shareUrl` in config.json. This helps with deployments in subdirectories.

### 4.8.0

- Fixed a bug that prevented downloading data from the chart panel if the map was started in 2D mode.
- Changed the default opacity of table data to 0.8 from 0.6.
- Added the ability to read dates in the format "2017-Q2".
- Improved support for SDMX-JSON, including showing values as a percent of regional totals, showing the selected conditions in a more concise format, and fixing some bugs.
- Updated `TableCatalogItem`s to show a download URL in About This Dataset, which downloads the entire dataset as csv, even if the original data was more complex (eg. from an API).
- The icon specified to the `MenuPanel` / `DropdownPanel` theme can now be either the identifier of an icon from `Icon.GLYPHS` or an actual SVG `require`'d via the `svg-sprite-loader`.
- Fixed a bug that caused time-varying points from a CSV file to leave a trail on the 2D map.
- Add `Terria.filterStartDataCallback`. This callback gives an application the opportunity to modify start (share) data supplied in a URL before TerriaJS loads it.
- Reduced the size of the initial TerriaJS JavaScript code by about 30% when starting in 2D mode.
- Upgraded to [Cesium 1.29](https://github.com/AnalyticalGraphicsInc/cesium/blob/1.29/CHANGES.md).

### 4.7.4

- Renamed `SpatialDetailingFunction`, `WhyAmISpecialFunction`, and `PlacesLikeMeFunction` to `SpatialDetailingCatalogFunction`, `WhyAmISpecialCatalogFunction`, and `PlacesLikeMeCatalogFunction`, respectively. The old names will be removed in a future release.
- Fixed incorrect tooltip text for the Share button.
- Improved the build process and content of the user guide documentation.

### 4.7.3

- Canceled pending tile requests when removing a layer from the 2D map. This should drastically improve the responsiveness when dragging the time slider of a time-dynamic layer in 2D mode.
- Added the data source and data service details to the "About this dataset" (preview) panel.
- Fixed a bug introduced in 4.7.2 which made the Feature Info panel background too pale.

### 4.7.2

- Updated GNAF API to new Lucene-based backend, which should improve performance.
- Updated custom `<chart>` tag to allow a `colors` attribute, containing comma separated css strings (one per column), allowing users to customize chart colors. The `colors` attribute in charts can also be passed through from a WPS ComplexData response.
- Updated styling of Give Feedback form.
- Improved consistency of "Search" and "Add Data" font sizes.
- Improved flexibility of Feature Info Panel styling.
- Fixed a bug that could cause an extra `/` to be added to end of URLs by `ArcGisMapServerCatalogItem`, causing some servers to reject the request.
- Added a workaround for a bug in Internet Explorer 11 on Windows 7 that could cause the user interface to hang.

### 4.7.1

- Fixed a bug where providing feedback did not properly share the map view.
- Updated to terriajs-server 2.6.2.
- Fixed a bug leading to oversized graphics being displayed from WPS calls.

### 4.7.0

- Added the ability for users to share their view of the map when providing feedback.
- Extra components can now be added to FeatureInfoSection.
- Updated "Download Data" in FeatureInfoSection to "Download Data for this Feature".
- Fixed the color of visited links in client apps with their own css variables.
- Fixed a bug that prevented the scale bar from displaying correctly.

### 4.6.1

- Added support for creating custom WPS types, and for reusing `Point`, `Polygon`, and `Region` editors in custom types.
- Fixed a bug that caused the legend to be missing for WMS catalog items where the legend came from GetCapabilities but the URL did not contain `GetLegendGraphic`.

### 4.6.0

- Changed defaults:
  - The `clipToRectangle` property of raster catalog items (`WebMapServiceCatalogItem`, `ArcGisMapServerCatalogItem`, etc.) now defaults to `true`. It was `false` in previous releases. Using `false` prevents features (especially point features) right at the edge of the layer's rectangle from being cut off when the server reports too tight a rectangle, but also causes the layer to load much more slowly in many cases. Starting in this version, we favour performance and the much more common case that the rectangle can be trusted.
- Made `WebMapServiceCatalogItem` tolerant of a `GetCapabilities` where a `LegendURL` element does not have an `OnlineResource` or a `Dimension` does not have any values.
- Added support for 'Long' type hint to CSV data for specifying longitude.
- The marker indicating the location of a search result is now placed correctly on the terrain surface.
- `CatalogFunction` region parameters are now selected on the main map rather than the preview map.
- Some regions that were previously not selectable in Analytics, except via autocomplete, are now selectable.
- Added hover text that shows the position of data catalog search results in the full catalog.
- Widened scrollbars and improve their contrast.
- Removed the default maximum number of 10 results when searching the data catalog.
- Allow users to browse for JSON configuration files when adding "Local Data".
- Made it easier to use custom fonts and colors in applications built on TerriaJS, via new SCSS variables.
- Fixed a bug that caused a `CswCatalogGroup` to fail to load if the server had a `references` element without a `protocol`.

### 4.5.1

- The order of the legend for an `ArcGisMapServerCatalogItem` now matches the order used by ArcGIS itself.
- Large legends are now scaled down to fit within the width of the workbench panel.
- Improved the styling of links inside the Feature Information panel.
- Fixed a bug that could cause the Feature Information panel's close button to initially appear in the wrong place, and then jump to the right place when moving the mouse near it.

### 4.5.0

- Added support for the Sensor Observation Service format, via the `SensorObservationServiceCatalogItem`.
- Added support for end date columns in CSV data (automatic with column names containing `end_date`, `end date`, `end_time`, `end time`; or set in json file using `isEndDate` in `tableStyle.columns`.
- Fixed calculation of end dates for moving-point CSV files, which could lead to points disappearing periodically.
- Fixed a bug that prevented fractional seconds in time-varying WMS periodicity.
- Added the ability to the workbench UI to select the `style` to use to display a Web Map Service (WMS) layer when multiple styles are available.
- Added the ability to the workbench UI to select from among the available dimensions of a Web Map Service (WMS) layer.
- Improved the error reporting and handling when specifying invalid values for the WMS COLORSCALERANGE parameter in the UI.
- Added the ability to drag existing points when creating a `UserDrawing`.
- Fixed a bug that could cause nonsensical legends for CSV columns with all null values.
- Fixed a bug that prevented the Share panel from being used at all if the URL shortening service encountered an error.
- Fixed a bug that could cause an error when adding multiple catalog items to the map quickly.
- Tweaked the z-order of the window that appears when hovering over a chart series, so that it does not appear on top of the Feature Information panel.
- Fixed a bug that could lead to incorrect colors in a legend for a CSV file with explicit `colorBins` and cut off at a minimum and maximum.
- We now show the feature info panel the first time a dataset is added, containing a suggestion to click the map to learn more about a location. Also improved the wording for the feature info panel when there is no data.
- Fixed support for time-varying feature info for vector tile based region mapping.
- `updateApplicationOnMessageFromParentWindow` now also allows messages from the `opener` window, i.e. the window that opened the page by calling `window.open`. The parent or opener may now also send a message with an `allowOrigin` property to specify an origin that should be allowed to post messages.
- Fixed a bug that prevented charts from loading http urls from https.
- The `isNcWMS` property of `WebMapServiceCatalogItem` is now set to true, and the COLORSCALERANGE controls are available in the UI, for ncWMS2 servers.
- Added the ability to prevent CSVs with time and `id` columns from appearing as moving points, by setting `idColumns` to either `null` or `[]`.
- Fixed a bug that prevented default parameters to `CatalogFunction`s from being shown in the user interface.
- Fixed a problem that made `BooleanParameter`s show up incorrectly in the user interface.
- Embedded `<chart>` elements now support two new optional attributes:
  - `title`: overrides the title that would otherwise be derived from the name of the feature.
  - `hide-buttons`: If `"true"`, the Expand and Download buttons are hidden from the chart.
- Fixed a bug in embedded `<collapsible>` elements that prevented them from being expandable.
- Improved SDMX-JSON support to make it possible to change region type in the UI.
- Deprecated `RegionMapping.setRegionColumnType` in favour of `RegionMapping.prototype.setRegionColumnType`. `regionDetails[].column` and `.disambigColumn` have also been deprecated.

### 4.4.1

- Improved feature info display of time-varying region-mapped csvs, so that chart is still shown at times with no data.
- Fix visual hierarchy of groups and items in the catalog.

### 4.4.0

- Fixed a bug that caused Cesium (3D view) to crash when plotting a CSV with non-numerical data in the depth column.
- Added automatic time-series charts of attributes to the feature info of time-varying region-mapped csvs.
- Refactored Csv, AbsItt and Sdmx-Json catalog items to depend on a common `TableCatalogItem`. Deprecated `CsvCatalogItem.setActiveTimeColumn` in favour of `tableStructure.setActiveTimeColumn`.
- Error in geocoding addresses in csv files now shows in dialog box.
- Fixed CSS styling of the timeline and added padding to the feature info panel.
- Enhanced JSON support to recognise JSON5 format for user-added files.
- Deprecated `indicesIntoUniqueValues`, `indicesOrValues`, `indicesOrNumericalValues` and `usesIndicesIntoUniqueValues` in `TableColumn` (`isEnum` replaces `usesIndicesIntoUniqueValues`).
- Added support for explicitly colouring enum columns using a `tableStyle.colorBins` array of `{"value":v, "color":c}` objects
- Improved rendering speed when changing the display variable for large lat/lon csv files.
- Default to moving feature CSVs if a time, latitude, longitude and a column named `id` are present.
- Fixed a bug so units flow through to charts of moving CSV features.
- Fixed a bug that prevented the `contextItem` of a `CatalogFunction` from showing during location selection.
- Fixed a bug that caused `&amp;` to appear in some URLs instead of simply `&`, leading to an error when visiting the link.
- Added the ability to pass a LineString to a Web Processing Service.
- Fixed a bug that prevented `tableStyle.dataVariable` = `null` from working.
- Uses a smarter default column for CSV files.
- Fixed a bug that caused an error message to appear repeatedly when there was an error downloading tiles for a base map.
- Fixed a bug that caused WMS layer names and WFS type names to not be displayed on the dataset info page.
- We now preserve the state of the feature information panel when sharing. This was lost in the transition to the new user interface in 4.0.0.
- Added a popup message when using region mapping on old browsers without an `ArrayBuffer` type (such as Internet Explorer 9). These browsers won't support vector tile based region mapping.
- Fixed bug where generic parameters such as strings were not passed through to WPS services.
- Fixed a bug where the chart panel did not update with polled data files.
- Removed the Australian Hydrography layer from `createAustraliaBaseMapOptions`, as the source is no longer available.
- Fixed a bug that caused the GetCapabilities URL of a WMS catalog item to be shown even when `hideSource` was set to true.
- Newly-added user data is now automatically selected for the preview map.
- Fixed a bug where selecting a new column on a moving point CSV file did not update the chart in the feature info panel.
- Fixed dropdowns dropping from the bounds of the screen in Safari.
- Fixed a bug that prevented the feature info panel from updating with polled lat/lon csvs.
- Improved handing of missing data in charts, so that it is ignored instead of shown as 0.

### 4.3.3

- Use react-rangeslider 1.0.4 because 1.0.5 was published incorrectly.

### 4.3.2

- Fixed css styling of shorten URL checkbox.

### 4.3.1

- Added the ability to specify the URL to the `serverConfig` service in `config.json` as `parameters.serverConfigUrl`.

### 4.3.0

- Added `Terria.batchGeocoder` property. If set, the batch geocoder is used to resolve addresses in CSV files so that they can be shown as points on the map.
- Added `GnafAddressGeocoder` to resolve Australian addresses using the GNAF API.
- Added a loading indicator for user-added files.
- Fixed a bug that prevented printing the map in the 2D mode.
- Fixed a bug when changing between x-axis units in the chart panel.
- Moved all Terria styles into CSS-modules code (except Leaflet) - `lib/Sass/StandardUserInterface.scss` no longer needs to be imported and now only includes styles for backwards compatibility.

### 4.2.1

- Fixed bug that prevented the preview map displaying on mobile devices.

### 4.2.0

- There is a known bug in this version which prevents the user from being able to choose a region for some Analytics functions.
- Added support for ArcGis FeatureServers, using the new catalog types `esri-featureServer` and `esri-featureServer-group`. Catalog type `esri-group` can load REST service, MapServer and FeatureServer endpoints. (For backwards compatibility, catalog type `esri-mapServer-group` continues to work for REST service as well as MapServer endpoints.)
- Enumeration parameter now defaults to what is shown in UI, and if parameter is optional, '' is default.
- Adds bulk geocoding capability for Australian addresses. So GnafAPI can be used with batches of addresses, if configured.
- Fixed a bug that caused the selection indicator to get small when near the right edge of the map and to overlap the side panel when past the left edge.
- Map controls and menus now become translucent while the explorer window (Data Catalog) is visible.
- Removed find-and-replace for cesium workers from the webpack build as it's done in terriajs-cesium now.
- Legend images that fail to load are now hidden entirely.
- Improved the appearance of the opacity slider and added a percentage display.
- AllowedValues for LiteralData WPS input now works even if only one value specified.
- Fixed bug in WPS polygon datatype to return valid polygon geojson.
- Fix regression: cursor changes in UserDrawing now functions in 2D as well as 3D.
- Updated to [Cesium](http://cesiumjs.org) 1.23 (from 1.20). See the [change log](https://github.com/AnalyticalGraphicsInc/cesium/blob/1.23/CHANGES.md) for details.
- Fixed a bug which prevented feature info showing for Gpx-, Ogr-, WebFeatureService-, ArcGisFeatureServer-, and WebProcessingService- CatalogItems.
- Added support for a wider range of SDMX-JSON data files, including the ability to sum over dimensions via `aggregatedDimensionIds`.
- Added support for `tableStyle.colorBins` as array of values specifying the boundaries between the color bins in the legend, eg. `[3000, 3500, 3900, 4000]`. `colorBins` can still be an integer specifying the number of bins, in which case Terria determines the boundaries.
- Made explorer panel not rendered at all when hidden and made the preview map destroy itself when unmounted - this mitigates performance issues from having Leaflet running in the background on very busy vector datasets.
- Fixed a bug which prevented time-varying CZML feature info from updating.
- Added support for moving-point csv files, via an `idColumns` array on csv catalog items. By default, feature positions, color and size are interpolated between the known time values; set `isSampled` to false to prevent this. (Color and size are never interpolated when they are drawn from a text column.)
- Added support for polling csv files with a partial update, and by using `idColumns` to identify features across updates.
- Added a time series chart to the Feature Info Panel for sampled, moving features.
- Fixed a bug which sometimes prevented feature info from appearing when two region-mapped csv files were displayed.
- Fixed the preview map extent being one item behind what was actually selected.

### 4.1.2

- Fixed a bug that prevented sharing from working in Internet Explorer.

### 4.1.1

- Stopped IE9 from setting bizarre inline dimensions on custom branding images.
- Fixed workbench reordering in browsers other than Chrome.
- URLs on the dataset info page are now auto-selected by clicked, making them easier to copy.

### 4.1.0

- Made the column title for time-based CSV exports from chart default to 'date'
- Stopped the CSV creation webworker from being run multiple times on viewing a chart.
- Removed the empty circles from non-selected base maps on the Map settings panel.
- Prevented text from being selected when dragging the compass control.
- Added the `MeasureTool` to allow users to interactively measure the distance between points.
- Worked around a problem in the Websense Web Filter that caused it to block access to some of the TerriaJS Web Workers due to a URL in the license text in a comment in a source file.

### 4.0.2

- Fixed a bug that prevented opening catalog groups on iOS.
- Fixed a CSS warning.

### 4.0.1

- Fixed a bug that caused an error message to be formatted incorrectly when displayed to the user.

### 4.0.0

- Rewrote the TerriaJS user interface using React. We believe the new interface is a drastic improvement, incorporating user feedback and the results of usability testing. Currently, it is a bit harder to customize than our old user interface, so if your application has extensive customizations, we suggest delaying upgrading to this version for a little while logner.
- Added support for non-geospatial CSV files, which display in a new chart panel.
- Added support for customisable tags in Feature Info templates.
- Implemented [`<chart>` and `<collapsible>`](https://github.com/TerriaJS/terriajs/blob/4.0.0/lib/ReactViews/Custom/registerCustomComponentTypes.js#L52-L106) tags in Feature Info templates.
- Added support for [polling](https://github.com/TerriaJS/terriajs/blob/4.0.0/lib/Models/Polling.js) for updates to CSV files.
- `CswCatalogGroup` will now include Web Processing Services from the catalog if configured with `includeWps` set to true.
- `WebMapServiceCatalogItem` will now detect ncWMS servers and set isNcWMS to true.
- New `ShareDataService` which can store and resolve data. Currently it is used as a replacement for Google URL Shortener, which can't handle long URLs.
- New `ServerConfig` object which provides configuration information about the server, including which domains can be proxied for. This changes the way CorsProxy is initialised.
- Added partial support for the SDMX-JSON format.
- `UserDrawing` added for drawing lines and polygons on the map.
- CkanCatalogGroup's `filterQuery` items can now be specified as objects instead of URL-encoded strings.

### 3.5.0

- Ungrouped items in CKAN catalog items are now grouped under an item whose title is determined by .ungroupedTitle (default: "No group").
- CKAN's default search regex for KMLs also includes KMZ.
- Add documentation of camera properties.

### 3.4.0

- Support JSON5 (http://json5.org/) use in init files and config files, so comments can be used and object keys don't need to be quoted.
- Fixed a bug that caused the `corsProxyBaseUrl` specified in `config.json` to be ignored.
- Fixed a bug preventing downloading feature info data in CSV format if it contained nulls.
- Added support for the WMS Style/MetadataURL tag in layer description.
- Long titles in locally-generated titles now word-wrap in most web browsers.
- Long auto-generated legend titles now word wrap in most web browsers.

### 3.3.0

- Support `parameters` property in WebFeatureServiceCatalogItem to allow accessing URLs that need additional parameters.
- Fixed a bug where visiting a shared link with a time-series layer would crash load.
- Added a direct way to format numbers in feature info templates, eg. `{{#terria.formatNumber}}{"useGrouping": true, "maximumFractionDigits": 3}{{value}}{{/terria.formatNumber}}`. The quotes around the keys are optional.
- When the number of unique values in a CSV column exceeds the number of color bins available, the legend now displays "XX other values" as the label for the last bucket rather than simply "Other".
- CSV columns with up to 21 unique values can now be fully displayed in the legend. Previously, the number of bins was limited to 9.
- Added `cycle` option to `tableColumnStyle.colorBinMethod` for enumeration-type CSV columns. When the number of unique values in the column exceeds the number of color bins available, this option makes TerriaJS color all values by cycling through the available colors, rather than coloring only the most common values and lumping the rest into an "Other" bucket.
- Metadata and single data files (e.g. KML, GeoJSON) are now consistently cached for one day instead of two weeks.
- `WebMapServiceCatalogItem` now uses the legend for the `style` specified in `parameters` when possible. It also now includes the `parameters` when building a `GetLegendGraphic` URL.
- Fixed a bug that prevented switching to the 3D view after starting the application in 2D mode.

### 3.2.1

- Fixed a bug on IE9 which prevented shortened URLs from loading.
- Fixed a map started with smooth terrain being unable to switch to 3D terrain.
- Fixed a bug in `CkanCatalogItem` that prevented it from using the proxy for dataset URLs.
- Fixed feature picking when displaying a point-based vector and a region mapped layer at the same time.
- Stopped generation of WMS intervals being dependent on JS dates and hence sensitive to DST time gaps.
- Fixed a bug which led to zero property values being considered time-varying in the Feature Info panel.
- Fixed a bug which prevented lat/lon injection into templates with time-varying properties.

### 3.2.0

- Deprecated in this version:
  - `CkanCatalogItem.createCatalogItemFromResource`'s `options` `allowGroups` has been replaced with `allowWmsGroups` and `allowWfsGroups`.
- Added support for WFS in CKAN items.
- Fixed bug which prevented the terria-server's `"proxyAllDomains": true` option from working.
- Added support in FeatureInfoTemplate for referencing csv columns by either their name in the csv file, or the name they are given via `TableStyle.columns...name` (if any).
- Improved CSV handling to ignore any blank lines, ie. those containing only commas.
- Fixed a bug in `CswCatalogGroup` that prevented it from working in Internet Explorer.

### 3.1.0

- Only trigger a search when the user presses enter or stops typing for 3 seconds. This will greatly reduce the number of times that searches are performed, which is important with a geocoder like Bing Maps that counts each geocode as a transaction.
- Reduced the tendency for search to lock up the web browser while it is in progress.
- Include "engines" attribute in package.json to indicate required Node and NPM version.
- For WMS catalog items that have animated data, the initial time of the timeslider can be specified with `initialTimeSource` as `start`, `end`, `present` (nearest date to present), or with an ISO8601 date.
- Added ability to remove csv columns from the Now Viewing panel, using `"type": "HIDDEN"` in `tableStyle.columns`.

### 3.0.0

- TerriaJS-based application are now best built using Webpack instead of Browserify.
- Injected clicked lat and long into templates under `{{terria.coords.latitude}}` and `{{terria.coords.longitude}}`.
- Fixed an exception being thrown when selecting a region while another region highlight was still loading.
- Added `CesiumTerrainCatalogItem` to display a 3D surface model in a supported Cesium format.
- Added support for configuration of how time is displayed on the timeline - catalog items can now specify a dateFormat hash
  in their configuration that has formats for `timelineTic` (what is displayed on the timeline itself) and `currentTime`
  (which is the current time at the top-left).
- Fixed display when `tableStyle.colorBins` is 0.
- Added `fogSettings` option to init file to customize fog settings, introduced in Cesium 1.16.
- Improved zooming to csvs, to include a small margin around the points.
- Support ArcGis MapServer extents specified in a wider range of projections, including GDA MGA zones.
- WMS legends now use a bigger font, include labels, and are anti-aliased when we can determine that the server is Geoserver and supports these options.
- Updated to [Cesium](http://cesiumjs.org) 1.20. Significant changes relevant to TerriaJS users include:
  - Fixed loading for KML `NetworkLink` to not append a `?` if there isn't a query string.
  - Fixed handling of non-standard KML `styleUrl` references within a `StyleMap`.
  - Fixed issue in KML where StyleMaps from external documents fail to load.
  - Added translucent and colored image support to KML ground overlays
  - `GeoJsonDataSource` now handles CRS `urn:ogc:def:crs:EPSG::4326`
  - Fix a race condition that would cause the terrain to continue loading and unloading or cause a crash when changing terrain providers. [#3690](https://github.com/AnalyticalGraphicsInc/cesium/issues/3690)
  - Fix issue where the `GroundPrimitive` volume was being clipped by the far plane. [#3706](https://github.com/AnalyticalGraphicsInc/cesium/issues/3706)
  - Fixed a reentrancy bug in `EntityCollection.collectionChanged`. [#3739](https://github.com/AnalyticalGraphicsInc/cesium/pull/3739)
  - Fixed a crash that would occur if you added and removed an `Entity` with a path without ever actually rendering it. [#3738](https://github.com/AnalyticalGraphicsInc/cesium/pull/3738)
  - Fixed issue causing parts of geometry and billboards/labels to be clipped. [#3748](https://github.com/AnalyticalGraphicsInc/cesium/issues/3748)
  - Fixed bug where transparent image materials were drawn black.
  - Fixed `Color.fromCssColorString` from reusing the input `result` alpha value in some cases.
- Added support for time-series data sets with gaps - these are skipped when scrubbing on the timeline or playing.

### 2.3.0

- Share links now contain details about the picked point, picked features and currently selected feature.
- Reorganised the display of disclaimers so that they're triggered by `CatalogGroup` and `CatalogItem` models, which trigger `terria.disclaimerEvent`, which is listened to by DisclaimerViewModel`. `DisclaimerViewModel` must be added by the map that's using Terria.
- Added a mechanism for hiding the source of a CatalogItem in the view info popup.
- Added the `hideSource` flag to the init json for hiding the source of a CatalogItem in the View Info popup.
- Fixed a bug where `CatalogMember.load` would return a new promise every time it was called, instead of retaining the one in progress.
- Added support for the `copyrightText` property for ArcGis layers - this now shows up in info under "Copyright Text"
- Showed a message in the catalog item info panel that informs the user that a catalog item is local and can't be shared.
- TerriaJS now obtains its list of domains that the proxy will proxy for from the `proxyableDomains/` service. The URL can be overridden by setting `parameters.proxyableDomainsUrl` in `config.json`.
- Updated to [Cesium](http://cesiumjs.org) 1.19. Significant changes relevant to TerriaJS users include:
  - Improved KML support.
    - Added support for `NetworkLink` refresh modes `onInterval`, `onExpire` and `onStop`. Includes support for `viewboundScale`, `viewFormat`, `httpQuery`.
    - Added partial support for `NetworkLinkControl` including `minRefreshPeriod`, `cookie` and `expires`.
    - Added support for local `StyleMap`. The `highlight` style is still ignored.
    - Added support for `root://` URLs.
    - Added more warnings for unsupported features.
    - Improved style processing in IE.

### 2.2.1

- Improved legend and coloring of ENUM (string) columns of CSV files, to sort first by frequency, then alphabetically.

### 2.2.0

- Warn user when the requested WMS layer doesn't exist, and try to provide a suggestion.
- Fixed the calculation of a CSV file's extent so that missing latitudes and longitudes are ignored, not treated as zero.
- Improved the user experience around uploading files in a format not directly supported by TerriaJS and optionally using the conversion service.
- Improved performance of large CSV files, especially the loading time, and the time taken to change the display variable of region-mapped files.
- Added support for CSV files with only location (lat/lon or region) columns, and no value columns, using a file-specific color. Revised GeoJSON display to draw from the same palette of colors.
- Fixed a bug that prevented GeoJSON styles from being applied correctly in some cases.
- Fixed an error when adding a CSV with one line of data.
- Fixed error when adding a CSV file with numeric column names.
- Polygons and polylines are now highlighted on click when the geometry is available.
- Improved legend and coloring of ENUM (string) columns of CSV files; only the most common values are colored differently, with the rest shown as 'Other'.
- Added support for running the automated tests on the local system (via `gulp test`), on BrowserStack (via `gulp test-browserstack`), and on Sauce Labs (via `gulp test-saucelabs`).
- Changed `tableStyle`'s `format` to only accept `useGrouping`, `maximumFractionDigits` and `styling: "percent"` options. Previously some other options may have worked in some browsers.
- Improved color palette for string (ENUM) columns of CSV files.
- Improved CSV loading to ignore any completely blank lines after the header row (ie. lines which do not even have commas).
- Added support for grouping catalog items retrieved from a CSW server according to criteria specified in the init file (via the `metadataGroups` property) or from a `domainSpecification` and a call to the `GetDomain` service on the CSW server.
- Added `UrlTemplateCatalogItem`, which can be used to access maps via a URL template.
- Improved ABS display (to hide the regions) when a concept is deselected.
- Improved readability of ArcGIS catalog items and legends by replacing underscores with spaces.
- `ArcGisMapServerCatalogItem` metadata is now cached by the proxy for only 24 hours.
- Improved the feature info panel to update the display of time-varying region-mapped CSV files for the current time.
- Updated to [Cesium](http://cesiumjs.org) 1.18. Significant changes relevant to TerriaJS users include:
  - Improved terrain performance by up to 35%. Added support for fog near the horizon, which improves performance by rendering less terrain tiles and reduces terrain tile requests. [#3154](https://github.com/AnalyticalGraphicsInc/cesium/pull/3154)
  - Reduced the amount of GPU and CPU memory used by terrain by using compression. The CPU memory was reduced by up to 40%, and approximately another 25% in Chrome.
  - Fixed an issue where the sun texture is not generated correctly on some mobile devices. [#3141](https://github.com/AnalyticalGraphicsInc/cesium/issues/3141)
  - Cesium now honors window.devicePixelRatio on browsers that support the CSS imageRendering attribute. This greatly improves performance on mobile devices and high DPI displays by rendering at the browser-recommended resolution. This also reduces bandwidth usage and increases battery life in these cases.

### 2.1.1

- Fixed sharing of time-varying czml files; the timeline was not showing on the shared link.
- Fixed sharing of user-added time-varying csv files.
- Fixed a bug in `CkanCatalogItem` that made it build URLs incorrectly when given a base URL ending in a slash.

### 2.1.0

- Moved `TableColumn`, `TableStructure`, and the classes based on `Concept` to `lib/Map`. Moved `LegendHelper` to `lib/Models`.
- Added column-specific styling to CSV files, using a new `tableStyle.columns` json parameter. This is an object whose keys are column names or indices, and whose values are objects of column-specific tableStyle parameters. See the CSV column-specific group in `wwwroot/test/init/test-tablestyle.json` for an example. [#1097](https://github.com/TerriaJS/terriajs/issues/1097)
- Added the following column-specific `tableStyle` parameters:
  - `name`: renames the column.
  - `type`: sets the column type; can be one of LON, LAT, ALT, TIME, SCALAR, or ENUM.
  - `format`: sets the column number format, using the format of the [Javascript Intl options parameter](https://developer.mozilla.org/en-US/docs/Web/JavaScript/Reference/Global_Objects/Number/toLocaleString), eg. `{"format": {"useGrouping": true, "maximumFractionDigits": 2}}` to add thousands separators to numbers and show only two decimal places. Only the `useGrouping`, `maximumFractionDigits` and `styling: "percent"` options are guaranteed to work in all browsers.
- Added column-specific formatting to the feature info panel for all file types, eg. `"featureInfoTemplate" : {"template": "{{SPEED}} m/s", "formats": {"SPEED": {"maximumFractionDigits": 2}}}`. The formatting options are the same as above.
- Changed the default number format in the Feature Info Panel to not separate thousands with commas.
- Fixed a bug that caused the content on the feature info panel to be rendered as pure HTML instead of as mixed HTML / Markdown.
- Changed the default for `tableStyle.replaceWithZeroValues` to `[]`, ie. nothing.
- Changed the default for `tableStyle.replaceWithNullValues` to `["-", "na", "NA"]`.
- Changed the default for `tableStyle.nullLabel` to '(No value)'.
- Application name and support email can now be set in config.json's "parameters" section as "appName" and "supportEmail".
- Fixed showWarnings in config json not being respected by CSV catalog items.
- Fixed hidden region mapped layers being displayed when variable selection changes.
- Fixed exporting raw data as CSV not escaping commas in the data itself.

### 2.0.1

- Fixed a bug that caused the last selected ABS concept not to appear in the feature info panel.

### 2.0.0

- The following previously-deprecated functionality was removed in this version:
  - `ArcGisMapServerCatalogGroup`
  - `CatalogItemControl`
  - `CatalogItemDownloadControl`
  - Calling `BrandBarViewModel.create` with more than one parameter.
  - `CatalogMemberControl.leftSideItemControls`
  - `CatalogMemberControl.rightSideItemControls`
  - `DataCatalogTabViewModel.getRightSideItemControls`
  - `DataCatalogTabViewModel.getLeftSideItemControls`
  - `registerCatalogItemControls`
  - `AusGlobeViewer`
- Streamlined CSV handling framework. Breaking changes include the APIs of (not including those which begin with `_`):
  - `CsvCatalogItem`: `rowProperties`, `rowPropertiesByCode`, `dynamicUpdate` have been removed.
  - `AbsIttCatalogItem`: Completely rewritten. The `dataSetID` json parameter has been deprecated in favor of `datasetId` (different capitalization).
  - For the 2011 Australian Census data, requires `sa4_code_2011` to appear as an alias in `regionMapping.json` (it was previously missing in NationalMap).
  - `TableDataSource`: Completely rewritten and moved from `Map` to `Models` directory. Handles csvs with latitude & longitude columns.
  - `RegionMapping`: Used instead of TableDataSource for region-mapped csvs.
  - `DataTable` and `DataVariable` have been replaced with new classes, `TableStructure` and `TableColumn`.
  - `RegionProvider`: `loadRegionsFromWfs`, `processRegionIds`, `applyReplacements`, `findRegionIndex` have been made internal functions.
  - `RegionProviderList`: `chooseRegionProvider` has been changed and renamed `getRegionDetails`.
  - `ColorMap`: `fromArray` and `fromString` have been removed, with the constructor taking on that functionality.
  - `LegendUrl` has been moved to the `Map` directory.
  - `TableStyle`: `loadColorMap` and `chooseColorMap` have been removed. Moved from `Map` to `Models` directory.
  - `FeatureInfoPanelSectionViewModel`: its constructor now takes a `FeatureInfoPanelViewModel` as its first argument, instead of `Terria`.
  - `Models/ModelError` has been replaced with `Core/TerriaError`.
- Removed blank feature info sections for uncoloured regions of region-mapped CSVs.
- Recognises the CSV datetime formats: YYYY, YYYY-MM and YYYY-MM-DD HH:MM(:SS).
- Introduced five new json tableStyle parameters:
  - `replaceWithZeroValues`: Defaults to `[null, "-"]`. These values are coloured as if they were zero if they appear in a list with numbers. `null` catches missing values.
  - `replaceWithNullValues`: Defaults to `["na", "NA"]`. These values are coloured as if they were null if they appear in a list with numbers.
  - `nullColor`: A css string. Defaults to black. This colour is used to display null values. It is also used to colour points when no variable is selected.
  - `nullLabel`: A string used to label null or blank values in the legend. Defaults to ''.
  - `timeColumn`: Provide the name or index (starting at 0) of a csv column, if any. Defaults to the first time column found, if any. Use `null` to explicitly disregard all time columns.
- Removed variables consisting only of html tags from the Now Viewing panel.
- Added support for the csv datetime formats: YYYY, YYYY-MM and YYYY-MM-DD HH:MM(:SS).
- Improved formatting of datetimes from csv files in the feature info panel.
- Removed variables consisting only of html tags from the Now Viewing panel.
- Improved handling of rows with missing dates in csv time columns.
- Introduced four new json tableStyle parameters:
  - `replaceWithZeroValues`: Defaults to `[null, '-']`. These values are coloured as if they were zero if they appear in a csv column with numbers. `null` catches missing values. These rows are ignored if they appear in a csv time column.
  - `replaceWithNullValues`: Defaults to `['na', 'NA']`. These values are coloured as if they were null if they appear in a csv column with numbers. These rows are ignored if they appear in a csv time column.
  - `nullColor`: A css string. Defaults to a dark blue. This colour is used to display null values (but it does not appear on the legend). It is also used to colour points when no variable is selected.
  - `timeColumn`: Provide the name or index (starting at 0) of a csv column, if any. Defaults to the first time column found, if any. Use `null` to explicitly disregard all time columns.
- Added id matching for catalog members:
- Improved formatting of datetimes from csv files in the feature info panel.
- Removed variables consisting only of HTML tags from the Now Viewing panel.
- Added ID matching for catalog members:
  - An `id` field can now be set in JSON for catalog members
  - When sharing an enabled catalog item via a share link, the share link will reference the catalog item's ID
    rather than its name as is done currently.
  - The ID of an item should be accessed via `uniqueId` - if a catalog member doesn't have an ID set, this returns a
    default value of the item's name plus the ID of its parent. This means that if all the ancestors of a catalog
    member have no ID set, its ID will be its full path in the catalog.
  - This means that if an item is renamed or moved, share links that reference it will still work.
  - A `shareKeys` property can be also be set that contains an array of all ids that should lead to this item. This means
    that a share link for an item that didn't previously have an ID set can still be used if it's moved, as long as it
    has its old default ID set in `shareKeys`
  - Old share links will still work as long as the items they lead to aren't renamed or moved.
  - Refactor of JSON serialization - now rather than passing a number of flags that determine what should and shouldn't be
    serialized, an `itemFilter` and `propertyFilter` are passed in options. These are usually composed of multiple filters,
    combined using `combineFilters`.
  - An index of all items currently in the catalog against all of that item's shareKeys is now maintained in `Catalog`
    and can be used for O(1) lookups of any item regardless of its location.
  - CatalogMembers now contain a reference to their parent CatalogGroup - this means that the catalog tree can now be
    traversed in both directions.
  - When serializing user-added items in the catalog, the children of `CatalogGroup`s with the `url` property set are
    not serialized. Settings like `opacity` for their descendants that need to be preserved are serialized separately.
- Generated legends now use SVG (vector) format, which look better on high resolution devices.
- Created new Legend class, making it easy to generate client-side legends for different kinds of data.
- Generate client-side legends for ArcGIS MapServer catalog items, by fetching JSON file, instead of just providing link to external page.
- Fix Leaflet feature selection when zoomed out enough that the world is repeated.
- Improved handling of lat/lon CSV files with missing latitude or longitude values.
- Fixed a bug that prevented `SocrataCataloGroup` from working in Internet Explorer 9.
- Added `CkanCatalogItem`, which can be used to reference a particular resource of any compatible type on a CKAN server.
- Fixed a bug that caused the Now Viewing tab to display incorrectly in Internet Explorer 11 when switching directly to it from the Data Catalogue tab.

### 1.0.54

- Fixed a bug in `AbsIttCatalogItem` that caused no legend to be displayed.

### 1.0.53

- Improved compatibility with Internet Explorer 9.
- Made `CswCatalogGroup` able to find geospatial datasets on more CSW servers.
- Allow WMS parameters to be specified in json in uppercase (eg. STYLES).

### 1.0.52

- Added `MapBoxMapCatalogItem`, which is especially useful for base maps. A valid access token must be provided.
- Added a `getContainer()` method to Terria's `currentViewer`.
- Dramatically improved the performance of region mapping.
- Introduced new quantisation (color binning) methods to dramatically improve the display of choropleths (numerical quantities displayed as colors) for CSV files, instead of always using linear. Four values for `colorBinMethod` are supported:
  - "auto" (default), usually means "ckmeans"
  - "ckmeans": use "CK means" method, an improved version of Jenks Even Breaks to form clusters of values that are as distinct as possible.
  - "quantile": use quantiles, evenly distributing values between bins
  - "none": use the previous linear color mapping method.
- The default style for CSV files is now 7 color bins with CK means method.
- Added support for color palettes from Color Brewer (colorbrewer2.org). Within `tableStyle`, use a value like `"colorPalette": "10-class BrBG"`.
- Improved the display of legends for CSV files, accordingly.
- URLs for legends are now encapsulated in a `LegendUrl` model, which accepts a mime type that will affect how the
  legend is rendered in the sidebar.
- Added support for the Socrata "new backend" with GeoJSON download to `SocrataCatalogGroup`.
- Moved URL config parameters to config.json, with sensible defaults. Specifically:
  - regionMappingDefinitionsUrl: 'data/regionMapping.json',
  - conversionServiceBaseUrl: '/convert/',
  - proj4ServiceBaseUrl: '/proj4/',
  - corsProxyBaseUrl: '/proxy/'
- Deprecated terria.regionMappingDefinitionsUrl (set it in config.json or leave it as default).

### 1.0.51

- Fixed a typo that prevented clearing the search query
- Added support for Nominatim search API hosted by OpenStreetMap (http://wiki.openstreetmap.org/wiki/Nominatim) with `NominatimSearchProviderViewModel`. This works by merging to 2 queries : one with the bounding parameter for the nearest results, and the other without the bounding parameter. The `countryCodes` property can be set to limit the result to a set of specific countries.
- Added `MapProgressBarViewModel`. When added to the user interface with `MapProgressBarViewModel.create`, it shows a bar at the top of the map window indicating tile load progress.
- We no longer show the entity's ID (which is usually a meaningless GUID) on the feature info panel when the feature does not have a name. Instead, we leave the area blank.
- Fixed a bug with time-dynamic imagery layers that caused features to be picked from the next time to be displayed, in addition to the current one.
- Replace `.` and `#` with `_` in property names meant to be used with `featureInfoTemplate`, so that these properties can be accessed by the [mustache](https://mustache.github.io/) templating engine.
- Added support for time-varying properties (e.g. from a CZML file) on the feature info panel.
- `Cesium.zoomTo` now takes the terrain height into account when zooming to a rectangle.

### 1.0.50

- Put a white background behind legend images to fix legend images with transparent background being nearly invisible.
- Search entries are no longer duplicated for catalog items that appear in multiple places in the Data Catalogue
- Fixed the layer order changing in Cesium when a CSV variable is chosen.
- Layer name is now shown in the catalog item info panel for ESRI ArcGIS MapServer layers.
- Retrieve WFS or WCS URL associated with WMS data sources using DescribeLayer if no dataUrl is present.
- Downgrade Leaflet to 0.7.3 to fix specific feature clicking problems with 2D maps.
- Use `PolylineGraphics` instead of `PolygonGraphics` for unfilled polygons with an outline width greater than 1. This works around the fact that Cesium does not support polygons with outline width great than 1 on Windows due to a WebGL limitation.
- Sorted ABS age variables numerically, not alphabetically.
- Removed extra space at the bottom of base map buttons.
- Share links now remember the currently active tab in the `ExplorerPanelViewModel`.
- Fixed a bug that prevented region mapping from working over HTTPS.
- The proxy is now used to avoid a mixed content warning when accessing an HTTP dataset from an HTTPS deployment of TerriaJS.
- Added `CameraView.fromLookAt` and `CameraView.fromPositionHeadingPitchRoll` functions. These functions can be used to position the camera in new ways.

### 1.0.49

- Fixed a bug that caused poor performance when clicking a point on the map with lots of features and then closing the feature information panel.
- Apply linkify, instead of markdown, to properties shown in the Feature Info Panel.
- Fixed a bug that prevented feature scaling by value.
- Fixed a bug that prevented the csv `displayDuration` from working.
- Fixed a bug that ignored which column of the csv file to show as the legend initially.
- `NowViewingTabViewModel` is now composed of a number of sections. Each section is given the opportunity to determine whether it applies to each catalog item. Custom sections may be added by adding them to NowViewingTabViewModel.sections`.
- `CsvCatalogItem` and `AbsIttCatalogItem` now expose a `concepts` property that can be used to adjust the display.
- Added `Terria.cesiumBaseUrl` property.
- The user interface container DOM element may now be provided to `TerriaViewer` by specifying `uiContainer` in its options. Previously it always used an element named `ui`.
- Legend URLs are now accessed via the proxy, if applicable.
- Fixed a bug that prevented feature scaling by value.
- Added support for [Urthecast](https://www.urthecast.com/) with `UrthecastCatalogGroup`.
- Fixed a bug that caused a `TypeError` on load when the share URL included enabled datasets with an order different from their order in the catalog.
- Improved the message that is shown to the user when their browser supports WebGL but it has a "major performance caveat".
- Fixed a bug that could cause an exception in some browsers (Internet Explorer, Safari) when loading a GeoJSON with embedded styles.
- Fixed a bug with Leaflet 2D map where clicks on animation controls or timeline would also register on the map underneath causing undesired feature selection and, when double clicked, zooming (also removed an old hack that disabled dragging while using the timeline slider)
- Changed Australian Topography base map server and updated the associated thumbnail.
- Added `updateApplicationOnMessageFromParentWindow` function. After an app calls this function at startup, TerriaJS can be controlled by its parent window when embedded in an `iframe` by messages sent with `window.postMessage`.

### 1.0.48

- Added the ability to disable feature picking for `ArcGisMapServerCatalogItem`.
- Disabled feature picking for the Australian Topography and Australian Hydrography base layers created by `createAustraliaBaseMapOptions`.

### 1.0.47

- Make it possible to disable CSV region mapping warnings with the `showWarnings` init parameter.
- The `name` of a feature from a CSV file is now taken from a `name` or `title` column, if it exists. Previously the name was always "Site Data".
- Fixed a bug that caused time-dynamic WMS layers with just one time to not be displayed.
- Underscores are now replaced with spaces in the feature info panel for `GeoJsonCatalogItem`.
- Added Proj4 projections to the location bar. Clicking on the bar switches between lats/longs and projected coordinates. To enable this, set `useProjection` to `true`
- Show information for all WMS features when a location is clicked.
- Fixed a bug that caused an exception when running inside an `<iframe>` and the user's browser blocked 3rd-party cookies.
- HTML and Markdown text in catalog item metadata, feature information, etc. is now formatted in a more typical way. For example, text inside `<h1>` now looks like a heading. Previously, most HTML styling was stripped out.
- Supports FeatureInfoTemplates on all catalog item types (previously only available on ImageryLayers).
- Apply markdown to properties shown in the Feature Info Panel.
- Add `includeCzml` option to CkanCatalogGroup.
- Fixed a bug that caused `WebMapServiceCatalogItem` to incorrectly populate the catalog item's metadata with data from GetCapabilities when another layer had a `Title` with the same value as the expected layer's `Name`.
- Update the default Australian topography basemap to Geoscience Australia's new worldwide layer (http://www.ga.gov.au/gisimg/rest/services/topography/National_Map_Colour_Basemap/MapServer)
- Allow color maps in CSV catalog items to be expressed as strings: colorMapString: "red-white-blue".
- Updated to [Cesium](http://cesiumjs.org) 1.15. Significant changes relevant to TerriaJS users include:
  - Added support for the [glTF 1.0](https://github.com/KhronosGroup/glTF/blob/master/specification/README.md) draft specification.
  - Added support for the glTF extensions [KHR_binary_glTF](https://github.com/KhronosGroup/glTF/tree/master/extensions/Khronos/KHR_binary_glTF) and [KHR_materials_common](https://github.com/KhronosGroup/glTF/tree/KHR_materials_common/extensions/Khronos/KHR_materials_common).
  - `ImageryLayerFeatureInfo` now has an `imageryLayer` property, indicating the layer that contains the feature.
  - Make KML invalid coordinate processing match Google Earth behavior. [#3124](https://github.com/AnalyticalGraphicsInc/cesium/pull/3124)

### 1.0.46

- Fixed an incorrect require (`URIjs` instead of `urijs`).

### 1.0.45

- Major refactor of `CsvCatalogItem`, splitting region-mapping functionality out into `RegionProvider` and `RegionProviderList`. Dozens of new test cases. In the process, fixed a number of bugs and added new features including:
  - Regions can be matched using regular expressions, enabling matching of messy fields like local government names ("Baw Baw", "Baw Baw Shire", "Baw Baw (S)", "Shire of Baw Baw" etc).
  - Regions can be matched using a second field for disambiguation (eg, "Campbelltown" + "SA")
  - Drag-and-dropped datasets with a time column behave much better: rather than a fixed time being allocated to each row, each row occupies all the time up until the next row is shown.
  - Enumerated fields are colour coded in lat-long files, consist with region-mapped files.
  - Feedback is now provided after region mapping, showing which regions failed to match, and which matched more than once.
  - Bug: Fields with names starting with 'lon', 'lat' etc were too aggressively matched.
  - Bug: Numeric codes beginning with zeros (eg, certain NT 08xx postcodes) were treated as numbers and failed to match.
  - Bug: Fields with names that could be interpreted as regions weren't available as data variables.
- Avoid mixed content warnings when using the CartoDB basemaps.
- Allow Composite catalog items
- Handle WMS time interval specifications (time/time and time/time/periodicity)
- Moved `url` property to base CatalogItem base class. Previously it was defined separately on most derived catalog items.
- Most catalog items now automatically expose a `dataUrl` that is the same as their `url`.
- Added custom definable controls to `CatalogMember`s.
  - To define a control, subclass `CatalogMemberControl` and register the control in `ViewModels/registerCatalogMemberControl` with a unique control name, control class and required property name.
  - If a `CatalogMember` has a property with the required property name either directly on the member or in its `customProperties` object, the control will appear in the catalog with the member and will fire the `activate` function when clicked.
  - Controls can be registered to appear on both the left and right side using `registerLeftSideControl` and `registerRightSideControl` respectively.
  - An example can be seen in the `CatalogMemberDownloadControl`
  - Currently top level members do not show controls.
- The `LocationBarViewModel` now shows the latitude and longitude coordinates of the mouse cursor in 2D as well as 3D.
- The `LocationBarViewModel` no longer displays a misleading elevation of 0m when in "3D Smooth" mode.
- Added `@menu-bar-right-offset` LESS parameter to control the right position of the menu bar.
- Added `forceProxy` flag to all catalog members to indicate that an individual item should use the proxy regardless of whether the domain is in the list of domains to proxy.
- Allow a single layer of an ArcGIS MapServer to be added through the "Add Data" interface.
- Added `WfsFeaturesCatalogGroup`. This group is populated with a catalog item for each feature queried from a WFS server.
- The Feature Info panel now shows all selected features in an accordion control. Previously it only showed the first one.
- Added `featureInfoTemplate` property to `CatalogItem`. It is used to provide a custom Markdown or HTML template to display when a feature in the catalog item is clicked. The template is parameterized on the properties of the feature.
- Updated to [Cesium](http://cesiumjs.org) 1.14. Significant changes relevant to TerriaJS users include:
  - Fixed issues causing the terrain and sky to disappear when the camera is near the surface. [#2415](https://github.com/AnalyticalGraphicsInc/cesium/issues/2415) and [#2271](https://github.com/AnalyticalGraphicsInc/cesium/issues/2271)
  - Fixed issues causing the terrain and sky to disappear when the camera is near the surface. [#2415](https://github.com/AnalyticalGraphicsInc/cesium/issues/2415) and [#2271](https://github.com/AnalyticalGraphicsInc/cesium/issues/2271)
  - Provided a workaround for Safari 9 where WebGL constants can't be accessed through `WebGLRenderingContext`. Now constants are hard-coded in `WebGLConstants`. [#2989](https://github.com/AnalyticalGraphicsInc/cesium/issues/2989)
  - Added a workaround for Chrome 45, where the first character in a label with a small font size would not appear. [#3011](https://github.com/AnalyticalGraphicsInc/cesium/pull/3011)
  - Fixed an issue with drill picking at low frame rates that would cause a crash. [#3010](https://github.com/AnalyticalGraphicsInc/cesium/pull/3010)

### 1.0.44

- Fixed a bug that could cause timeseries animation to "jump" when resuming play after it was paused.
- Make it possible for catalog item initialMessage to require confirmation, and to be shown every time.
- When catalog items are enabled, the checkbox now animates to indicate that loading is in progress.
- Add `mode=preview` option in the hash portion of the URL. When present, it is assumed that TerriaJS is being used as a previewer and the "small screen warning" will not be shown.
- Added `maximumLeafletZoomLevel` constructor option to `TerriaViewer`, which can be used to force Leaflet to allow zooming closer than its default of level 18.
- Added the `attribution` property to catalog items. The attribution is displayed on the map when the catalog item is enabled.
- Remove an unnecessary instance of the Cesium InfoBox class when viewing in 2D
- Fixed a bug that prevented `AbsIttCatalogGroup` from successfully loading its list of catalog items.
- Allow missing URLs on embedded data (eg. embedded czml data)
- Fixed a bug loading URLs for ArcGIS services names that start with a number.
- Updated to [Cesium](http://cesiumjs.org) 1.13. Significant changes relevant to TerriaJS users include:
  - The default `CTRL + Left Click Drag` mouse behavior is now duplicated for `CTRL + Right Click Drag` for better compatibility with Firefox on Mac OS [#2913](https://github.com/AnalyticalGraphicsInc/cesium/pull/2913).
  - Fixed an issue where non-feature nodes prevented KML documents from loading. [#2945](https://github.com/AnalyticalGraphicsInc/cesium/pull/2945)

### 1.0.43

- Fixed a bug that prevent the opened/closed state of groups from being preserved when sharing.

### 1.0.42

- Added a `cacheDuration` property to all catalog items. The new property is used to specify, using Varnish-like notation (e.g. '1d', '10000s') the default length of time to cache URLs related to the catalog item.
- Fix bug when generating share URLs containing CSV items.
- Improve wording about downloading data from non-GeoJSON-supporting WFS servers.

### 1.0.41

- Improvements to `AbsIttCatalogItem` caching from the Tools menu.

### 1.0.40

- `ArcGisMapServerCatalogItem` now shows "NoData" tiles by default even after showing the popup message saying that max zoom is exceeded. This can be disabled by setting its `showTilesAfterMessage` property to false.

### 1.0.39

- Fixed a race condition in `AbsIttCatalogItem` that could cause the legend and map to show different state than the Now Viewing UI suggested.
- Fixed a bug where an ABS concept with a comma in its name (e.g. "South Eastern Europe,nfd(c)" in Country of Birth) would cause values for concept that follow to be misappropriated to the wrong concepts.

### 1.0.38

- `AbsIttCatalogItem` now allows the region type to be set on demand rather than only at load time.
- `CsvCatalogItem` can now have no display variable selected, in which case all points are the same color.

### 1.0.37

- Added `CswCatalogGroup` for populating a catalog by querying an OGC CSW service.
- Added `CatalogMember.infoSectionOrder` property, to allow the order of info sections to be configured per catalog item when necessary.
- Fixed a bug that prevented WMTS layers with a single `TileMatrixSetLink` from working correctly.
- Added support for WMTS layers that can only provide tiles in JPEG format.
- Fixed testing and caching of ArcGis layers from tools and added More information option for imagery layers.
- TerriaJS no longer requires Google Analytics. If a global `ga` function exists, it is used just as before. Otherwise, events are, by default, logged to the console.
- The default event analytics behavior can be specified by passing an instance of `ConsoleAnalytics` or `GoogleAnalytics` to the `Terria` constructor. The API key to use with `GoogleAnalytics` can be specified explicitly to its constructor, or it can be specified in the `parameter.googleAnalyticsKey` property in `config.json`.
- Made polygons drastically faster in 2D.
- TerriaJS now shortens share URLs by default when a URL shortener is available.
- Added Google Analytics reporting of the application URL. This is useful for tracking use of share URLs.
- Added the ability to specify a specific dynamic layer of an ArcGIS Server using just a URL.

### 1.0.36

- Calculate extent of TopoJSON files so that the viewer correctly pans+zooms when a TopoJSON file is loaded.
- Fixed a bug that caused the `Terria#clock` to keep ticking (and therefore using CPU / battery) once started even after selecting a non-time-dynamic dataset.
- Fixed a bug that caused the popup message to appear twice when a dataset failed to load.
- Added layer information to the Info popup for WMS datasets.
- Added ability to filter catalog search results by:
  - type: `is:wms`, `-is:esri-mapserver`. A result must match any 'is:' and no '-is:'.
  - url: `url:vic.gov.au`, `-url:nicta.com.au`. A result must match any 'url:', and no '-url:'.
- Added ability to control the number of catalog search results: `show:20`, `show:all`

### 1.0.35

- Polygons from GeoJSON datasets are now filled.
- Left-aligned feature info table column and added some space between columns.
- Added `EarthGravityModel1996`.
- Extended `LocationBarViewModel` to show heights relative to a geoid / mean sea level model. By default, EGM96 is used.
- Added support for styling GeoJSON files, either in catalog (add .style{} object) or embedded directly in the file following the [SimpleStyle spec](https://github.com/mapbox/simplestyle-spec).
- Fixed a bug that caused the 3D view to use significant CPU time even when idle.
- Added CartoDB's Positron and Dark Matter base maps to `createGlobalBaseMapOptions`.
- Added support for subdomains to `OpenStreetMapCatalogItem`.

### 1.0.34

- Fixed a bug that prevented catalog items inside groups on the Search tab from being enabled.
- Added `PopupMessageConfirmationViewModel`. It prevents the Popup from being closed unless the confirm button is pressed. Can also optionally have a deny button with a custom action.
- Added support for discovering GeoJSON datasets from CKAN.
- Added support for zipped GeoJSON files.
- Made `KmlCatalogItem` use the proxy when required.
- Made `FeatureInfoPanelViewModel` use the white panel background in more cases.
- Significantly improved the experience on devices with small screens, such as phones.
- Fixed a bug that caused only the portion of a CKAN group name before the first comma to be used.

### 1.0.33

- Added the `legendUrls` property to allow a catalog item to optionally have multiple legend images.
- Added a popup message when zooming in to the "No Data" scales of an `ArcGisMapServerCatalogItem`.
- Added `CatalogGroup.sortFunction` property to allow custom sorting of catalog items within a group.
- Added `ImageryLayerCatalogItem.treat403AsError` property.
- Added a title text when hovering over the label of an enabled catalog item. The title text informs the user that clicking will zoom to the item.
- Added `createBingBaseMapOptions` function.
- Added an option to `KnockoutMarkdownBinding` to optionally skip HTML sanitization and therefore to allow unsafe HTML.
- Upgraded to Cesium 1.11.
- `CatalogItem.zoomTo` can now zoom to much smaller bounding box rectangles.

### 1.0.32

- Fixed CKAN resource format matching for KML, CSV, and Esri REST.

### 1.0.31

- Added support for optionally generating shorter URLs when sharing by using the Google URL shortening service.

### 1.0.30

- `WebMapServiceCatalogItem` and `ArcGisMapServerCatalogItem` now augment directly-specified metadata with metadata queried from the server.
- "Data Details" and "Service Details" on the catalog item info panel are now collapsed by default. This improves the performance of the panel and hides some overly technical details.
- `ArcGisMapServerCatalogItem.layers` can now specify layer names in addition to layer IDs. Layer names are matched in a case-insensitive manner and only if a direct ID match is not found.
- `itemProperties` are now applied through the normal JSON loading mechanism, so properties that are represented differently in code and in JSON will now work as well.
- Added support for `csv-geo-*` (e.g. csv-geo-au) to `CkanCatalogGroup`.
- The format name used in CKAN can now be specified to `CkanCatalogGroup` using the `wmsResourceFormat`, `kmlResourceFormat`, `csvResourceFormat`, and `esriMapServerResourceFormat` properties. These properties are all regular expressions. When the format of a CKAN resource returned from `package_search` matches one of these regular expressions, it is treated as that type within TerriaJS.
- `CkanCatalogGroup` now fills the `dataUrl` property of created items by pointing to the dataset's page on CKAN.
- The catalog item information panel now displays `info` sections in a consistent order. The order can be overridden by setting `CatalogItemInfoViewModel.infoSectionOrder`.
- An empty `description` or `info` section is no longer shown on the catalog item information panel. This can be used to remove sections that would otherwise be populated from dataset metadata.

### 1.0.29

- Add support for loading init files via the proxy when necessary.
- Switched to using the updated URL for STK World Terrain, `//assets.agi.com/stk-terrain/v1/tilesets/world/tiles`.

### 1.0.28

- Fixed a bug that prevented links to non-image (e.g. ArcGIS Map Server) legends from appearing on the Now Viewing panel.

### 1.0.27

- Use terriajs-cesium 1.10.7, fixing a module load problem in really old browers like IE8.

### 1.0.25

- Fixed incorrect date formatting in the timeline and animation controls on Internet Explorer 9.
- Add support for CSV files with longitude and latitude columns but no numeric value column. Such datasets are visualized as points with a default color and do not have a legend.
- The Feature Information popup is now automatically closed when the user changes the `AbsIttCatalogItem` filter.

### 1.0.24

- Deprecated:
  - Renamed `AusGlobeViewer` to `TerriaViewer`. `AusGlobeViewer` will continue to work until 2.0 but using it will print a deprecation warning to the browser console.
  - `BrandBarViewModel.create` now takes a single `options` parameter. The container element, which used to be specified as the first parameter, should now be specified as the `container` property of the `options` parameter. The old function signature will continue to work until 2.0 but using it will print a deprecation warning to the browser console.
- `WebMapServiceCatalogItem` now determines its rectangle from the GetCapabilities metadata even when configured to use multiple WMS layers.
- Added the ability to specify the terrain URL or the `TerrainProvider` to use in the 3D view when constructing `TerriaViewer`.
- `AbsIttCatalogItem` styles can now be set using the `tableStyle` property, much like `CsvCatalogItem`.
- Improved `AbsIttCatalogItem`'s tolerance of errors from the server.
- `NavigationViewModel` can now be constructed with a list of `controls` to include, instead of the standard `ZoomInNavigationControl`, `ResetViewNavigationControl`, and `ZoomOutNavigationControl`.
- Fixed a bug that caused the brand bar to slide away with the explorer panel on Internet Explorer 9.

### 1.0.23

- Fixed a bug that prevented features from being pickable from ABS datasets on the 2D map.
- Fixed a bug that caused the Explorer Panel tabs to be missing or misaligned in Firefox.

### 1.0.22

- Changed to use JPEG instead of PNG format for the Natural Earth II basemap. This makes the tile download substantially smaller.

### 1.0.21

- Added an `itemProperties` property to `AbsIttCatalogGroup`.
- Added a `nowViewingMessage` property to `CatalogItem`. This message is shown by the `NowViewingAttentionGrabberViewModel` when the item is enabled. Each unique message is shown only once.

### 1.0.20

- Added the ability to specify SVG icons on Explorer Panel tabs.
- Added an icon to the Search tab.
- Added support for accessing Australian Bureau of Statistics data via the ABS-ITT API, using `AbsIttCatalogGroup` and `AbsIttCatalogItem`.
- The Now Viewing panel now contains controls for selecting which column to show in CSV datasets.

### 1.0.19

- Added `NowViewingAttentionGrabberViewModel`. It calls attention the Now Viewing tab the first time a catalog item is enabled.
- Added `isHidden` property to catalog items and groups. Hidden items and groups do not show up in the catalog or in search results.

### 1.0.18

- Added `featureInfoFields` property to `CsvCatalogItem.tableStyle`. It allows setting which fields to show in the Feature Info popup, and the name to use for each.
- Added `OpenStreetMapCatalogItem` for connecting to tile servers using the OpenStreetMap tiling scheme.
- Added `CkanCatalogGroup.allowEntireWmsServers` property. When set and the group discovers a WMS resource without a layer parameter, it adds a catalog item for the entire server instead of ignoring the resource.
- Added `WebMapTileServiceCatalogGroup` and `WebMapTileServiceCatalogItem` for accessing WMTS servers.
- Handle the case of an `ArcGisMapServerCatalogItem` with an advertised extent that is outside the valid range.
- We now pass ArcGIS MapServer metadata, when it's available, through to Cesium's `ArcGisMapServerImageryProvider` so that it doesn't need to re-request the metadata.
- Changed the style of the Menu Bar to have visually-separate menu items.
- Added support for SVG menu item icons to `MenuBarViewModel`.
- Improved popup message box sizing.

### 1.0.17

- Upgraded to TerriajS Cesium 1.10.2.
- Added `ImageryLayerCatalogItem.isRequiredForRendering`. This is set to false by default and to true for base maps. Slow datasets with `isRequiredForRendering=false` are less likely to prevent other datasets from appearing in the 3D view.
- The "Dataset Testing" functionality (on the hidden Tools menu accessible by adding `#tools=1` to the URL) now gives up tile requests and considers them failed after two seconds. It also outputs some JSON that can be used as the `blacklist` property to blacklist all of the datasets that timed out.
- Added a feature to count the total number of datasets from the hidden Tools menu.
- Fixed a bug that caused the 2D / 3D buttons the Maps menu to get out of sync with the actual state of the map after switching automatically to 2D due to a performance problem.

### 1.0.16

- Deprecated:
  - `ArcGisMapServerCatalogGroup` has been deprecated. Please use `ArcGisCatalogGroup` instead.
- Replaced Cesium animation controller with TerriaJS animation controller.
- Replaced Cesium Viewer widget with the CesiumWidget when running Cesium.
- Added the ability to turn a complete ArcGIS Server, or individual folders within it, into a catalog group using `ArcGisCatalogGroup`.

### 1.0.15

- Fix imagery attribution on the 2D map.

### 1.0.14

- Fixed share URL generation when the application is not running at the root directory of its web server.
- Fixed a bug that caused Internet Explorer 8 users to see a blank page instead of a message saying their browser is incompatible.

### 1.0.13

- Breaking changes:
  - Added a required `@brand-bar-height` property.
- `ExplorerPanelViewModel` can now be created with `isOpen` initially set to false.
- TerriaJS now raises an error and hides the dataset when asked to show an `ImageryLayerCatalogItem` in Leaflet and that catalog item does not use the Web Mercator (EPSG:3857) projection. Previously, the dataset would silently fail to display.
- Improved error handling in `CzmlCatalogItem`, `GeoJsonCatalogItem`, and `KmlCatalogItem`.
- Made the `clipToRectangle` property available on all `ImageryProvider`-based catalog items, not just `WebMapServiceCatalogItem`.
- Added `CatalogMember.isPromoted` property. Promoted catalog groups and items are displayed above non-promoted groups and items.
- Add support for ArcGIS MapServer "Raster Layers" in addition to "Feature Layers".

### 1.0.12

- Allow Esri ArcGIS MapServers to be added via the "Add Data" panel.
- Adds `baseMapName` and `viewerMode` fields to init files and share links. `baseMapName` is any base map name in the map settings panel and `viewerMode` can be set to `'2d'` or `'3d'`.
- Added `tableStyle.legendTicks` property to `CsvCatalogItem`. When specified, the generated legend will have the specified number of equally-spaced lines with labels in its legend.

### 1.0.11

- Fixed a bug that prevented HTML feature information from showing up with a white background in Internet Explorer 9 and 10.
- Fixed a bug that prevented WMS GetCapabilities properties, such as CRS, from being properly inherited from the root layer.
- Tweaked credit / attribution styling.

### 1.0.10

- Added support for a developer attribution on the map.
- Fixed a bug that could cause results from previous async catalog searches to appear in the search results.

### 1.0.9

- Show Cesium `ImageryProvider` tile credits / attribution in Leaflet when using `CesiumTileLayer`.

### 1.0.8

- `WebMapServiceCatalogGroup` now populates the catalog using the hierarchy of layers returned by the WMS server in GetCapabilities. To keep the previous behavior, set the `flatten` property to true.
- Potentially breaking changes:
  - The `getFeatureInfoAsGeoJson` and `getFeatureInfoAsXml` properties have been removed. Use `getFeatureInfoFormats` instead.
- Added support for text/html responses from WMS GetFeatureInfo.
- Make the `FeatureInfoPanelViewModel` use a white background when displaying a complete HTML document.
- `KnockoutMarkdownBinding` no longer tries to interpret complete HTML documents (i.e. those that contain an <html> tag) as Markdown.
- The feature info popup for points loaded from CSV files now shows numeric columns with a missing value as blank instead of as 1e-34.
- `ArcGisMapServerCatalogItem` now offers metadata, used to populate the Data Details and Service Details sections of the catalog item info panel.
- `ArcGisMapServerCatalogGroup` now populates a "Service Description" and a "Data Description" info section for each catalog item from the MapServer's metadata.
- The `metadataUrl` is now populated (and shown) from the regular MapServer URL.
- Added 'keepOnTop' flag support for imageryLayers in init file to allow a layer to serve as a mask.
- Added 'keepOnTop' support to region mapping to allow arbitrary masks based on supported regions.
- Checkboxes in the Data Catalogue and Search tabs now have a larger clickable area.

### 1.0.7

- `CatalogItemNameSearchProviderViewModel` now asynchronously loads groups so items in unloaded groups can be found, too.
- Do not automatically fly to the first location when pressing Enter in the Search input box.
- Changed `ArcGisMapServerCatalogItem` to interpret a `maxScale` of 0 from an ArcGIS MapServer as "not specified".
- Added an `itemProperties` property to `ArcGisMapServerCatalogGroup`, allowing properties of auto-discovered layers to be specified explicitly.
- Added `validDropElements`, `validDropClasses`, `invalidDropElements`, and `invalidDropClasses` properties to `DragDropViewModel` for finer control over where dropping is allowed.
- Arbitrary parameters can now be specified in `config.json` by adding them to the `parameters` property.

### 1.0.6

- Added support for region mapping based on region names instead of region numbers (example in `public/test/countries.csv`).
- Added support for time-dynamic region mapping (example in `public/test/droughts.csv`).
- Added the ability to specify CSV styling in the init file (example in `public/init/test.json`).
- Improved the appearance of the legends generated with region mapping.
- Added the ability to region-map countries (example in `public/test/countries.csv`).
- Elminated distracting "jumping" of the selection indicator when picking point features while zoomed in very close to the surface.
- Fixed a bug that caused features to be picked from all layers in an Esri MapServer, instead of just the visible ones.
- Added support for the WMS MinScaleDenominator property and the Esri MapServer maxScale property, preventing layers from disappearing when zoomed in to close to the surface.
- Polygons loaded from KML files are now placed on the terrain surface.
- The 3D viewer now shows Bing Maps imagery unmodified, matching the 2D viewer. Previously, it applied a gamma correction.
- All catalog items now have an `info` property that allows arbitrary sections to be shown for the item in the info popup.
- `CkanCatalogGroup` now has a `groupBy` property to control whether catalog items are grouped by CKAN group ("group"), CKAN organization ("organization"), or not grouped at all ("none").
- `CkanCatalogGroup` now has a `useResourceName` property to control whether the name of the catalog item is derived from the resource (true), or the dataset itself (false).
- The catalog item info page now renders a much more complete set of Markdown and HTML elements.<|MERGE_RESOLUTION|>--- conflicted
+++ resolved
@@ -15,14 +15,11 @@
 - Update docs for Client-side config: change `searchBar` parameter to `searchBarConfig`
 - Fix to show preview map when used outside the explorer panel.
 - Update `csv-geo-au` support to include the latest Australian Government regions.
-<<<<<<< HEAD
 - Add `<settingspanel>` custom component to open Map settings panel from template code (like short report, feature info etc).
 - [The next improvement]
-=======
 - Add `backgroundColor` trait to base maps for changing the map container background in 2D/Leaflet mode ([7718](https://github.com/TerriaJS/terriajs/pull/7718))
 - Keep camera steady when switching between viewer modes.
 - Fix a bug where some georeferenced tiles where incorrectly positioned in Terria.
->>>>>>> fcc0faaf
 
 #### 8.11.0 - 2025-10-09
 
