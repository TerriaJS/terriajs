--- conflicted
+++ resolved
@@ -2,11 +2,7 @@
 
 #### next release (8.3.6)
 
-<<<<<<< HEAD
-- Add `includeMembersRegex` to `GroupTraits`. This can be used to filter group members by id/name using a regular expression.
 - `BingMapsCatalogItem` now supports Bing's `culture` parameter.
-=======
->>>>>>> ccc73359
 - [The next improvement]
 
 #### 8.3.5 - 2023-09-26
