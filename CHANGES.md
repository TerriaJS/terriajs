# Change Log

#### next release (8.9.3)

- [The next improvement]

#### 8.9.2 - 2025-03-31

- Replace clipboardjs with native browser clipboard
- Update react-swipeable to v7. #7542
- Use theme.dark for bottomBar background
- Remove interactjs dependency #7544
- Rewrite drag-wrapper to use terriajs dragging implementation #7544
- TSify `SearchBoxAndResults` and convert to a functional component #7477
- Convert `DragDropFile` to functional component and styled-components. #7563
- Remove `viewState.lastUploadedFiles` and replace with `DragDropFile` local state. #7563
- TSify `DragDropNotification` and convert to functional component and styled-components. #7563
- TSify `DataCatalogTab` and convert it to functional component #7476
- Update to shpjs 6.1.0.
- Enable `noUncheckedSideEffectImports` in `tsconfig.json` to get errors from tsc when non-existent modules are imported for side effects.
- Return lat/lon as numbers from `geoJsonGeometryFromGeoRssSimpleGeometry` and `geoJsonGeometryFromW3cGeometry`.
<<<<<<< HEAD
- Remove unused babel/parser dependency.
- Remove unused d3-array dependency.
- [The next improvement]
=======
>>>>>>> d723d6fb

#### 8.9.1 - 2025-03-24

- Tweak `ArcGisFeatureServerCatalogItem.imageryProvider` to return undefined until metadata has finished loading
- Fix scss theming regression by restoring webpack alias
<<<<<<< HEAD
=======
- Remove unused babel/parser dependency.
>>>>>>> d723d6fb

#### 8.9.0 - 2025-03-17

- **Breaking changes:**
- Major changes to UI

  - Changed workbench and bottom dock to absolute positioned over map with transparent background
  - Generally increase padding and font sizes to improve readability
  - Generally use a darker default theme
  - Increases logo size, redesign of collapsed workbench panel
  - Update help text for empty workbench
  - Decrease border radii
  - Changed workbench and bottom dock to absolute positioned over map with transparent background
  - Generally increase padding and font sizes to improve readability
  - Generally use a darker default theme
  - Increases logo size, redesign of collapsed workbench panel
  - Update help text for empty workbench
  - Decrease border radii
  - Introduce `blur`, `dark-transparent`, `dark-alpha`, `scrollbar-color` and `scrollbar-track-color` theme variables
  - Add `keepCatalogOpen` config option
  - Add enable / disable all button to workbench

- Add tiling support to `ArcGisFeatureServerCatalogItem` - this will be enabled by default if the server supports tiling and unsupported marker/point styles aren't used. See `ArcGisFeatureServerCatalogTraits` `tileRequests`. When enabled, `pbf` tiles will be fetched and drawn using `ProtomapsImageryProvider`
  - This can be disabled by setting `tileRequests` to `false`
  - For point features, only the following `PointSymbolTraits` are available - fill, stroke, height (which sets circle radius). Custom markers (markers other than `point` or `circle`) are not supported.
- Add `request` parameter to `ArcGisImageServerImageryProvider.buildImageResource` - this enables Cesium to manage requests
- Decrease protomaps tile buffer to 32 pixels (from 64) to increase performance
- Change `ProtomapsImageryProvider` to use a "soft" minimum level, so no tiles will be created below the `minimumZoom` provided.
- Move `ProtomapsImageryProvider.pickFeatures` GeoJSON logic to inside `ProtomapsGeojsonSource.pickFeatures`.
- Fix `FeatureInfoUrlTemplateMixin` reactivity warnings
- Move `GeojsonMixin` protomaps paint/label rules to `tableStyleToProtomaps`.
  - Also create `getStyleReactiveDependencies` that can be used to track (and react to) table styling traits
- Add `dash` to `OutlineStyleTraits` (only supported by line features), and `outlineStyle` to `LegendTraits`.
- Add `MinMaxLevelMixin` to `ArcGisFeatureServerCatalogItem` - only applied when tiling requests
- Tweaked `TableStyleMap` and `TableColorMap` conditions to handle empty `TableColumns` (to support styling `ArcGisFeatureServerCatalogItem` when tiling requests)
- Fix bug with expanding "Developer Details" in the error modal
- Fix regression bug from https://github.com/TerriaJS/terriajs/pull/7144, GeoJson `MultiPolygon`, `Polygon` and `Line` features were being dropped
- Move GeoJSON helper functions (`isFeatureCollection` etc) to `lib/Core/GeoJson.ts`
- Split up `ArcGisFeatureServerCatalogItem` into `ArcGisFeatureServerStratum` and `esriStyleToTableStyle`
- Remove unused pmtiles dependency.
- Update data styling docs
- Remove unused babel/eslint-parser dependency.
- Hide 'Story' button in mobile view if story panel is active.
- Update empty workbench help text
- Remove unused `arraysAreEqual`, `autoUpdate`, `flattenNested`, `freezeInDebug`, `isPromise`, `loadJsonp`, `OrUndefined`, and `superGet` files from lib/Core.
- Update to react-virtual 2.10.4.
- Update types/file-saver to 2.0.7.
- Remove `request` dependency from CI scripts
- Fix basemaps order to follow the order given by `enabledBaseMaps` setting. #7537
- Modified DiffTool UI to use `WorkflowPanel` instead of floating side panel.

#### 8.8.1 - 2025-02-27

- Expose the `lightColor` setting for 3D Tilesets in Cesium3dTilesCatalogItem.
- Fix GeoJSON regression bug (from 8.8.0) - multi-polygons, polygons and line features weren't being rendered through `ProtomapsImageryProvider`.
- Remove unused klaw-sync dependency.
- Remove unused hammerjs dependency.
- Remove unused turf/meta dependency.

#### 8.8.0 - 2025-02-18

- **Breaking changes:**
  - Upgrade Webpack to version 5
    - Converted remaining CJS style modules and `require()` calls to ESM and `import` statements.
    - Removed babel transformation to CJS for default build (we still use it for nodejs).
    - Removed several other babel transforms (for JS features that should now be widely supported).
    - Refactor and clean up configureWebpack.js. `configureWebpack()` now accepts a single object parameter.
    - Removed code for hot reloading
  - Upgraded `sass` to version 1.80+
    - Migrated SASS files to use `modern` API (by running the `sass-migrator` script)
    - Replaced webpack aliases `~terriajs-variables` and `~terriajs-mixins` with respective relative path. This was necessary to run the migrator. It also results in simpler webpack configuration.
- Remove `MapboxImageryProvider`, `createRegionMappedImageryProvider` now uses `ProtomapsImageryProvider`.
- Update `protomaps` to `protomaps-leaflet`. This fixes the 5400 vertex limit in a single tile.
  - The very basic support of mvt style spec is now handled by Terria in [`lib/Map/Vector/mapboxStyleJsonToProtomaps.ts`](lib/Map/Vector/mapboxStyleJsonToProtomaps.ts)
- Move `GeojsonSource` to new file `lib/Map/Vector/ProtomapsGeojsonSource.ts`.
- support URL parameters in a GetLegendGraphic request for a layer without a style configured
- Enhanced error processing for obtaining user location

#### 8.7.11 - 2024-12-18

- Explicitly set prettier tab-width
- Move release guide from README.md to RELEASE_GUIDE.md
- Add `clampToGround` to `KmlCatalogItemTraits` (defaults to `true`) - this is now passed to `KmlDataSource.load`. Terria no longer clamps polygon geometries to terrain manually. All clamping logic is now handled by Cesium.
- Add `dataSourceUri` to `KmlCatalogItemTraits` - Overrides the url to use for resolving relative links and other KML network features

#### 8.7.10 - 2024-11-29

- Add OpenStreetMap as a basemap option.
- Update to node-notifier 10.0.1 to fix security vulnerabilities.
- Remove unused ts-loader dependency.
- Remove unused class-list dependency.
- TSify `ConsoleAnalytics` module.
- Update to gulp 5.0 to fix security vulnerabilities.
  - Gulp 5 defaults to encoding copied files as utf-8, had turn off encoding by setting `encoding: false` to correctly copy binary assets from dependencies.
- Update to dompurify 2.5.7 to fix security vulnerabilities.
- Update to @mapbox/togeojson 0.16.2 to fix security vulnerabilities.
- Remove unused simple-statistics dependency.
- Update to pretty-quick 4.0.0 to fix security vulnerabilities.

#### 8.7.9 - 2024-11-22

- Add "searchBarConfig.showSearchInCatalog" to configParameters so that the link in location search results can be disabled.
- Properly initialize react ref in functional components
- Add NominatimSearchProvider.
- Removed the basemaps - positron, darkmatter and black-marble - from the default settings. The Carto ones are no longer free and requires an [Enterprise or Grantee license](https://carto.com/basemaps). If you have the appropriate license you can add them via your [initialization file](https://docs.terria.io/guide/customizing/initialization-files/#basemaps). [Example configuration](https://gist.github.com/na9da/ef7871afee7cbe3d0a95e5b6351834c9).
- Restrict mobx version to '< 6.13.0' to avoid tsc errors because mobx now uses iterator helper types introduced in TypeScript 5.6.
- Remove unused ts-node dependency.

#### 8.7.8 - 2024-11-01

- Fix the layout of the story builder and the item search tool.
- Add support for Cloud Optimised Geotiff (cog) in Cesium mode. Currently supports EPSG 4326 and 3857. There is experimental support for other projections but performance might suffer and there could be other issues.
- Fix `Workbench.collapseAll()` and `Workbench.expandAll()` for References.
- Add to the "doZoomTo" function the case of an imagery layer with imageryProvider.rectangle
- Add "leafletMaxZoom" to configParameters so that the maxZoom of the Leaflet viewer can be changed.
- Restrict `sass` version to `< 1.80`- to avoid deprecations.

#### 8.7.7 - 2024-10-01

- **Breaking changes:**

  - Remove RollbarErrorServiceProvder
  - Error services now instantiated externally to terriajs

- Fix remaining lint warnings
- Augment cesium types and start using import instead of require in ts files
- Update to sass 1.79.1
- Add option to import assets from Cesium ion through the Add data panel. Use map config parameter "cesiumIonOAuth2ApplicationID" to enable the feature.

#### 8.7.6 - 2024-08-22

- Add I3SCatalogItem
  - getFeaturesFromPickResult now async to handle I3SNode.loadFields()
  - extract common style logic to new Cesium3dTilesStyleMixin.ts
- Set default value for date and datetime WPS fields only when the field is marked as required.
- Fix Sass deprecation warnings (declarations after nested blocks)
- Fix legend shown for WMS difference output item
- Add `diffItemProperties` trait to override properties of WSM difference output item. Useful for customizing feature info template strings etc.
- Add Proj4 definition for EPSG:8059
- Upgrade to terriajs-cesium 8.0.1.
- Re-enable terrain splitting.
- Add support for ArcGis ImageServer - this includes
  - Support for "dynamic" `exportImage` endpoint (using `102100` wkid)
  - Support for web mercator and wgs84 precached tiles
  - Basic support for raster functions - a dropdown is rendered in the workbench for custom raster functions
  - Traits to configure `bandIds` and `renderingRule`
- Increase `maxRefreshIntervals` from 1000 to 10000 for `WebMapServiceCatalogItem` and `ArcGisMapServerCatalogItem`.
- Add `nextDiscreteJulianDate` helper computed value to `DiscretelyTimeVaryingMixin`
- Add `EPSG:7899` to `Proj4Definitions`

#### 8.7.5 - 2024-06-26

- TSify some `js` and `jsx` files and provide `.d.ts` ambient type files for a few others. This is so that running `tsc` on an external project that imports Terria code will typecheck successfully.
- Upgraded a bunch of d3 dependencies for fixing security errors.
- Show rectangle selector for WPS bounding box parameter
- Fix `store` and `status` values send in WPS Execute request.
- Add docs for `modelDimensions`

#### 8.7.4 - 2024-06-07

- Fix position of draggable point after moving.
- Fix `getFeatureProperties` (in `FeatureInfoSection`) failing due to bad JSON parsing of nested strings.
- The `TableFeatureInfoStratum` default `featureInfoTemplate` will now not show `_id_` (internal Terria feature ID) in feature info
- Fix bug in FilterSection

#### 8.7.3 - 2024-05-28

- Fix broken chart selector
- Feature info template `<chart>` definition now accepts a `y-column` attribute to set the y-column that should be rendered in the feature info panel chart.
- Upgrade `thredds-catalog-crawler` to `v0.0.7` which makes a few security upgrades.
- Fix bug with broken datetime after that Timeline has been closed once.
- Fix WPS date time widget reset bug
- Set default date for WPS date time widget on load
- Add NumberParameterEditor to enable WPS AllowedValues Ranges to be set and use DefaultValue

#### 8.7.2 - 2024-05-14

- Add NumberParameterEditor to enable WPS AllowedValues Ranges to be set and use DefaultValue
- Feature info template has access to activeStyle of item having TableTraits.
- Updated a few dependencies to fix security warnings: `underscore`, `visx`, `shpjs`, `resolve-uri-loader`, `svg-sprite-loader`
- Allow related maps UI strings to be translated. Translation support for related maps content is not included.

#### 8.7.1 - 2024-04-16

- Upgraded to TerriajS Cesium 1.115.0
- Fix `PointStyleTraits.marker` bug where URLs were not being used.
- Fixed a bug with passing a relative baseUrl to Cesium >= 1.113.0 when `document.baseURI` is different to its `location`.
- Fix node v18 compatibility by forcing `webpack-terser-plugin` version resolution and fixing new type errors
- Reduce log noise in `MagdaReference`.

#### 8.7.0 - 2024-03-22

- **Breaking changes:**
  - `generateCatalogIndex` now uses `commander` to parse arguments. Run `node ./build/generateCatalogIndex.js --help` for more information.
- Fixed exception thrown from `objectArrayTrait` when a model has 0 strata and a `MergeStrategy` of `topStratum`.
- Fix `generateCatalogIndex` after `searchProvider` changes
- Fix bug with relative URLs being ignored in `generateCatalogIndex`
- Fix bug with ArcGisMapServerImageryProvider not correctly identifying if the `tile` endpoint can be used

#### 8.6.1 - 2024-03-14

- Fix SDMX `featureInfoTemplate` `<chart>` bug not showing correct `yColumn`

#### 8.6.0 - 2024-03-12

- **Breaking changes:**
  - Add `MergeStrategy` to `objectArrayTrait` - this includes a new `topStratum` strategy - similar to `Merge.All` (the default behaviour), but only elements that exist in the top-most strata will be merged with lower strata. Elements that only exist in lower strata will be removed.
  - **Note** the only trait with `MergeStrategy` set to `topStratum` is `lines` in `TableChartStyleTraits`.
- Fix `y-column` in `FeatureInfoPanelChart` (`<chart>`)

#### 8.5.2 - 2024-03-07

- Add `usePreCachedTilesIfAvailable` to `ArcGisMapServerCatalogItemTraits`.
- Improved `ChartableMixin.isMixedInto` to ensure there are no false positive matches when testing References.
- Fixed a bug in `MagdaReference` where members of a group would not be updated/created correctly when a group is reloaded.

#### 8.5.1 - 2024-02-23

- Added highly experimental CatalogProvider, intended to encapsulate functionality related to the entire catalog, or large subtrees of it, that doesn't fit into individual catalog member models.
- `BingMapsCatalogItem` now supports Bing's `culture` parameter.
- Update a prompt text in DataPreview.

#### 8.5.0 - 2024-02-07

- **Breaking changes:**
  - Upgrade TypeScript to 5.2
  - Switch Babel configuration to new JSX transform
- Improve tsconfig files
- Remove deprecated default `relatedMaps`
- Update `thredds-catalog-crawler` to `0.0.6`
- `WebMapServiceCatalogItem` will drop problematic query parameters from `url` when calling `GetCapabilities` (eg `"styles","srs","crs","format"`)
- Fixed regression causing explorer window not to display instructions when first opened.
- Enable eslint for typescript: plugin:@typescript-eslint/eslint-recommended
- Fixed a bug where the search box was missing for small screen devices.
- Prevent user adding empty web url
- Fix bug where search results shown in `My Data` tab
- Fix bug in function createDiscreteTimesFromIsoSegments where it might create duplicate timestamps.
- Add option to enable/disable shortening share URLs via InitSourceData.
- Fix bug in ArcGisMapServerCatalogItem.
- Add examples.
- Upgraded Cesium to 1.113.0 (i.e. `terriajs-cesium@6.2.0` & `terriajs-cesium-widgets@4.4.0`).

#### 8.4.1 - 2023-12-08

- Temporary UX fixes for clipping box:
  - An option to zoom to clipping box
  - An option to re-position the clipping box
  - Trigger repositioning of clipping box when the user enables clipping box for the first time
  - Cursor and scale point handle changes (makes it much easier to grasp)
  - More robust interaction with the box
- Fix a bug where `DragPoints` was interfering with pedstrian mode mouse movements.
- Update `webpack` to `4.47.0` to support Node >= 18 without extra command line parameters.
- Add support for multiple `urls` for `GeoJsonCatalogItem`.
- Automatically explode GeoJSON `MultiPoint` features to `Point` features.
- Add new table styling traits - `scaleByDistance` and `disableDepthTestDistance`.
- Add support for `LineString` and `MultiLineString` when using `GeoJsonCatalogItem` in `CZML` mode.

#### 8.4.0 - 2023-12-01

- **Breaking change:** Replaced `node-sass` with (dart) `sass`
  - You will need to update your `TerriaMap` to use `sass` instead of `node-sass`.
- Added `apiColumns` to `ApiTableCatalogItem` - this can now be used to specify `responseDataPath` per table column.
- `ArcGisMapServerCatalogItem` will now use "pre-cached tiles" if available if no (or all) `layers` are specified.

#### 8.3.9 - 2023-11-24

- **Breaking change:** new Search Provider model
  - Added SearchProviderMixin to connect searchProviders with a model system
  - Created a simple base Mixin (`SearchProviderMixin`) to attach SearchProviders to the Model system and enable easier creation of new search providers.
  - Made SearchProviders configurable from `config.json`.
  - See [0011-configurable-search-providers ADR](./architecture/0011-configurable-search-providers.md) and [Search providers customization](./doc/customizing/search-providers.md) for more details
- Make all icons in `CatalogGroup` black by default and white when a catalog group is focused, selected or hovered over. Improve lock icon position in workbench.

#### 8.3.8 - 2023-11-15

- Fix maximum call stack size exceeded on Math.min/max when creating Charts
- Fix boolean flag in `MyDataTab` displaying number
- Remove `jsx-control-statements` dependency
- Fix WMS nested group IDs - nested groups with the same name were not being created
- WMS `isEsri` default value will now check for case-insensitive `mapserver/wmsserver` (instead of `MapServer/WMSServer`)
- Tweak ArcGis MapServer WMS `GetFeatureInfo` default behaviour
  - Add `application/geo+json` and `application/vnd.geo+json` default `GetFeatureInfo` (after `application/json` in priority list)
  - Add `application/xml` default `GetFeatureInfo`. (if `isEsri` is true, then this will be used before `text/html`)
- Added many remaining ASGS 2021 region types to region mapping (STE_2021,ILOC_2021,IARE_2021,IREG_2021,RA_2021,SAL_2021,ADD_2021,DZN_2021,LGA_2022,LGA_2023,SED_2021,SED_2022,
  CED_2021,POA_2021,TR_2021,SUA_2021,UCL_2021,SOS_2021,SOSR_2021).
  - See [ASGS 2021](https://www.abs.gov.au/statistics/standards/australian-statistical-geography-standard-asgs-edition-3/jul2021-jun2026/access-and-downloads/digital-boundary-files)
- Added [Melbourne CLUE blocks](https://data.melbourne.vic.gov.au/pages/clue/) to region mapping.
- Fix WMS `GetMap`/`GetFeatureInfo` requests not having `styles` parameter (will use empty string instead of `undefined`)
- Add CesiumIon geocoder
- `CatalogGroup` will now not show members until loaded
- Add `GetTimeseries` support to `WebMapServiceCatalogItem`. This adds a new `supportsGetTimeseries` trait, which when true will replace `GetFeatureInfo` with `GetTimeseries` requests. It will also change `info_format` to `text/csv`, and show a chart in the feature info panel. Servers which advertise `GetTimeseries` capability will have this trait set to true by default. `GetTimeseries` requests will have `time = ""`.

#### 8.3.7 - 2023-10-26

- Fix `WebMapServiceCatalogItem` `allowFeaturePicking`
- Allow translation of TableStylingWorkflow.
- Fix "Remove all" not removing selected/picked features
- Fix crash on empty GeoJSON features
- Add `tableFeatureInfoContext` support to `GeoJsonMixin.createProtomapsImageryProvider`
- Fix `GeoJsonMixin` timeline animation for lines/polygons
- Fix bug in mismatched GeoJSON Feature `_id_` and TableMixin `rowId` - this was causing incorrect styling when using `filterByProperties` or features had `null` geometry
- Fix splitter for `GeoJsonMixin` (lines and polygon features only)
- Fix share links with picked features from `ProtomapsImageryProvider`
- Added on screen attribution and Google logo for Google Photorealistic 3D Tiles.
- Add `hideDefaultDescription` to `CatalogMemberTraits` - if true, then no generic default description will be shown when `description` is empty.
- Add `hideDefaultDescription` to `CatalogMemberTraits` - if true, then no generic default description will be shown when `description` is empty.
- Add `clampPolygonsToGround` to `KmlCatalogItemTraits` (defaults to true`)
- Added on screen attribution and Google logo for Google Photorealistic 3D Tiles.
- Add `hideDefaultDescription` to `CatalogMemberTraits` - if true, then no generic default description will be shown when `description` is empty.

#### 8.3.6 - 2023-10-03

- Fixed a bug where incorrect "Remove all" icon is shown when the trait `displayGroup` of some group types (e.g.`wms-group`) is set to `true` but the members have not been populated yet.
- Fix regression in `excludeMembers`, `id` and `name` should be lower-case for comparing.

#### 8.3.5 - 2023-09-26

- Allow a story to use iframe tag if the source is youtube, youtube-nocookie or vimeo.
- Add `includeMembersRegex` to `GroupTraits`. This can be used to filter group members by id/name using a regular expression.

#### 8.3.4 - 2023-09-15

- Add `timeWindowDuration`, `timeWindowUnit` and `isForwardTimeWindow` traits to esri-mapServer type to support time window query.
- Move map credits to map column so it don't get hidden by chart panel
- TSify `MapColumn` module and reorganize components directory structure.
- Add null check to `WebMapServiceCatalogItem` `rectangle` calculation - and now we ascend tree of WMS `Layers` until we find a rectangle.
- Fix multi level nesting in ArcGIS Mapserver.

#### 8.3.3 - 2023-09-07

- Fixed broken point dragging interaction for user drawing in 3D mode.
- Fixed rectangle drawing in 2D mode.
- Added EPSG:7855 to `Proj4Definitions`.

#### 8.3.2 - 2023-08-11

- Fixed a bug when restoring timefilter from a share link having more than one imagery item with the same base URL (but different layer names).
- Fix WPS duplicate display of analysis results when loaded through a share URL
- Upgraded babel packages.

#### 8.3.1 - 2023-06-29

- **Breaking changes:**
  - Switched GoogleAnalytics to use Google Analytics 4 properties. Google's Universal properties no longer accept data from 01/07/2023, so migration is necessary anyway.
- Fix error when adding deeply nested references in search results.
- Add new option `focusWorkbenchItems` to `initialCamera` setting to focus the camera on workbench items when the app loads.
- Fixed bug where sharelinks created with no visible horizon would default to homeCamera view
- Improved calculation of 2D view from 3D view when no horizon visible
- Improve WMS and WFS error messages when requested layer names or type names are not present in GetCapabilities.

#### 8.3.0 - 2023-05-22

- **Breaking changes:**

  - **Upgraded Mobx to version 6.7.x**
  - **Upgraded Typescript to version 4.9.x**
  - See https://github.com/TerriaJS/terriajs/discussions/6787 for how to upgrade your map

#### 8.2.29 - 2023-05-18

- Fix app crash when rendering feature info with a custom title.
- Added new `CkanCatalogGroup` traits `resourceIdTemplate` and `restrictResourceIdTemplateToOrgsWithNames` to generate custom resource IDs for CKAN resources with unstable IDs.
- Fix `acessType` resolution for `MagdaReference` so that it uses the default terria resolution strategy when `magdaRecord` is not defined.

#### 8.2.28 - 2023-04-28

- Refactored TerriaViewer to expose a promise `terriaViewer.viewerLoadPromise` for async loading of viewers.
- Fix location point ideal zoom bug in 3D mode map.
- Add `EPSG:7844` to `Proj4Definitions`.
- TSify `Proj4Definitions` and `Reproject` modules.
- Update the docs for `excludeMembers`: mention the group/item id support
- Simplified `MapToolbar` API.

#### 8.2.27 - 2023-04-05

- Change icon used for display group remove button
- Make access control UI compatible to Magda v1 and v2 with v2 overriding v1.
- Remove karma-sauce-launcher dependency
- Add method `addFileDragDropListener` for receiving callbacks when user drags-n-drops a file.
- Improve `BoxDrawing` drag interaction.
- Fix a bug where `BoxDrawing` sometimes causes the map to loose pan and zoom interactivity.
- Optimize `LocationBar` component to reduce number of renders on mouse move.
- Optimize `Compass` component to reduce renders on each frame.
- Add `children` optional property to StandardUserInterfaceProps interface
- Add support for ArcGis MapServer with `TileOnly` capability - for example layers served from ArcGis Online. This is supported through `ArcGisMapServerCatalogItem`, `ArcGisMapServerCatalogGroup` and `ArcGisCatalogGroup`.

#### 8.2.26 - 2023-03-21

- Upgraded to terriajs-server 4.0.0.
- Added new `gulp dev` task that runs terriajs-server and `gulp watch` (incremental specs build) at the same time.

#### 8.2.25 - 2023-03-20

- Export `registerUrlHandlerForCatalogMemberType` for registering new url handler for catalog types.
- BoxDrawing changes:
  - Adds a new option called disableVerticalMovement to BoxDrawing which if set to true disables up/down motion of the box when dragging the top/bottom sides of the box.
  - Keeps height (mostly) steady when moving the box laterally on the map. Previously the height of the box used to change wrt to the ellipsoid/surface.
  - Fixes a bug that caused map panning and zooming to break when interacting with multiple active BoxDrawings.
  - Removed some code that was causing too much drift between mouse cursor and model when moving the model laterally on the map.
- Replaces addRemoteUploadType and addLocalUploadType with addOrReplaceRemoteFileUploadType and addOrReplaceLocalFileUploadType.

#### 8.2.24 - 2023-03-06

- Reimplement error message and default to 3d smooth mode when Cesium Ion Access Token is invalid.
- Layers shown via a share URL are now logged as a Google Analytics event
- Show an Add All / Remove All button for catalog groups when an optional `displayGroup` trait is true
- Rename the Map Settings "Raster Map Quality" slider to be just "Map Quality" as it also affects other things than raster data.
- Dragn-n-drop should respect disableZoomTo setting
- Fixed #6702 Terrain Hides Underground Features not working
- Add className prop for MyData tab so that it can be styled externally

#### 8.2.23 - 2023-01-06

- Only add groups to `CatalogIndex` if they aren't empty
- `BoxDrawing` improvements:
  - Added option `drawNonUniformScaleGrips` to enable/disable uniform-scaling
  - Set limit on the size of scaling grips relative to the size of the box
  - Small improvement to move interaction that prevents the box from locking up when trying to move at a camera angle parallel to the ground
  - Restore modified map state to the previous setting when interaction stops
- Fix bug in Cesium and Leaflet maps that resulted in `DataSource`s getting rendered even after their parent items are removed from the workbench.
- GltfMixin changes:
  - Refactors code to use stable `DataSource` and `Entity` values instead of re-creating them everytime `mapItems` is recomputed.
  - Disable zoom to for the item when position is unknown.
- Add `UploadDataTypes` API for extending the supported local and remote upload data types.
- Add option to upload terria web data (via url to json file/service)
- Refactor `Cesium3dTileMixin`.
- Updated related maps to fit mobile screens.
- Extend `responseDataPath` trait of `ApiTableCatalogItem` with support for mapping over arrays and collecting nested object values.
- Add `MapToolbar.addToolButton()` API for adding a tool button to the map navigation menu.
- Add `ActionBar` component for showing a floating menu bar at the bottom of the map.

#### 8.2.22 - 2022-12-02

- Protomaps Polygon features now only use `PolygonSymbolizer` (instead of `PolygonSymbolizer` and `LineSymbolizer`)
- Add `horizontalOrigin` and `verticalOrigin` to `TableLabelTraits`
- `TableStylingWorkflow` improvements:
  - Add more options to advanced mode (style title, hide style, long/lat column, time properties)
  - "Style" dropdown now shows `TableStyles` instead of `TableColumns`
  - Show "Variable" in "Fill color" if color column name doesn't match style name (eg style isn't generated by `TableAutomaticStylesStratum`)
  - Add symbology dropdown to advanced mode (was only showing in basic mode)
  - Add label and trail styling
  - When creating a new `bin` or `enum` value, the `null` ("default") values will be copied across.
- Move all Table related Traits to `lib/Traits/TraitsClasses/Table/` directory
- Handle errors thrown in `Cesium._attachProviderCoordHooks`. This fixes a bug where some WMTS layers break feature picking.
- Fix `Legend` outline bug - where invalid `boxStyle` meant old legend styles may be visible
- Fix `baseMapContrastColor` reactivity in `GeojsonMixin` - mvt was not updating when the basemap changes
- Add `SelectableDimensionMultiEnum` - A enum SelectableDimension that allows multiple values to be selected
- Fix `SelectableDimensionNumeric` handling of invalid values
- `ColorStyleLegend` will use `colorColumn` title by default. It will fallback to `TableStyle.title`
- Add `children` optional property to StandardUserInterfaceProps interface
- Fix `MapboxVectorTileCatalogItem` feature highlighting - this requires use of `idProperty` trait (also added `idProperty` to `ProtomapsImageryProvider`)
- Fix `MapboxVectorTileCatalogItem` `fillColor` also applying to Line features
- Add `maximumNativeZoom` to `ProtomapsImageryProvider`
- Fix image markers (eg `marker = "data:image/png;base64,..."`)
- Fix `AssimpCatalogItem` to correctly handle zip archives that contain files inside a root folder.

#### 8.2.21 - 2022-11-10

- Add check for WFS `layer.OtherSRS` in `buildSrsNameObject`
- Add `overridesBaseUrl` to `LanguageOptions`. This can be used to set the base URL for language override namespace translation files (see [client-side-config.md#LanguageConfiguration](./doc/customizing/client-side-config.md#LanguageConfiguration))
- Add `aboutButtonHrefUrl` to `configParameters`. Defaults to `"about.html"`. If set to `null`, then the About button will not be shown.
- Add `refreshIntervalTemplate` to `OpenDataSoftCatalogItemTraits` - this can be used to set `refreshInterval` using Mustache template rendered on ODS Dataset JSON object
- Add `plugins` property to `ConfigParameters` type
- Add more supported 4326 and 3857 CRS strings for WFS (eg `"urn:ogc:def:crs:EPSG::3857"` and `"urn:x-ogc:def:crs:EPSG:3857"`)

#### 8.2.20 - 2022-10-20

- Handle errors thrown in `ImageryProviderLeafletTileLayer.pickFeatures`. This fixes a bug where some WMTS layers break feature picking (in Leaflet/2D mode)

#### 8.2.19 - 2022-10-20

- Handle errors thrown in `Cesium._attachProviderCoordHooks`. This fixes a bug where some WMTS layers break feature picking.

#### 8.2.18 - 2022-10-19

- Fix `RelatedMaps` default broken URLs
- Add `mergeGroupsByName` trait to `GroupTraits` - this will merge all group members with the same name
- Fix bug with "propagate `knownContainerUniqueIds` across references and their target" - missing `runInAction`
- Add Carto v3 Maps API support for `table` and `query` endpoint (only GeoJSON - not MVT yet)
- Moved `activeStyle` default from `TableMixin` to `TableAutomaticStyleStratum`. The default `activeStyle` will now not pick a `hidden` `TableStyle`.
- Pin `flexsearch` version to `0.7.21` - as incorrect types are shipped in version `0.7.31`
- Only preload next timestep of timeseries rasters (WMS & ArcGIS MapServer) when animating the item on the map.
- Added error message if cesium stops rendering
- Add `enabled` to `TableStyleMapTraits` - which defaults to `true`
- Add `TableLabelStyleTraits` - this can be used to add `LabelGraphics` to point features (table or geojson)
- Add `TableTrailStyleTraits` - this can be used to add `PathGraphics` to time-series point features (table or geojson)
- Added missing `proxyCatalogItemUrl` to GeoJson, Shapefile, Gltf and AssImp catalog items.
- Added support for `OpenDataSoftCatalogGroup` with more than 100 datasets.
- Added `refreshIntervalTemplate` to `OpenDataSoftCatalogItemTraits` - this can be used to set `refreshInterval` using Mustache template rendered on ODS Dataset JSON object.
- Performance optimisation for time-series `TableMixin`
- Tweak `generateCatalogIndex` to use less memory. (+ add `diffCatalogIndex.js` script to show added/removed members between two catalog index files)
- Migrated `/#tools=1` to version 8.
- Removed dummy function `Terria.getUserProperty`.
- Removed unused version 7 React components.
- Fix Cesium `stoppedRenderingMessage`

#### 8.2.17 - 2022-09-23

- Fix region mapping feature `rowIds` incorrect type.

#### 8.2.16 - 2022-09-23

- Make srsName and outputFormat for WFS requests dynamic
- Added `excludeInactiveDatasets` to `CkanCatalogGroup` (`true` by default). This will filter out CKAN Datasets which have `state` or `data_state` (data.gov.au specific) **not** set to `"active"`.
- Fix `isTerriaFeatureData` bug - not checking `isJsonObject`
- Add `.logError()` to all usage of `updateModelFromJson` where the `Result` object is ignored
- Move `RelatedMaps` to terriajs. They are now generated from `configParameters` (see [`doc/customizing/client-side-config.md`](./doc/customizing/client-side-config.md#relatedmap))

#### 8.2.15 - 2022-09-16

- Fix bug with "propagate `knownContainerUniqueIds` across references and their target" - missing `runInAction`

#### 8.2.14 - 2022-09-15

- Moved map credits to map column so it don't get hidden by chart panel.
- TSified `FeatureInfo*.tsx`
  - `describeFromProperties` is now `generateCesiumInfoHTMLFromProperties`
  - `FeatureInfoSection` has been split up into `FeatureInfoSection.tsx`, `getFeatureProperties`, `mustacheExpressions` and `generateCesiumInfoHTMLFromProperties`
- Fix `{{terria.currentTime}}` in feature info template
- Add `{{terria.rawDataTable}}` in feature info template - to show raw data HTML table
- Added `TableFeatureInfoStratum` - which adds default feature info template to `TableMixin`
- Add `FeatureInfoContext` - used to inject properties into `FeatureInfoSections` context. These properties will be accessible from `featureInfoTemplate` mustache template.
  - `tableFeatureInfoContext` adds time series chart properties using `FeatureInfoContext` (`getChartDetails` has been removed)
- Move `maximumShownFeatureInfos` from `WebMapServiceCatalogItemTraits` to `MappableTraits`
- Remove `featureInfoUrlTemplate` from `OpenDataSoftCatalogItem` - as it is incompatible with time varying datasets
- Removed `formatNumberForLocale` - we now use `Number.toLocaleString`
- Rename `Feature` to `TerriaFeature` - improve typing and usage across code-base
  - Added `data: TerriaFeatureData` - which is used to pass Terria-specific properties around (eg `rowIds`)
- Added `loadingFeatureInfoUrl` to `FeatureInfoUrlTemplateMixin`
- Move `Cesium.ts` `ImageryLayer` feature picking to `cesium.pickImageryLayerFeatures()`
- Move `lib/Core/propertyGetTimeValues.js` into `lib/ReactViews/FeatureInfo/getFeatureProperties.ts`
- Add `showFeatureInfoDownloadWithTemplate` to `FeatureInfoTraits` - Toggle to show feature info download **if** a `template` has been provided. If no `template` is provided, then download will always show.
- Fix support for `initUrls` in `startData.initSources`
- Propagate `knownContainerUniqueIds` across references and their target.
- Show scrollbar for story content in Safari iOS.
- Use `document.baseURI` for building share links instead of `window.location`.

#### 8.2.13 - 2022-09-01

- Fix pedestrian drop behaviour so that the camera heading stays unchanged even after the drop
- Fixed a bug causing incorrect loading of EPSG:4326 layers in WMS v1.3.0 by sending wrong `bbox` in GetMap requests.
- Improve the CKAN model robustness by removing leading and trailing spaces in wms layer names.
- Load all `InitSources` sequentially instead of asyncronosly
- Fix `DOMPurify.sanitize` call in `PrintView`
- Fix warning for WFS item exceeding max displayable features
- Upgrade prettier to version 2.7.1

#### 8.2.12 - 2022-08-10

- Dropped "optional" from the prompt text in file upload modal for both local and web data.
- Changed the text for the first file upload option from "Auto-detect (recommended)" to simply "File type" for local files and "File or web service type" for web urls.
- Automatically suffix supported extension list to the entries in file type dropdown to improve clarity.
- Removed IFC from upload file type (until further testing).
- Move `CkanCatalogGroup` "ungrouped" group to end of members

#### 8.2.11 - 2022-08-08

- Add ability to customise the getting started video in the StoryBuilder panel
- Set cesium base URL by default so that cesium assets are resolved correctly
- Add `cesiumBaseUrl` to `TerriaOptions` for overriding the default cesium base url setting
- Fix broken Bing map logo in attributions
- Added ability to customise the getting started video in the StoryBuilder panel.
- Fixed a bug where menu items were rendered in the wrong style if the window was resized from small to large, or large to small.
- Strongly type `item` in WorkbenchItem and remove `show` toggle for non `Mappable` items.
- Add `configParameters.regionMappingDefinitionsUrls` - to support multiple URLs for region mapping definitions - if multiple provided then the first matching region will be used (in order of URLs)
  - `configParameters.regionMappingDefinitionsUrl` still exists but is deprecated - if defined it will override `regionMappingDefinitionsUrls`
- `TableMixin.matchRegionProvider` now returns `RegionProvider` instead of `string` region type. (which exists at `regionProvider.regionType`)
- Fix `shouldShorten` property in catalog and story `ShareUrl`
- Fix `shortenShareUrls` user property
- Add `videoCoverImageOpacity` option to `HelpContentItem` so that we can fade the background of help video panels.
- Fix a bug where all `HelpVideoPanel`s were being rendered resulting in autoplayed videos playing at random.
- Add `getFeatureInfoUrl` and `getFeatureInfoParameters` to `WebMapServiceCatalogItemTraits`
- Fix `SearchBoxAndResults` Trans values
- Fix `generateCatalogIndex` for nested references
- Fix `SearchBox` handling of `searchWithDebounce` when `debounceDuration` prop changes. It now fushes instead of cancels.

#### 8.2.10 - 2022-08-02

- **Breaking changes:**
  - **Minimum NodeJS version is now 14**
- Consolidate `HasLocalData` interface
- Add `GlTf` type definition (v2)
- Add `gltfModelUrl` to `GltfMixin` - this must be implemented by Models which use `GltfMixin`
- Moved `GltfCatalogItem` to `lib/Models/Catalog/Gltf/GltfCatalogItem.ts`
- Add experimental client-side 3D file conversion using [`assimpjs`](https://github.com/kovacsv/assimpjs) ([emscripten](https://emscripten.org) interface for the [assimp](https://github.com/assimp/assimp) library)
  - This supports `zip` files and `HasLocalData` - but is not in `getDataType` as the scene editor (closed source) is required to geo-reference
  - Supports over 40 formats - including Collada, obj, Blender, DXF - [full list](https://github.com/assimp/assimp/blob/master/doc/Fileformats.md)
- Add `description` to `getDataType` - this will be displayed between Step 1 and Step 2
- Add warning message to `GltfMixin` when showing in 2D mode (Leaflet)
- Upgrade `husky` to `^8.0.1`
- Prevent looping when navigating between scenes in StoryPanel using keyboard arrows
- Fix bug where StoryPanel keyboard navigation persists after closing StoryPanel
- Fix select when clicking on multiple features in 2D (#5660)
- Implemented support for `featureInfoUrlTemplate` on 2D vector features (#5660)
- Implemented FeatureInfoMixin in GeojsonMixin (#5660)
- `GpxCatalogItem` now use `GeojsonMixin` for loading data. (#5660)
- `GeoRssCatalogItem` now use `GeojsonMixin` for loading data. (#5660)
- Upgrade i18next to `v21`
- Limit workbench item title to 2 lines and show overflow: ellipsis after.
- Add `allowFeaturePicking` trait to Cesium3dTileMixin.
- Feature Info now hidden on Cesium3dTiles items if `allowFeaturePicking` set to false. Default is true.
- Add `initFragmentPaths` support for hostnames different to `configUrl`/`applicationUrl`
- Add DOMPurify to `parseCustomHtmlToReact` (it was already present in `parseCustomMarkdownToReact`)
- Update `html-to-react` to `1.4.7`
- Add `ViewState` React context provider to `StandardUserInterface` - instead of passing `viewState` or `terria` props through components, please use
  - `useViewState` hook
  - `withViewState` HOC
- Move `GlobalTerriaStyles` from `StandardUserInterface` to separate file
- Add `ExternalLinkWithWarning` component - this will replace all URLs in story body and add a warning message when URLs are clicked on.
- Fixed a bug where adding `CesiumTerrainCatalogItem` to workbench didn't apply it when `configParameters.cesiumTerrainAssetId` or `configParameters.cesiumTerrainUrl` was set.
- `CesiumTerrainCatalogItem` will now show a status `In use` or `Not in use` in the workbench.
- Rewrote `CesiumTerrainCatalogItem` to handle and report network errors.
- Set `JulianDate.toIso8601` second precision to nanosecond - this prevents weird date strings with scientific/exponent notation (eg `2008-05-07T22:54:45.7275957614183426e-11Z`)
- Add attribution for Natural Earth II and NASA Black Marble basemaps.

#### 8.2.9 - 2022-07-13

- Pin `html-to-react` to `1.4.5` due to ESM module in dependency (`parse5`) breaking webpack
- Add step to `"Deploy TerriaMap"` action to save `yarn.lock` after `sync-dependencies` (for debug purposes)
- TSIfy `SharePanel`
- Move `includeStoryInShare` out of `ViewState` into local state
- Implement ability to navigate between scenes in StoryPanel using keyboard arrows
- Rename `FeatureInfoMixin` to `FeatureInfoUrlTemplateMixin`
- Move `featureInfoTemplate` and `showStringIfPropertyValueIsNull` from `FeatureInfoTraits` to `MappableTraits` (all mappable catalog items)
- Remove `FeatureInfoUrlTemplateTraits` from all models that don't use `FeatureInfoUrlTemplateMixin`
- Fix "Regions: xxx" short report showing for non region mapped items
- Fix `showInChartPanel` default for mappable items

#### 8.2.8 - 2022-07-04

- Improve Split/compare error handling
- Fix `itemProperties` split bug
- Table styling is disabled if `MultiPoint` are in GeoJSON
- Add `GeoJsonTraits.useOutlineColorForLineFeatures` - If enabled, `TableOutlineStyleTraits` will be used to color Line Features, otherwise `TableColorStyleTraits` will be used.
- Fix feature highliting for `Line`, `MultiLine` and `MultiPoint`
- Await Internationalisation initialisation in `Terria.start`
- `UserDrawing.messageHeader` can now also be `() => string`

#### 8.2.7 - 2022-06-30

- Fix `WorkbenchItem` title height
- Add region map info and move "No Data" message to `InfoSections` in `TableAutomaticStylesStratum`
- Fix missing `TableColorStyleTraits.legend` values in `ColorStyleLegend`
- Fix `DateTimeSelectorSection.changeDateTime()` binding.
- `RegionProvider.find*Variable` functions now try to match with and without whitespace (spaces, hyphens and underscores)
- Clean up `regionMapping.json` descriptions
- Implement Leaflet credits as a react component, so it is easier to maintain them. Leaflet view now show terria extra credits.
- Implement Cesium credits as a react component, so it is easier to maintain them.
- Implement data attribution modal for map data attributions/credits. Used by both Leaflet and Cesium viewers.
- Fixed translation of Leaflet and Cesium credits.
- TSXify `ChartPanelDownloadButton`
- `ChartPanelDownloadButton` will now only export columns which are visible in chart
- Cleanup `Mixin` and `Traits` inheritance
- Wrap the following components in `observer` - `ChartItem`, `LineChart`, (chart) `Legends`, `ChartPanelDownloadButton`
- Improve TerriaReference error logging
- Fix handling GeoJSON if features have null geometry
- Fix bug where map tools names appear as translation strings
- Allow IFC files to be added to a map from local or web data (Requires non-open source plugin)
- Rename `useTranslationIfExists` to `applyTranslationIfExists` so it doesn't look like a React hook.
- Added a required parameter i18n to `applyTranslationIfExists` to avoid having stale translated strings when the language changes.
- Fix `StoryBuilder` remove all text color
- Fix `FeatureInfoPanel` `Loader` color

#### 8.2.6 - 2022-06-17

- **Breaking changes:**
  - Changed translation resolution. Now the "translation" namespace loads only from `${terria.baseUrl}/languages/{{lng}}/translation.json` (TerriaJS assets) and "languageOverrides" loads from `languages/{{lng}}/languageOverrides.json` (a TerriaMap's assets)
- Removed EN & FR translation files from bundle. All translation files are now loaded on demand.
- Moved translation files from `lib/Language/*/translation.json` to `wwwroot/languages/*/translation.json`.
- Fixed default 3d-tiles styling to add a workaround for a Cesium bug which resulted in wrong translucency value for point clouds.
- Remove Pell dependency, now replaced with TinyMCE (WYSIWYG editor library).
- Added `beforeRestoreAppState` hook for call to `Terria.start()` which gets called before state is restored from share data.
- Made `order` optional for `ICompositeBarItem`.
- Fix `includes` path for `url-loader` rule so that it doesn't incorrectly match package names with `terriajs` as prefix.
- Add help button for bookmarking sharelinks to SharePanel (if that help item exists in config)

#### 8.2.5 - 2022-06-07

- Add Google Analytics event for drag and drop of files onto map.
- Allow users to choose whether Story is included in Share
- Fixed bug that broke Cesium when WebGL was not available. Reverts to Leaflet.
- Fixed bug where `new Terria()` constructror would try to access `document` and throw an error when running in NodeJS.
- Add WPS support for `Date` (additional to existing `DateTime`) and support for `ComplexData` `Date`/`DateTime` WPS Inputs.
- TSXified `StandardUserInterface` and some other components. If your TerriaMap imports `StandardUserInterface.jsx` remove the `.jsx` extension so webpack can find the new `.tsx` file.
- Fix use of `baseMapContrastColor` in region mapping/protomaps and remove `MAX_SELECTABLE_DIMENSION_OPTIONS`.
- `mapItems` can now return arbitrary Cesium primitives.
- Added progress of 3DTiles data source loading to Progress Bar.
- ProgressBar colour now depends on baseMapContrastColor - improves visibility on light map backgrounds.
- Update `terriajs-cesium` to `1.92.0`.
- Replace Pell WYSIWYG editor library with TinyMCE, allows richer editing of Stories in the Story Builder
- Added support for using Compare / Split Screen mode with Cesium 3D Tiles.
- Fix `BottomDock.handleClick` binding
- Use the theme base font to style story share panel.
- Fix problem with Story Prompt not showing
- Fix global body style (font and focus purple)
- Add `color:inherit` to `Button`

#### 8.2.4 - 2022-05-23

- Update protomaps to `1.19.0` - now using offical version.
- Fix Table/VectorStylingWorkflow for datasets with no columns/properties to visualise
- Improve default `activeStyle` in `TableMixin` - if no `scalar` style is found then find first style with enum, text and finally region.
- Add Mustache template support to `modelDimensions` for string properties in `option.value` (with the catalog member as context)
- Added a check for disableExport in ChartPanelDownloadButton.jsx. Prevents download button rendering.
- Fix `CatalogIndex` types
- Moved code for retrieving a model by id, share key or CatalogIndex to a new function `terria.getModelByIdShareKeyOrCatalogIndex`.
- Updated handling of `previewedItemId` to use new function `terria.getModelByIdShareKeyOrCatalogIndex`. This will now use CatalogIndex if the `previewedItemId` cannot be found in models or model share keys.
- Fixed a race condition inside ModalPopup that caused the explorer panel (data catalogue) to be stuck hidden until refresh.
- Fix bug that broke the `DiffTool` preventing it from opening.
- TSify `BottomDock` and `measureElement` components.
- Fixed a bug in `GltfMixin` which resulted in some traits missing from `GltfCatalogItem` and broke tools like the scene editor.
- Leaflet attribution can be set through `config.leafletAttributionPrefix`. Attribution HTML string to show on Leaflet maps. Will use Leaflet's default if undefined. To hide Leaflet attribution - set `leafletAttributionPrefix:""`
- Re-add missing `helpPanel.mapUserGuide` translation string
- Fix `sortMembersBy` for child `Groups` and `References`
- Add `raiseError` convenience method to `TerriaError`
- Improve `filterOutUndefined` types
- Add [Maki icons](https://labs.mapbox.com/maki-icons/) - these can be used in `TablePointStyleTraits`. For example `marker = "hospital"`
- Rename `ProtomapsImageryProvider.duplicate()` to `ProtomapsImageryProvider.clone()`.
- Add [`ts-essentials` library](https://github.com/ts-essentials/ts-essentials) - "a set of high-quality, useful TypeScript types that make writing type-safe code easier"
- `GeojsonMixin` improvements
  - `uveMvt` is now `useTableStylingAndProtomaps`
  - If `useTableStylingAndProtomaps` is true, then protomaps is used for Line and Polygon features, and `TableMixin` is used for Point features (see `createLongitudeLatitudeFeaturePerRow()`)
  - `GeoJsonTraits.style` is now only supported by Cesium primitives (if defined, then `useTableStylingAndProtomaps` will be false). Instead you can use `TableStyleTraits`
- `TableMixin` improvements
  - Add new `TableStyleMap` model, this is used to support `enum`, `bin` and `null` styles for the following:
    - `TablePointStyleTraits` - this supports markers (URLs or Maki icons) and rotation, width, height and pixelOffset.
    - Add `TableOutlineStyleTraits` - this supports color and width.
  - Legends are now handled by `TableAutomaticLegendStratum`
  - Legends will be merged across `TableStyleMaps` and `TableColorMap` - for example, marker icons will be shown in legend with correct colors. See `MergedStyleMapLegend`
  - Default `activeStyle` is now picked by finding the first column of type `scalar`, and then the first column of type `enum`, then `text` and then finally `region`.
- `ArcGisFeatureServiceCatalogItem` now uses Table styling and `protomaps`
- Adapted `BaseModel.addObject` to handle adding objects to `ArrayTraits` with `idProperty="index"` and `isRemoval`. The new object will be placed at the end of the array (across all strata).
- Add `allowCustomInput` property to `SelectableDimensionGroup` - if true then `react-select` will allow custom user input.
- `TableStylingWorkflow` improvements
  - Better handling of swapping between different color scheme types (eg enum or bin)
  - Add point, outline and point-size traits

#### 8.2.3 - 2022-04-22

- **Breaking changes:**
  - `CkanItemReference` no longer copies `default` stratum to target - please use `itemProperties` instead.
- **Revert** Use CKAN Dataset `name` property for WMS `layers` as last resort.
- Add support for `WebMapServiceCatalogGroup` to `CkanItemReference` - this will be used instead of `WebMapServiceCatalogItem` if WMS `layers` can't be identified from CKAN resource metadata.
  - Add `allowEntireWmsServers` to `CkanCatalogGroupTraits` - defaults to `true`
- Ignore WMS `Layers` with duplicate `Name` properties
- Fix selectable dimensions passing reactive objects and arrays to updateModelFromJson (which could cause problems with array detection).

#### 8.2.2 - 2022-04-19

- Fixed a whitescreen with PrintView.

#### 8.2.1 - 2022-04-13

- Fixed selectable-dimension checkbox group rendering bug where the group is hidden when it has empty children.

#### 8.2.0 - 2022-04-12

- **Breaking changes:**
  - Multiple changes to `GtfsCatalogItem`:
    - Removed `apiKey` in favour of more general `headers`
    - Removed unused `bearingDirectionProperty` & `compassDirectionProperty`
    - `image` is no longer resolved relative to the TerriaJS asset folder. This will allow using relative URLs for assets that aren't inside the TerriaJS asset folder. Prepend "build/TerriaJS/" (the value of `terria.baseUrl`) to any existing relative `image` urls.
- Added `colorModelsByProperty` to `GtfsCatalogItem` which will colour 1 model differently for different vehichles based on properties matched by regular expression. E.g. colour a vehicle model by which train line the vehicle is travelling on.
- Fixed a bug where cross-origin billboard images threw errors in Leaflet mode when trying to recolour the image.
- Changed rounding of the numbers of the countdown timer in the workbench UI for items that use polling. The timer wil now show 00:00 for at most 500ms (instead of a full second). This means that for timers that are a multiple of 1000ms the timer will now show 00:01 for the last second before polling, instead of 00:00.
- TSified `BuildShareLink`, `InitSourceData` and `ShareData`.
- Added `HasLocalData` interface - which has `hasLocalData` property to implement.
- Added `ModelJson` interface - which provides loose type hints for Model JSON.
- Added `settings` object to `InitSourceData` - provides `baseMaximumScreenSpaceError, useNativeResolution, alwaysShowTimeline, baseMapId, terrainSplitDirection, depthTestAgainstTerrainEnabled` - these properties are now saved in share links/stories.
- Moved `setAlwaysShowTimeline` logic from `SettingsPanel` to `TimelineStack.ts`.

#### 8.1.27 - 2022-04-08

- Use CKAN Dataset `name` property for WMS `layers` as last resort.
- Set CKAN Group will now set CKAN Item `name` in `definition` stratum.
- Ignore GeoJSON Features with no geometry.
- Fix feedback link styling.
- Improve `CatalogIndexReference` error messages.

#### 8.1.26 - 2022-04-05

- **Breaking changes**
  - All dynamic groups (eg `WebMapServiceCatalogGroup`) will create members and set `definition` strata (instead of `underride`)
- New `GltfMixin`, which `GltfCatalogItem` now uses.
- Hook up `beforeViewerChanged` and `afterViewerChanged` events so they are
  triggered on viewer change. They are raised only on change between 2D and 3D
  viewer mode.
- Removed references to conversion service which is no longer used in version >=8.0.0.
- Added experimental routing system - there may be breaking changes to this system in subsequent patch releases for a short time. The routes currently include:
  - `/story/:share-id` ➡ loads share JSON from a URL `${configParameters.storyRouteUrlPrefix}:share-id` (`configParameters.storyRouteUrlPrefix` must have a trailing slash)
  - `/catalog/:id` ➡ opens the data catalogue to the specified member
- Fixed a polyline position update bug in `LeafletVisualizer`. Polylines with time varying position will now correctly animate in leaflet mode.
- Change button cursor to pointer
- Add `GeoJsonTraits.filterByProperties` - this can be used to filter GeoJSON features by properties
- Add GeoJSON `czmlTemplate` support for `Polygon/MultiPolygon`
- Add custom `heightOffset` property to `czmlTemplate`
- Fixed a bug where Cesium3DTilePointFeature info is not shown when being clicked.
- Added optional `onDrawingComplete` callback to `UserDrawing` to receive drawn points or rectangle when the drawing is complete.
- Fixed a bug in `BoxDrawing` where the box can be below ground after initialization even when setting `keepBoxAboveGround` to true.
- Add `itemProperties`, `itemPropertiesByType` and `itemPropertiesByIds` to `GroupTraits` and `ReferenceTraits`.
  - Properties set `override` strata
  - Item properties will be set in the following order (highest to lowest priority) `itemPropertiesByIds`, `itemPropertiesByType`, `itemProperties`.
  - If a parent group has `itemProperties`, `itemPropertiesByType` or `itemPropertiesByIds` - then child groups will have these values copied to `underride` when the parent group is loaded
  - Similarly with references.
- Fix `viewCatalogMember` bug - where `_previewItem` was being set too late.
- Improve error message in `DataPreview` for references.
- Fix alignment of elements in story panel and move some styling from scss to styled components
- Click on the stories button opens a story builder (button on the left from story number)
- Added ASGS 2021 regions to region mapping:
  - SA1-4 (e.g. sa3_code_2021)
  - GCCSA
  - STE & AUS (aliased to existing 2011/2016 data due to no change in geometry, names & codes)
- Added LGA regions from 2019 & 2021 to region mapping - only usable by lga code
- Increase `ForkTsCheckerWebpackPlugin` memoryLimit to 4GB
- Add `renderInline` option to markdownToHtml/React + TSify files
- Organise `lib/Map` into folder structure
- When `modelDimensions` are changed, `loadMapItems()` is automatically called
- Add `featureCounts` to `GeoJsonMixin` - this tracks number of GeoJSON Features by type
- Add `polygon-stroke`, `polyline-stroke` and `marker-stroke` to GeoJSON `StyleTraits` - these are only applied to geojson-vt features (not Cesium Primitives)
- TableMixin manual region mapping dimensions are now in a `SelectableDimensionGroup`
- Fix misc font/color styles
- Create reusable `StyledTextArea` component
- `Collapsible` improvements:
  - Add `"checkbox"` `btnStyle`
  - `onToggle` can now stop event propagation
  - `title` now supports custom markdown
- Add `rightIcon` and `textLight` props to `Button`
- New `addTerriaScrollbarStyles` scss mixin
- `TableAutomaticStylesStratum` now creates `styles` for every column - but will hide columns depending on `TableColumnType`
- `TableAutomaticStylesStratum.numberFormatOptions` is now `TableStyle.numberFormatOptions`
- Implement `TableColorStyleTraits.legendTicks` - this will determine number of ticks for `ContinuousColorMap` legends
- `DiscreteColorMap` will now use `minimumValue`/`maximumValue` to calculate bins
- `SelectableDimensions` improvements
  - Add `color`, `text`, `numeric` and `button` types
  - Add `onToggle` function to `SelectableDimensionGroup`
  - `Group` and `CheckboxGroup` now share the same UI and use `Collapsible`
  - `enum` (previously `select`) now uses `react-select` component
  - `color` uses `react-color` component
  - `DimensionSelectorSection` / `DimensionSelector*` are now named the same as the model - eg `SelectableDimension`
- Create `Portal`, `PortalContainer`,`SidePanelContainer` and `WorkflowPanelContainer`. There are used by `WorkflowPanel`.
- Create `WorkflowPanel` - a basic building block for creating Workflows that sit on top of the workbench
  - It has three reusable components, `Panel`, `PanelButton`, `PanelMenu`
- Create `selectableDimensionWorkflow` - This uses `WorkflowPanel` to show `SelectableDimensions` in a separate side panel.
  - `TableStylingWorkflow` - set styling options for TableMixin models
  - `VectorStylingWorkflow` - this extends `TableStylingWorkflow` - used to set styling options for GeoJsonMixin models (for Protomaps/geojson-vt only)
- Create `viewingControls` concept. This can be used to add menu items to workbench items menu (eg "Remove", "Export", ...)
  - TSXify `ViewingControls`
- Add temporary `legendButton` property - this is used to show a "Custom" button above the Legend if custom styling has been applied
  - This uses new `TableStyle.isCustom` property
- Move workbench item controls from `WorkbenchItem.jsx` `WorkbenchItemControls.tsx`
- Add `UrlTempalteImageryCatalogItem`, rename `RasterLayerTraits` to `ImageryProviderTraits` and add some properties.
- Added `ViewingControlsMenu` for making catalog wide extensions to viewing controls options.
- Added `MapToolbar`, a simpler API for adding buttons to the map navigation menu for the most common uses cases.
- Added `BoxDrawing` creation methods `fromTransform` and `fromTranslationRotationScale`.
- Fixed a bug where `zoom` hangs for catalog items with trait named `position`.
- Moved workflows to `Models/Workflows` and added helper method `runWorkflow` to invoke a workflow.
- Change NaturalEarth II basemap to use `url-template-imagery`
- Remove Gnaf API related files as the service was terminated.

#### 8.1.25 - 2022-03-16

- Fix broken download link for feature info panel charts when no download urls are specified.
- Fixed parameter names of WPS catalog functions.
- Improve WMS 1.1.1 support
  - Added `useWmsVersion130` trait - Use WMS version 1.3.0. True by default (unless `url` has `"version=1.1.1"` or `"version=1.1.0"`), if false, then WMS version 1.1.1 will be used.
  - Added `getFeatureInfoFormat` trait - Format parameter to pass to GetFeatureInfo requests. Defaults to "application/json", "application/vnd.ogc.gml", "text/html" or "text/plain" - depending on GetCapabilities response
- Add `legendBackgroundColor` to `LegendOwnerTraits` and `backgroundColor` to `LegendTraits`
- Add `sld_version=1.1.0` to `GetLegendGraphics` requests
- Filter `"styles","version","format","srs","crs"` conflicting query parameters from WMS `url`
- WMS `styles`, `tileWidth`, `tileHeight` and `crs`/`srs` will use value in `url` if it is defined (similar to existing behavior with `layers`)
- WMS will now show warning if invalid `layers` (eg if the specified `layers` don't exist in `GetCapabilities`)
- ArcGisFeatureServerCatalogItem can now load more than the maximum feature limit set by the server by making multiple requests, and uses GeojsonMixin
- Avoid creating duplication in categories in ArcGisPortalCatalogGroup.
- Fix `CatalogMemberMixin.hasDescription` null bug
- `TableStyle` now calculates `rectangle` for point based styles
- Fixed error installing dependencies by changing dependency "pell" to use github protocol rather than unencrypted Git protocol, which is no longer supported by GitHub as of 2022-03-15.

#### 8.1.24 - 2022-03-08

- Ignores duplicate model ids in members array in `updateModelFromJson`
- Add support for `crs` property in GeoJSON `Feature`
- Add feature highlighting for Protomaps vector tiles
- Add back props `localDataTypes` and `remoteDataTypes` to the component `MyData` for customizing list of types shown in file upload modal.

#### 8.1.23 - 2022-02-28

- **Breaking changes**:
  - `IDEAL ZOOM` can be customised by providing `lookAt` or `camera` for `idealZoom` in `MappableTraits`. The `lookAt` takes precedence of `camera` if both exist. The values for `camera` can be easily obtained from property `initialCamera` by calling shared link api .

* Fixed crash caused by ArcGisMapServerCatalogItem layer missing legend.
* Refactored StoryPanel and made it be collapsible
* Added animation.ts as a utility function to handle animation end changes (instead of using timeout)
* Fixed a bug where `buildShareLink` serialised the feature highlight model & geometry. Picked features are still serialised and geometry is reloaded on accessing the share link.

#### 8.1.22 - 2022-02-18

- Added play story button in mobile view when there is an active story
- `IDEAL ZOOM` can be customised by providing `idealZoom` property in `MappableTraits`.
- Fix `AddData` options

#### 8.1.21 - 2022-02-08

- Fixed bug where WMS layer would crash terria if it had no styles, introduced in 8.1.14

#### 8.1.20 - 2022-02-04

- Fixed whitescreen on Print View in release/production builds

#### 8.1.19 - 2022-01-25

- Add WMS support for `TIME=current`
- Only show `TableMixin.legends` if we have rows in dataColumnMajor and mapItems to show
- Add `WebMapServiceCatalogGroup.perLayerLinkedWcs`, this can be used to enable `ExportWebCoverageService` for **all** WMS layers. `item.linkedWcsCoverage` will be set to the WMS layer `Name` if it is defined, layer `Title` otherwise.
- MagdaReference can use addOrOverrideAspects trait to add or override "terria" aspect of target.
- Added new print preview page that opens up in a new window
- TSXified PrintView

#### 8.1.18 - 2022-01-21

- Add missing default Legend to `TableAutomaticStylesStratum.defaultStyle`
- Fix a bug in CompositeCatalogItem that causes share URLs to become extremely long.
- Fix `OpacitySection` number precision.
- Add `sortMembersBy` to `GroupTraits`. This can be set to sort group member models - For example `sortMembersBy = "name"` will alphabetically sort members by name.
- Remove `theme.fontImports` from `GlobalTerriaStyles` - it is now handled in `TerriaMap/index.js`
- Add check to `featureDataToGeoJson.getEsriFeature` to make sure geometry exists

#### 8.1.17 - 2022-01-12

- **Breaking changes**:
  - Minimum node version is now 12 after upgrading node-sass dependency

* Automatically cast property value to number in style expressions generated for 3d tiles filter.
* Re-enable procedure and observable selectors for SOS items.
* Fix broken "Ideal zoom" for TableMixin items.
* The opacity of 3d tiles can now be changed with the opacity slider in the workbench
* RasterLayerTraits and Cesium3dTilesTraits now share the newly created OpacityTraits
* `disableOpacityControl` is now a trait and can be set in the catalog.
* TSXified OpacitySection
* Upgrade compiler target from es2018 to es2019
* Fix default table style legends
* Remove SOS defaults legend workaround
* Update NodeJS version to 14 in `npm-publish` GitHub action

#### 8.1.16 - 2021-12-23

- Added region mapping support for Commonwealth Electoral Divisions as at 2 August 2021 (AEC) as com_elb_name_2021.

#### 8.1.15 - 2021-12-22

- Fix sharelink bug, and make `isJson*` type checks more rigorous
- Remove `uniqueId` from `CatalogMemberMixin.nameInCatalog` and add it as fallback to `CatalogMemberMixin.name`
- Add `shareKeys` and `nameInCatalog` to `CatalogIndexReference`.
- Remove `description` field from `CatalogIndex`
  - The `CatalogIndex` can now be used to resolve models in sharelinks
- Add support for zipped `CatalogIndex` json files.
- Fix `SplitReferences` which use `shareKeys`
- Make `isJson*` type assertion functions more rigorous
  - Add `deep` parameter, so you can use old "shallow" type check for performance reasons if needed
- Add Shapefile to `CkanDefaultFormatsStratum`
- Fix `ArcGisMapServerCatalogItem` metadata bug
- Remove legend traits from CatalogMemberMixin, replacing them with LegendOwnerTraits, and add tests to enforce correct use of legends.
- Add better support for retreiving GeoJsonCatalogItem data through APIs, including supporting geojson nested within json objects
- Fixed `ContinuousColorMap` min/max value bug.
- `TableStyle.outlierColor` is now only used if `zFilter` is active, or `colorTraits.outlierColor` is defined
- Add `forceConvertResultsToV8` to `WebProcessingServiceCatalogFunction`. If your WPS processes are returning v7 json, you will either need to set this to `true`, or set `version: 0.0.1` in JSON output (which will then be automatically converted to v8)
- Cleanup `CatalogFunction` error handling
- Fix `SelectAPolygonParameterEditor` feature picking (tsified)
- Add `WebMapServiceCatalogItem.rectangle` support for multiple WMS layers
- Fix picked feature highlighting for ArcGis REST API features (and TSify `featureDataToGeoJson`)
- Re-enable GeoJSON simple styling - now if more than 50% of features have [simple-style-spec properties](https://github.com/mapbox/simplestyle-spec) - automatic styling will be disabled (this behaviour can be disabled by setting `forceCesiumPrimitives = false`)
- Don't show `TableMixin` `legends` or `mapItems` if no data
- Fix `GeoJsonCatalogItem.legends`
- Add `isOpen` to `TerriaReferenceTraits`

#### 8.1.14 - 2021-12-13

- **Breaking changes**:
  - `Result.throwIfUndefined()` will now only throw if `result.value` is undefined - regardless of `result.error`

* Reimplement option to zoom on item when adding it to workbench, `zoomOnAddToWorkbench` is added to `MappableTraits`.
* Update terria-js cesium to `1.81.3`
* Re-allowed models to be added to `workbench` if the are not `Mappable` or `Chartable`
* Moved `WebMapServiceCatalogItem.GetCapbilitiesStratum` to `lib\Models\Catalog\Ows\WebMapServiceCapabilitiesStratum.ts`
* Moved `WebMapServiceCatalogItem.DiffStratum` to `DiffableMixin`
* `callWebCoverageService` now uses version WCS `2.0.0`
  - All WCS export functionality is now in `ExportWebCoverageServiceMixin`
  - Added `WebCoverageServiceParameterTraits` to `WebMapServiceCatalogItemTraits.linkedWcsParameters`. It includes `outputFormat` and `outputCrs`
  - Will attempt to use native CRS and format (from `DescribeCoverage`)
  - No longer sets `width` or `height` - so export will now return native resolution
* Anonymize user IP when using google analytics.
* Fix crash when TableMixin-based catalog item had invalid date values
* Fix `WebMapServiceCatalogItem.styles` if `supportsGetLegendGraphics = false`. This means that if a WMS server doesn't support `GetLegendGraphics` requests, the first style will be set as the default style.

#### 8.1.13 - 2021-12-03

- Paramerterised the support email on the help panel to use the support email in config
- Refactored `TableColumn get type()` to move logic into `guessColumnTypeFromValues()`
- `TableMixin.activeStyle` will set `TableColumnType = hidden` for `scalar` columns with name `"id"`, `"_id_"` or `"fid"`
- Fix bug `TableColumn.type = scalar` even if there were no values.
- Table columns named `"easting"` and `"northing"` are now hidden by default from styles
- `TableColumn.type = enum` requires at least 2 unique values (including null) to be selected by default
- Tweak automatic `TableColumn.type = Enum` for wider range of values
- Exporting `TableMixin` will now add proper file extensions
- Added `TimeVaryingTraits.timeLabel` trait to change label on `DateTimeSelectorSection` (defaults to "Time:")
  - This is set to `timeColumn.title`
- `TableColumn` will try to generate prettier `title` by un-camel casing, removing underscores and capitalising words
- `TableStyle` `startDates`, `finishDates` and `timeIntervals` will only set values for valid `rowGroups` (invalid rows will be set to `null`). For example, this means that rows with invalid regions will be ignored.
- Add "Disable style" option to `TableMixin.styleDimensions` - it can be enabled with `TableTraits.showDisableStyleOption`
- Added `timeDisableDimension` to `TableMixin` - this will render a checkbox to disable time dimension if `rowGroups` only have a single time interval per group (i.e. features aren't "moving" across time) - it can be enabled with `TableTraits.showDisableTimeOption` - `TableAutomaticStylesStratum` will automatically enable this if at least 50% of rowGroups only have one unique time interval (i.e. they don't change over time)\
- Remove border from region mapping if no data
- Add `baseMapContrastColor` and `constrastColor` to `BaseMapModel`
- Fixed `TableMixin.defaultTableStyle.legends` - `defaultTableStyle` is now not observable - it is created once in the `contructor`
- Removed `Terria.configParameters.enableGeojsonMvt` - geojson-vt/Protomaps is now used by default
- `GpxCatalogItem` now uses `GeojsonMixin`
- Add an external link icon to external hyperlink when using method `parseCustomHtmlToReact`. This feature can be switched off by passing `{ disableExternalLinkIcon: true }` in `context` argument.
- Tsify `sendFeedback.ts` and improve error messages/notifications
- Removed unused overrideState from many DataCatalog React components.
- Fixed a bug where adding a timeseries dataset from the preview map's Add to map button didn't add the dataset to the `timelineStack`.
- Fixed incorrect colour for catalog item names in the explorer panel when using dynamic theming.
- Moved `CatalogIndex` loading from constructor (called in `Terria.start`) to `CatalogSearchProvider.doSearch` - this means the index will only be loaded when the user does their first search
- Add basic auth support to `generateCatalogIndex`, fix some bugs and improve performance
- Update terria-js cesium to `1.81.2`
- Add `uniqueId` as fallback to `nameInCatalog`
- Remove duplicated items from `OpenDataSoftGroup` and `SocrataGroup`

#### 8.1.12 - 2021-11-18

- Bigger zoom control icons.
- Modified "ideal zoom" to zoom closer to tilesets and datasources.
- Added `configParameters.feedbackPostamble`. Text showing at the bottom of feedback form, supports the internationalization using the translation key
- `GeoJsonMixin.style["stroke-opacity"]` will now also set `polygonStroke.alpha` and `polylineStroke.alpha`
- Reduce `GeoJsonMixin` default stroke width from `2` to `1`
- Add `TableMixin` styling to `GeoJsonMixin` - it will treat geojson feature properties as "rows" in a table - which can be styled in the same way as `TableMixin` (eg CSV). This is only enabled for geojson-vt/Protomaps (which requires `Terria.configParameters.enableGeojsonMvt = true`). For more info see `GeojsonMixin.forceLoadMapItems()`
  - This can be disabled using `GeojsonTraits.disableTableStyle`
- Opacity and splitting is enabled for Geojson (if using geojson-vt/protomaps)
- Replaced `@types/geojson` Geojson types with `@turf/helpers`
- In `GeojsonMixin` replaced with `customDataLoader`, `loadFromFile` and `loadFromUrl` with `forceLoadGeojsonData`
- `GeojsonMixin` will now convert all geojson objects to FeatureCollection
- Exporting `GeojsonMixin` will now add proper file extensions
- `WebFeatureServiceCatalogItem` now uses `GeoJsonMixin`
- Fix `ProtomapsImageryProvider` geojson feature picking over antimeridian
- Add Socrata group to "Add web data
- Added "marker-stroke-width", "polyline-stroke-width", "polygon-stroke-width" to `GeojsonStyleTraits` (Note these are not apart of [simplestyle-spec](https://github.com/mapbox/simplestyle-spec/tree/master/1.1.0) and can only be used with `geojson-vt`)
- Add a method refreshCatalogMembersFromMagda to Terria class.
- Renable `useNativeResolution` on mobile
- Store `useNativeResolution`, `baseMaximumScreenSpaceError` as local properties
- Moved CKAN default `supportedFormats` to `CkanDefaultFormatsStratum`
- Add properties to `CkanResourceFormatTraits`
  - `maxFileSize` to filter out resources with large files (default values: GeoJSON = 150MB, KML = 30MB, CZML = 50MB)
  - `removeDuplicates` (which defaults to true) so we don't get duplicate formats for a dataset (it will check `resource.name`)
    - If there are multiple matches, then the newest (from resource.created property) will be used
  - `onlyUseIfSoleResource` to give a given resource format unless that is all that exists for a dataset
- Add CKAN `useSingleResource`, if `true`, then the highest match from `supportedResourceFormats` will be used for each dataset
- ArcGis Map/Feature Service will now set CRS from `latestWkid` if it exists (over `wkid`)
- Fix CKAN ArcGisFeatureService resources
- ArcGisFeatureServer will now set `outSR=4326` so we don't need to reproject client-side

#### 8.1.11 - 2021-11-15

- Fix `SettingsPanel` type issue

#### 8.1.10 - 2021-11-15

- Fix `CswCatalogGroup` XML types
- Added `MAINCODE` aliases for all ABS Statistical Area regions that were missing them.
- Fixed `superGet` replacement in webpack builds with babel versions `7.16.0` and above.

#### 8.1.9 - 2021-11-01

- TSify workbench splitter control and fix broken styling.
- Fix app crash when opening AR tool.

#### 8.1.8 - 2021-10-29

- Tsified `SettingPanel`
- Moved `setViewerMode` function from `Terria` class to `ViewerMode`
- Refactored checkbox to use children elements for label instead of label
  property, `isDisabled`, `isChecked` and `font-size: inherit` style is passed
  to each child element (so propper styling is maintained)
- Fix an internal bug where Cesium.prototype.observeModelLayer() fails to remove 3D tilesets in certain cases.
- Rename `TerriaError._shouldRaiseToUser` to `overrideRaiseToUser`
  - Note: `userProperties.ignoreError = "1"` will take precedence over `overrideRaiseToUser = true`
- Fix `overrideRaiseToUser` bug causing `overrideRaiseToUser` to be set to `true` in `TerriaError.combine`
- Add `rollbar.warning` for `TerriaErrorSeverity.Warning`
- Disable `zFilter` by default
- Remove use of word "outlier" in zFilter dimension and legend item (we now use "Extreme values")
- Add `cursor:pointer` to `Checkbox`
- Fix `MapNavigation` getter/setter `visible` bug.
  - Replace `CompositeBarItemController` `visible` setter with `setVisible` function
- Use `yarn` in CI scripts (and upgrade node to v14)
- Fix app crash when previewing a nested reference in the catalog (eg when viewing an indexed search result where the result is a reference).
- Ported feaure from v7 to set WMS layers property from the value of `LAYERS`, `layers` or `typeName` from query string of CKAN resource URL.

#### 8.1.4 - 2021-10-15

- Make flex-search usage (for `CatalogIndex`) web-worker based
- Add `completeKnownContainerUniqueIds` to `Model` class - This will recursively travese tree of knownContainerUniqueIds models to return full list of dependencies
- Add all models from `completeKnownContainerUniqueIds` to shareData.models (even if they are empty)

#### 8.1.3 - 2021-10-14

- Reimplement map viewer url param
- Added `terriaError.importance` property. This can be set to adjust which error messages are presented to the user.
  - `terriaErrorNotification` and `WarningBox` will use the error message with highest importance to show to the user ("Developer details" remains unchanged)
- Add `terriaError.shouldRaiseToUser` override, this can be used to raise errors with `Warning` severity.
- `terriaError.raisedToError` will now check if **any** `TerriaError` has been raised to the user in the tree.
- `workbench.add()` will now keep items which only return `Warning` severity `TerriaErrors` after loading.
- Improve SDMX error messages for no results
- Fix SDMX FeatureInfoSection time-series chart to only show if data exists.
- Improve GeoJSON CRS projection error messages
- Add `Notification` `onDismiss` and `ignore` properties.
- Fix `AsyncLoader` result bug
- Remove `Terria.error` event handler
- Refactor `workbench.add` to return `Result`
- Consolidated network request / CORS error message - it is now in `t("core.terriaError.networkRequestMessage")`.
  - It can be injected into other translation strings like so: `"groupNotAvailableMessage": "$t(core.terriaError.networkRequestMessage)"`
  - Or, you can use `networkRequestError(error)` to wrap up existing `TerriaError` objects
- Fix incorrect default `configParameters.feedbackPreamble`
- Fix incorrect default `configParameters.proj4def` - it is now `"proj4def/"`
- Fix Branding component. It wasn't wrapped in `observer` so it kept getting re-rendered
- Add `FeedbackLink` and `<feedbacklink>` custom component - this can be used to add a button to open feedback dialog (or show `supportEmail` in feedback is disabled)
- Fix `ContinuousColorMap` `Legend` issue due to funky JS precision
- Fix mobx computed cycle in `CkanDatasetStratum` which was making error messages for failed loading of CKAN items worse.

#### 8.1.2 - 2021-10-01

- Removed duplicate Help icon and tooltip from the map navigation menu at the bottom as it is now shown in the top menu.
- Fixed a bug where the app shows a scrollbar in some instances.
- Wrap clean initSources with action.
- Modified `TerriaReference` to retain its name when expanded. Previously, when the reference is expanded, it will assume the name of the group or item of the target.
- Proxy `catalogIndex.url`

#### 8.1.1 - 2021-09-30

- **Breaking changes:**
  - `blacklist` has been renamed to `excludeMembers` for `ArcGisPortalCatalogGroup` and `CkanCatalogGroup`.

* Tsifyied and refactored `RegionProvider` and `RegionProviderList`, and re-enabled `loadRegionIDs`
* `TableColorMap` `minimumValue` and `maximumValue` will now take into account valid regions.
* `tableMixin.loadRegionProviderList()` is now called in `tableMixin.forceLoadMapItems()` instead of `mappableMixin.loadMapItems()`
* Add TableColumn and TableStyle `ready` computed property. Columns will only be rendered if `ready` is `true`. At the moment it is only used to wait until `loadRegionIDs` has finished.
* Moved region mapping `ImageryProvider` code to `lib/Table/createRegionMappedImageryProvider.ts`
* Fix `ChartPanel` import `Result` bug.
* Improve handling of featureInfoTemplate for composite catalog items.
* Mobile help menu will now show a link to map user guide if it is configured in `Terria.configParameters.helpItems`.
* Fixed the layout of items in mobile navigation
* Add Mapbox Vector Tile support. This is using [protomaps.js](https://github.com/protomaps/protomaps.js) in the new `ProtomapsImageryProvider`. This includes subset of MVT style specification JSON support.
* `MapboxVectorCanvasTileLayer` is now called `ImageryProviderLeafletGridLayer`
* `CesiumTileLayer` is now called `ImageryProviderLeafletTileLayer`.
* Added `geojson-vt` support to `GeoJsonMixin`, which will tile geojson into vector tiles on the fly, and use the new `ProtomapsImageryProvider`.
* Added `configParameter.enableGeojsonMvt` temporary feature flag for experimental Geojson-Mapbox vector tiles. Default is `false`.
* Added `forceCesiumPrimitives` to `GeoJsonTraits`. This can be used to render cesium primitives instead of Mapbox vector-tiles (if `configParameter.enableGeojsonMvt` is `true`)
* Add `scale` observable to `TerriaViewer`. This will give distance between two pixels at the bottom center of the screen in meters.
* Fixed `withControlledVisibility` method to inherit `propTypes` of its wrapped component.
* Added `MinMaxLevelMixin` and `MinMaxLevelTraits` to handle defining min and max scale denominator for layers.
* Extracted function `scaleToDenominator` to core - for conversion of scale to zoom level.
* Share/start data conversion will now only occur if `version` property is `0.x.x`. Previously, it was `version` property is **not** `8.x.x`
* Filter table column values by Z Score. This is controlled by the following `TableColorStyleTraits`:
  - `zScoreFilter` - Treat values outside of specifed z-score as outliers, and therefore do not include in color scale. This value is magnitude of z-score - it will apply to positive and negative z-scores. For example a value of `2` will treat all values that are 2 or more standard deviations from the mean as outliers. This must be defined to be enabled - currently it is only enabled for SDMX (with `zScoreFilter=4`).
  - `zScoreFilterEnabled - True, if z-score filter is enabled
  - `rangeFilter` - This is applied after the `zScoreFilter`. It is used to effectively 'disable' the zScoreFilter if it doesn't cut at least the specified percange of the range of values (for both minimum and maximum value). For exmaple if `rangeFilter = 0.2`, then the zScoreFilter will only be effective if it cuts at least 20% of the range of values from the minimum and maximum value
* Add `outlierColor` to `ContinuousColorMap`
* Add `placement` to `SelectableDimension`. This can be used to put `SelectableDimension` below legend using `placement = "belowLegend`
* Add `SelectableDimensionCheckbox` (and rename `SelectableDimension` to `SelectableDimensionSelect`)
* Add `outlierFilterDimension` checkbox `SelectableDimension` to workbench to enable/disable dimension
* Extend `tableStyle.rowGroups` to regions
* Fix `spreadFinishTime` bug
* Fix diverging `ContinuousColorMap` - it will now center color scale around 0.
* Refactor `SocrataMapViewCatalogItem` to use `GeoJsonMixin`
* `SocrataCatalogGroup` will not not return groups for Facets if there is only one - so it skips an unnecessary group level.
* Update protomaps.js to `1.5.0`
* SDMX will now disable the region column if less than 2 valid regions have been found
* Set `spreadStartTime` and `spreadFinishTime` to `true` for SDMX
* Add SDMX `metadataURLs` from dataflow annotations
* Improve SDMX chart titles
* `TableMixin` will now remove data if an error occurs while calling `forceLoadTableData`
* Make `regionColumn` `isNullable` - this means region column can be disabled by setting to `null`.
* Fix scalar column color map with a single value
* TableMixin will now clear data if an error occurs while calling `forceLoadTableData`
* `TableMixin` will now not return `mapItems` or `chartItems` if `isLoading`
* SDMX will now use `initialTimeSource = stop`
* Fix `duplicateModels` duplicating observables across multiple models
* Support group models in workbench -- All members will be automatically added to the map.
* Added location search button to welcome modal in mobile view.
* Add `DataUrlTraits` to `CatalogMemberTraits.dataUrls`. It contains an array of data URLS (with optional `title` which will render a button). It is handled the same as `MetadataUrls` except there is a `type` property which can be set to `wcs`, `wfs`... to show info about the URL.
* Made search location bar span full width in mobile view.
* Automatically hide mobile modal window when user is interacting with the map.
* Disabled feature search in mobile
* Disabled export (clip&ship) in mobile
* Fixed misplaced search icon in mobile safari.
* Prevents story text from covering the whole screen in mobile devices.
* Add `CatalogIndex`, `CatalogIndexReference` and `generateCatalogIndex()` script. These can be used to generate a static JSON index of a terria catalog - which can then be searched through using `flexsearch`
* Added `weakReference` flag `ReferenceMixin`, this can be used to treat References more like a shortcut (this means that `sourceReference` isn't used when models are shared/added to the workbench - the `target` is used instead)
* GroupMixin.isMixedInto and MappableMixin.isMixedInto are now more strict - and won't pass for for References with `isMappable` or `isGroup`.
* `Workbench.add` can now handle nested `References` (eg `CatalogIndexReference -> CkanReference -> WMSCatalogItem`).
* Add `description` trait to `CatalogMemberReferenceTraits`
* Added `excludeMembers` property to `GroupTraits` (this replaced the `blacklist` property in v7). It is an array of strings of excluded group and item names. A group or item name that appears in this list will not be shown to the user. This is case-insensitive and will also apply to all child/nested groups
* Fixes an app crash on load in iOS-Safari mobile which was happening when rendering help panel tooltips.
* Fixed `WebMapServiceCatalogItem` not sending additional `parameters` in `GetFeatureInfo` queries.
* Changed mobile header icons and improved styling.
* Fixed a problem with computeds and AsyncLoader when loading `mapItems` (and hence children's `mapItems`) of a CompositeCatalogItem.
* Fix `YDYRCatalogFunction` `description`
* Extend input field for search in mobile view to full width of the page.
* Automatically hide mobile modal window when user is interacting with the map (like picking a point or drawing a shape).
* Adjusted styling of x-axis labels in feature info panel to prevent its clipping.
* When expanding charts from the same catalog item, we now create a new item if the expanded chart has a different title from the previously expanded chart for the same item. This behavior matches the behavior in `v7`.
* Improve status message when feature info panel chart is loading
* Fix broken chart panel download button.
* Changed @vx/_ dependencies to @visx/_ which is the new home of the chart library
* The glyph style used for chart points can now be customized.
* Added `TerriaReference` item, useful for mounting a catalog tree from an external init file at any position in the current map's catalog tree.
* Changed @vx/_ dependencies to @visx/_ which is the new home of the chart library
* The glyph style used for chart points can now be customized.
* Chart tooltip and legend bar can now fit more legends gracefully.

#### 8.1.0 - 2021-09-08

- **Breaking changes:**
  - Overhaul of map navigation: items no longer added inside UserInterface using <Nav> jsx.

* New version of map navigation ([#5062](https://github.com/TerriaJS/terriajs/pull/5062))
  - It consists of
    - a high level api `MapNavigationModel` for managing the navigation items, which is responsible for managing the state of navigation items. It is passing commands to invidual item controller.
    - a `MapNavigationItemController` that holds and control the state of navigation item. When new navigation item is created it should extend controller and provide the definition on how it state should be updated.
  - Terria exposes instance of navigation model to the world.
  - Converted all existing navigation items to utilise new navigation model, and registered them in terria navigation model (`registerMapNavigations.tsx`).
  - Resolved issue with some navigation items not being clickable on mobile due to overlap from others.
* Fixed a bug in Difference tool where difference image was showing with zero opacity in some situations.
* Fixed `CzmlCatalogItem` to react correctly to input data changes.

#### 8.0.1 - 2021-09-06

- Added `catalog-converter` support for v7 `#start` data.
- add french Help button translation
- Enable FeatureInfoSectionSpec tests
- Add `itemProperties` to `ArcGisMapServerCatalogGroupTraits` so that `ArcGisMapServerCatalogGroup` can override relevant traits of its layers.
- Add `feature` object to `FeatureInfoSection.getTemplateData`
- Add a way to replace text in feature info templates. See [Replace text](doc/connecting-to-data/customizing-data-appearance/feature-info-template.md) for details.
- Fixed unnecessary model reloads or recomputing of `mapItems` when switching between story scenes.
- Fixed story reset button.
- Moved help button to the top menu

#### 8.0.0 - 2021-08-13

- **Breaking changes**:
  - Require `translate#` in front of translatable content id in `config.json` (i.e. `helpContent`).
  - `colorPalette` no longer supports a list of CSS colors (eg `rgb(0,0,255)-rgb(0,255,0)-rgb(255,0,0)`). Instead please use `binColors`.
  - Organise `Traits` folder into `Traits/Decorators` and `Traits/TraitsClasses`
  - Renamed all mixin instance type definitions to `XMixin.Instance`.
  - Basemaps are now defined as `baseMaps` object (see [baseMaps object docs](./doc/customizing/initialization-files.md#basemaps))
    - list of available basemaps is defined in `baseMaps.items`. This list is combined with default base maps so it's possible to override defaults
    - definition of `initBaseMapId` and `initBaseMapName` are moved to `baseMaps.defaultBaseMapId` and `baseMaps.defaultBaseMapName`
    - `previewBaseMapId` is moved to `baseMaps.previewBaseMapId`
    - implemented `baseMaps.enabledBaseMaps` array of base map ids to define a list of baseMaps available to user
    - updated docs for `baseMaps`
  - `$color-splitter` and `theme.colorSplitter` has been replaced with `$color-secondary` and `theme.colorSecondary`
  - `canZoomTo` has bee replaced with `disableZoomTo` in `MappableTraits`
  - `showsInfo` has been replaced with `disableAboutData` in `CatalogMemberTraits`
  - `AsyncLoader` loadXXX methods now return `Result` with `errors` **they no longer throw errors** - if you need errors to be thrown you can use `(await loadXX).throwIfError()`.
  - Removed `openGroup()` - it is replaced by `viewState.viewCatalogMember`
  - Renamed `ReferenceMixin.is` to `ReferenceMixin.isMixedInto`

* Fixed a bug with numeric item search where it sometimes fails to return all matching values.
* Respect order of objects from lower strata in `objectArrayTrait`.
* Fix datetime button margin with scroll in workbench.
* Fix checkbox when click happen on svg icon. (#5550)
* Added progress indicator when loading item search tool.
* Add `nullColor` to `ConstantColorMap` - used when `colorColumn` is of type `region` to hide regions where rows don't exist.
* `TableStyles` will only be created for `text` columns if there are no columns of type `scalar`, `enum` or `region`.
* Moved `TableStyle.colorMap` into `TableColorMap`
* Replaced `colorbrewer.json` with `d3-scale-chromatic` - we now support d3 color scales (in addition to color brewer) - see https://github.com/d3/d3-scale-chromatic
* Added `ContinuousColorMap` - it will now be used by default for `scalar` columns
  - To use `DiscreteColorMap` - you will need to set `numberOfBins` to something other than `0`.
* `TableColorMap` default color palette for `scalar` columns is not `Reds` instead of `RdYlOr`
* Legends for `scalar` columns will now calculate optimal `numberFormatOptions.maximumFractionDigits` and `numberFormatOptions.minimumFractionDigits`
* Fix sharing user added data of type "Auto-detect".
* #5605 tidy up format string used in `MagdaReference`
* Fix wms feature info returning only one feature
* `WebMapServiceCatalogGroup` will now create layer auto-IDs using `Name` field to avoid ID clashes.
* Added `GroupMixin` `shareKey` generation for members - if the group has `shareKeys`.
* Organise `Traits` folder into `Traits/Decorators` and `Traits/TraitsClasses
* Organise `Traits` folder into `Traits/Decorators` and `Traits/TraitsClasses`
* I18n-ify shadow options in 3DTiles and some strings in feature info panel.
* Fix `StyledIcon` css `display` clash
* Limit `SelectableDimension` options to 1000 values
* Added support for `SocrataCatalogGroup` and `SocrataMapViewCatalogGroup`
  - Notes on v7 to v8 Socrata integration:
    - Share links are not preserved
    - Added basic support for dataset resources
* Organise `Models` directory into multiple sub-directories (#5626)
  - New model related classes are moved to `Models/Definition`
  - Catalog related files are moved to `Models/Catalog`
    - ESRI, OWS, GTFS and CKAN related files are moved to their own sub-directories in `Models/Catalog/`
    - Other Catalog items related files are moved to `Models/Catalog/CatalogItems`
    - Other Catalog items related files are moved to `Models/Catalog/CatalogGroups`
    - Catalog functions related files are moved to `Models/Catalog/CatalogFunction`
  - Removed unused Models files
* Modified BadgeBar to be more tolerant to longer strings
* Added `MapboxMapCatalogItem`.
* Added `MapboxStyleCatalogItem`.
* Fix splitter thumb icon vertical position
* Renamed all mixin instance type definitions to `XMixin.Instance`.
* Clean up `ViewControl` colors
  - `$color-splitter` and `theme.colorSplitter` has been replaced with `$color-secondary` and `theme.colorSecondary`
* Clean up `SplitterTraits`
  - `SplitterTraits` is now included in `RasterLayerTraits`
  - Removed `supportsSplitter` variable
  - Added `disableSplitter` trait
* Clean up `canZoomTo`
  - Replaced with `disableZoomTo` in `MappableTraits`
* Clean up `showsInfo`
  - Replaced with `disableAboutData` in `CatalogMemberTraits`
* Add `TerriaErrorSeverity` enum, values can be `Error` or `Warning`.
  - Errors with severity `Error` are presented to the user. `Warning` will just be printed to console.
  - By default, errors will use `Error`
  - `TerriaErrorSeverity` will be copied through nested `TerriaErrors` on creation (eg if you call `TerriaError.from()` on a `Warning` then the parent error will also be `Warning`)
  - Loading models from share links or stories will use `Warning` if the model is **not in the workbench**, otherwise it will use `Error`.
* In `terriaErrorNotification` - show `error.message` (as well as `error.stack`) if `error.stack` is defined
* `AsyncLoader` now has an observable `result` property.
* `viewState.viewCatalogMember()` now handles loading catalog members, opening groups and showing "Add Data" window.
* Fix `MagdaReference` `forceLoadReference` bug.
* Clean up `CkanCatalogGroup` loading - errors are no-longer swallowed.
* Clean up `3dTilesMixin` loading - errors are no-longer swallowed.
* Fix `DataPreviewSections` info section bug.
* Move `FeedbackForm` `z-index` to same as `Notification` - this is so it will appear above Data catalog.
* Added `result.raiseError()`, `result.pushErrorTo()` and `result.clone()` helper methods - and `Result.combine()` convenience function
* Renamed `ReferenceMixin.is` to `ReferenceMixin.isMixedInto`
* Added support for logging to external error service and configuring it via config parameters. See `errorService` in [client configuration](doc/customizing/client-side-config.md).
* Fix `DiscreteColorMap` bug with `binColors` and added warning message if `colorPalette` is invalid.
* Fix `EnumColorMap` bug with `binColors`
* Moved d3-scale-chromatic code into `tableColorMap.colorScaleCategorical()` and `tableColorMap.colorScaleContinuous()`
* Disabled welcome popup for shared stories
* Add WMS support for default value of time dimension.
* Make CompositeCatalogItem sync visibility to its members.
* Add `description` and `example` static properties to `Trait`, and added `@traitClass` decorator.
* Add `parent` property to `Trait`, which contains parent `TraitClass`.
* New model-generated documentation in `generateDocs.ts`
* Refactored some `Traits` classes so they use `mixTraits` instead of extending other `Traits` classes.
* Allow translation of some components.
* Fixed a bug which prevented adding any reference catalog item while the story is playing.
* Bumped terriajs-server to ^3.3.3

#### 8.0.0-alpha.87

- Re-add basemap images to terriajs rather than requiring all TerriaMaps to have those basemap images. Default basemaps will use those images.
- Data from TableMixin always overrides other feature information (e.g. from vector tiles in region mapping) by column name and title for feature info templating (consistent with v7).
- Fixed point entity creation for TableMixin where different columns are used for point size and colour.
- Changed MappableMixin's initialMessage to show while map items are loaded. Map items could be displayed behind the disclaimer before a user accepts the disclaimer.
- Fixed a cyclic dependency between initialMessage and app spinner (globe gif greysreen) that caused the app spinner to be present forever when loading a share link.
- Removed hardcoded credit links and made it configurable via terria config parameters.
- Disable `TableMixin` time column if only one unique time interval

#### 8.0.0-alpha.86

- **Breaking changes**:
  - `EnumColorMap` will only be used for enum `TableColumns` with number of unique values <= number of bins

* Add `options` to CSV papaparsing
* `TableMixin` will now only show points **or** region mapping - not both
* Add `FeatureInfoMixin` support for 2D vector features (in Cesium only)
* `TableStyles` are now hidden from the "Display Variable" selector if the number of colors (enumColors or numberOfBins) is less than 2. As a ColorMap with a single color isn't super useful.
* Improved default `TableColumn.isSampled` - it will be false if a binary column is detected (0 or 1)
* Improved default Table charting - now a time column will be used for xAxis by default
* Added `spreadFinishTime` - which works same way as `spreadStartTime` - if `true`, finish time of feature will be "spread" so that all features are displayed at the latest time step.
* Added support for `OpenDataSoft` - only point or region based features + timeseries
* `GeoJsonMixin`-based catalog items with polygon features can be extruded if a `heightProperty` is specified.
* Bugfix to make time-based geojson work when there are multiple features with the same time property value.
* Add `czmlTemplate` to `GeoJsonTraits` - it can be used to replace GeoJSON Point features with a CZML packet.
* Made the moment points in the chart optionally clickable.

#### 8.0.0-alpha.85

- **Breaking changes**:
  - Removed `registerAnalytics.js`
  - Removed `HelpMenuPanel.jsx`

* Added analytic events related to story, share and help menu items, Also refactored events to use category and action enums.
* Remove table style `SelectableDimension` from SDMX
* `GyroscopeGuidance` can now be translated.
* Wraps tool title bar text using `...`.

#### 8.0.0-alpha.84

- Fix `ArcGisMapServerCatalogGroup` infinite loading by removing the cycle of calling `loadMembers` that was present in the `DataCatalogGroup` React component. However calling `loadMembers` is still not cached as it should for `ArcGisMapServerCatalogGroup`, and the infinite loading bug could return.
- Fix bug `selectableDimensions` bug in `Cesium3dTilesMixin` and `GltfCatalogItem`.

#### 8.0.0-alpha.83

- Add `modelDimensions` to `CatalogMemberMixin` - this can be used to apply model stratum with a `SelectableDimension` (i.e. a drop-down menu).
- `GeoJsonMixin`-based catalog items can now be styled based on to their properties through traits.
- `GeoJsonMixin`-based catalog items can now vary over time if a `timeProperty` is specified.

#### 8.0.0-alpha.82

- **Breaking changes**:
  - IndexedItemSearchProvider: (bounding) `radius` option is no longer supported in `resultsData.csv` of search indexes.

* Show a toast and spinner icon in the "Ideal zoom" button when the map is zooming.
* `zoomTo()` will return a promise that resolves when the zoom animation is complete.
* Modifies `IndexedItemSearchProvider` to reflect changes to `terriajs-indexer` file format.
* Move feature info timeseries chart funtion to `lib\Table\getChartDetailsFn.ts`
* Fix feature info timeseries chart for point (lat/long) timeseries
* Feature info chart x-values are now be sorted in acending order
* Remove merging rows by ID for `PER_ROW` data in `ApiTableCatalogItem`
* Make `ApiTableCatalogItem` more compatible with Table `Traits`
  - `keyToColumnMapping` has been removed, now columns must be defined in `columns` `TableColumnTraits` to be copied from API responses.
* Move notification state change logic from ViewState into new class `NotificationState`
* Catalog items can now show a disclaimer or message before loading through specifying `InitialMessageTraits`
* Added Leaflet hack to remove white-gaps between tiles (https://github.com/Leaflet/Leaflet/issues/3575#issuecomment-688644225)
* Disabled pedestrian mode in mobile view.
* Pedestrian mode will no longer respond to "wasd" keys when the user is typing in some input field.
* Fix references to old `viewState.notification`.
* wiring changeLanguage button to useTranslation hook so that it can be detected in client maps
* Add `canZoomTo` to `TableMixin`
* SDMX changes:
  - Add better SDMX server error messages
  - `conceptOverrides` is now `modelOverrides` - as dataflow dimension traits can now be overridden by codelist ID (which is higher priortiy than concept ID)
  - Added `regionTypeReplacements` to `modelOverride`- to manually override detected regionTypes
  - `modelOverrides` are created for SDMX common concepts `UNIT_MEASURE`, `UNIT_MULT` and `FREQ`
    - `UNIT_MEASURE` will be displayed on legends and charts
    - `UNIT_MULT` will be used to multiple the primary measure by `10^x`
    - `FREQ` will be displayed as "units" in Legends and charts (eg "Monthly")
  - Single values will now be displayed in `ShortReportSections`
  - Custom feature info template to show proper dimension names + time-series chart
  - Smarter region-mapping
  - Removed `viewMode` - not needed now due to better handling of time-series
* Fix `DimensionSelector` Select duplicate ids.
* Add Leaflet splitter support for region mapping
* Fix Leaflet splitter while zooming and panning map
* Split `TableMixin` region mapping `ImageryParts` and `ImageryProvider` to improve opacity/show performance
* Removed `useClipUpdateWorkaround` from Mapbox/Cesium TileLayers (for Leaflet) - because we no longer support IE
* Fix overwriting `previewBaseMapId` with `initBaseMapId` by multiple `initData`.
* GeoJSON Mixin based catalog items can now call an API to retrieve their data as well as fetching it from a url.
* Changes to loadJson and loadJsonBlob to POST a request body rather than always make a GET request.
* Added ApiRequestTraits, and refactor ApiTableCatalogItemTraits to use it. `apiUrl` is now `url`.

#### 8.0.0-alpha.81

- Fix invalid HTML in `DataPreviewSections`.
- Fix pluralisation of mapDataState to support other languages.
- Fix CSW `Stratum` name bug.
- Add `#configUrl` hash parameter for **dev environment only**. It can be used to overwrite Terria config URL.

#### 8.0.0-alpha.80

- Removed `Disclaimer` deny or cancel button when there is no `denyAction` associated with it.

#### 8.0.0-alpha.79

- Make `InfoSections` collapsible in `DataPreview`. This adds `show` property to `InfoSectionTraits`.
  - `WebMapServiceCatalogItem` service description and data description are now collapsed by default.
- Revert commit https://github.com/TerriaJS/terriajs/commit/668ee565004766b64184cd2941bbd53e05068ebb which added `enzyme` devDependency.
- Aliases `lodash` to `lodash-es` and use `babel-plugin-lodash` reducing bundle size by around 1.09MB.
- Fix CkanCatalogGroup filterQuery issue. [#5332](https://github.com/TerriaJS/terriajs/pull/5332)
- Add `cesiumTerrainAssetId` to config.json to allow configuring default terrain.
- Added in language toggle and first draft of french translation.json
  - This is enabled via language languageConfiguration.enabled inside config.json and relies on the language being both enumerated inside languageConfiguration.langagues and availble under {code}/translation.json
- Updated to terriajs-cesium 1.81
- Create the Checkbox component with accessibility in mind.
- Convert `FeedbackForm` to typescript.

#### 8.0.0-alpha.78

- Add `ignoreErrors` url parameter.

#### 8.0.0-alpha.77

- **Breaking changes**:
  - `terria.error.raiseEvent` and `./raiseErrorToUser.ts` have been replaced with `terria.raiseErrorToUser`.
  - `terria.error.addEventListener` has been replaced with `terria.addErrorEventListener`

* New Error handling using `Result` and `TerriaError` now applied to initial loading, `updateModelFromJson()`, `upsertModelFromJson()` and `Traits.fromJson()`. This means errors will propagate through these functions, and a stacktrace will be displayed.
  - `Result` and the new features of `TerriaError` should be considered unstable and may be extensively modified or removed in future 8.0.0-alpha.n releases
* New `terriaErrorNotification()` function, which wraps up error messages.
* `TerriaError` can now contain "child" errors - this includes a few new methods: `flatten()` and `createParentError()`. It also has a few new convenience functions: `TerriaError.from()` and `TerriaError.combine()`.
* Convert `Branding.jsx` to `.tsx`
* Added `configParams.brandBarSmallElements` to set Branding elements for small screen (also added theme props)
* Add `font` variables and `fontImports` to theme - this can be used to import CSS fonts.
* Convert `lib/Styled` `.jsx` files to `.tsx` (including Box, Icon, Text). The most significant changes to these interfaces are:
  - `Box` no longer accepts `<Box positionAbsolute/>` and this should now be passed as `<Box position="absolute"/>`.
  - `Text`'s `styledSize` has been removed. Use the `styledFontSize` prop.
  - `ButtonAsLabel` no longer accepts `dark`. A dark background is now used when `light` is false (or undefined).
* Fixes CZML catalog item so that it appears on the timeline.
* Enable `theme` config parameter. This can now be used to override theme properties.

#### 8.0.0-alpha.76

- Added support for setting custom concurrent request limits per domain through `configParameters.customRequestSchedulerLimits`.
- Added `momentChart` to region-mapped timeseries
- Add time-series chart (in FeatureInfo) for region-mapped timeseries
- Only show `TableMixin` chart if it has more than one
- Add `TableChartStyle` name trait.

#### 8.0.0-alpha.75

- Fix `NotificationWindow` bug with `message`.
- Re-add `loadInitSources` to `Terria.updateApplicationUrl()`
- Added support for `elements` object in catalogue files (aka init files).
  - Using this object you can hide/show most UI elements individually.
  - See https://github.com/TerriaJS/terriajs/pull/5131. More in-depth docs to come.

#### 8.0.0-alpha.74

- Fix JS imports of `TerriaError`

#### 8.0.0-alpha.73

- Add `title` parameter in `raiseErrorToUser` to overwrite error title.
- Added some error handling in `Terria.ts` to deal with loading init sources.
- TSify `updateApplicationOnHashChange` + remove `loadInitSources` from `Terria.updateApplicationUrl()`

#### 8.0.0-alpha.72

- **Breaking changes**:
  - Added clippingRectangle to ImageryParts.
  - Any item that produces ImageryParts in mapItems (any raster items) must now also provide a clippingRectangle.
  - This clippingRectangle should be derived from this.cesiumRectangle (a new computed property) & this.clipToRectangle as demonstrated in many raster catalog items (e.g. OpenStreetMapCatalogItem.ts).

* Adds experimental ApiTableCatalogItem.
* Fixes a bug where FeatureInfoDownload tries to serialize a circular object
* Added `removeDuplicateRows` to `TableTraits`
* `forceLoadTableData` can now return undefined - which will leave `dataColumnMajor` unchanged
* Fix sharing preview item.
* Added z-index to right button group in mobile header menu
* Added cesiumRectangle computed property to MappableMixin. This is computed from the `rectangle` Trait.
* Fixed a Cesium render crash that occured when a capabilities document specified larger bounds than the tiling scheme's supported extent (bug occured with esri-mapServer but wms was probably also affected).
* In fixing Cesium render crash above clipping rectangles are now added to Cesium ImageryLayer (or Leaflet CesiumTileLayer) rather than being included in the ImageryProvider. ImageryParts has been updated to allow passing the clipping rectangle through to Cesium.ts and Leaflet.ts where ImageryLayer/CesiumTileLayer objects are created.

#### 8.0.0-alpha.71

- Fix accidental translation string change in 8.0.0-alpha.70

#### 8.0.0-alpha.70

- **Breaking changes**:
  - Merge `Chartable` and `AsyncChartableMixin` into new **`ChartableMixin`** + `loadChartItems` has been replaced by `loadMapItems`.
  - To set base map use `terriaViewer.setBaseMap()` instead of `terriaViewer.basemap = ...`
  - Incorrect usage of `AsyncLoader` **will now throw errors**

* Add `hideInBaseMapMenu` option to `BaseMapModel`.
* Change default basemap images to relative paths.
* Add `tileWidth` and `tileHeight` traits to `WebMapServiceCatalogItem`.
* Add docs about `AsyncLoader`
* Remove interactions between AsyncLoaders (eg calling `loadMetadata` from `forceLoadMapItems`)
* ... Instead, `loadMapItems` will call `loadMetadata` before triggering its own `AsyncLoader`
* Add `isLoading` to `CatalogMemberMixin` (combines `isLoading` from all the different `AsyncLoader`)
* Move `Loader` (spinner) from `Legend` to `WorkbenchItem`.
* Merge `Chartable` and `AsyncChartableMixin` into **`ChartableMixin`** + remove `AsyncLoader` functionality from `ChartableMixin` - it is now all handled by `loadMapItems`.
* Removed `AsyncLoader` functionality from `TableMixin` - it is now handled by `loadMapItems`.
  - `TableMixin.loadRegionProviderList()` is now called in `MappableMixin.loadMapItems()`
* Added `TerriaViewer.setBaseMap()` function, this now calls `loadMapItems` on basemaps
* Fix load of persisted basemap
* Fix sharing of base map
* Added backward compatibility for `baseMapName` in `initData` (eg share links)
* Add `WebMapService` support for WGS84 tiling scheme

#### 8.0.0-alpha.69

- **Breaking changes**:
  - Basemaps are now configured through catalog JSON instead of TerriaMap - see https://github.com/TerriaJS/terriajs/blob/13362e8b6e2a573b26e1697d9cfa5bae328f7cff/doc/customizing/initialization-files.md#basemaps

* Updated terriajs-cesium to version 1.79.1
* Make base maps configurable from init files and update documentation for init files [#5140](https://github.com/TerriaJS/terriajs/pull/5140).

#### 8.0.0-alpha.68

- Remove points from rectangle `UserDrawing`
- Fix clipboard typing error.
- Ported `WebProcessingServiceCatalogGroup`.
- Add CSW Group support
- Revert "remove wmts interfaces from ows interfaces" (873aa70)
- Add `math-expression-evaluator` library and `ColumnTransformationTraits`. This allows expressions to be used to transform column values (for example `x+10` to add 10 to all values).
- Fix bug in `TableColumn.title` getter.
- Add support for TableColumn quarterly dates in the format yyyy-Qx (eg 2020-Q1).
- Fix region mapping feature highlighting.
- Update clipboard to fix clipboard typing error.
- Added direction indicator to the pedestrian mode minimap.
- Limit up/down look angle in pedestrian mode.
- Automatically disable pedestrian mode when map zooms to a different location.
- Add support for time on `ArcGisMapServerCatalogItem`
- Merge `Mappable` and `AsyncMappableMixin` into **`MappableMixin`**.
- Fixed a issue when multiple filters are set to Cesium3DTilesCatalogItem
- Async/Awaitify `Terria.ts` + fix share links loading after `loadInitSources`.
- Tsified `TerriaError` + added support for "un-rendered" `I18nTranslateString`
- Tsified `raiseErrorToUser` + added `wrapErrorMessage()` to wrap error message in something more user friendly (using `models.raiseError.errorMessage` translation string).

#### 8.0.0-alpha.67

- TSify `Loader` function.
- Added walking mode to pedestrian mode which clamps the pedestrain to a fixed height above the surface.
- Upgraded catalog-converter to fix dependency version problem and ensure that all imports are async to reduce main bundle size.

#### 8.0.0-alpha.66

- **Breaking changes**:
  - Changed merging behaviour of Trait legends (of type `LegendTraits`) in `CatalogMemberTraits`. This affects legends on all `CatalogMember` models. Legend objects in higher strata now replace values in lower strata that match by index, rather than merging properties with them.

* Add `MetadataUrlTraits` to `CatalogMemberTraits.metadataUrls`. It contains an array of metadata URLS (with optional `title` which will render a button)
* Restore `cesiumTerrainUrl` config parameter. [#5124](https://github.com/TerriaJS/terriajs/pull/5124)
* I18n-ify strings in settings panel. [#5124](https://github.com/TerriaJS/terriajs/pull/5124)
* Moved `DataCustodianTraits` into `CatalogMemberTraits` and `CatalogMemberReferenceTraits`.
* `TableMixin` styles ("Display variables") will now look for column title if style title is undefined
* Add fallback colours when Color.fromCssColorString is used.
* Allow nullable `timeColumn` in table styles. Useful for turning off auto-detection of time columns.
* Added tool for searching inside catalog items. Initial implementation works for indexed 3d tilesets.
* Added support for shapefile with `ShapefileCatalogItem`
* Added `GeoJsonMixin` for handling the loading of geojson data.
* Extended the `GeoJsonCatalogItem` to support loading of zip files.
* Fixed broken feature highlighting for raster layers.
* Show a top angle view when zooming to a small feature/building from the item search result.
* Fix `TableTimeStyleTraits.idColumns` trait type.
* Added a new `lineAndPoint` chart type
* CustomChartComponent now has a "chart-type" attribute
* Fix `ArcGisMapServerCatalogItem` layer ID and legends bug
* Re-add region mapping `applyReplacements`.
* Added `SearchParameterTraits` to item search for setting a human readable `name` or passing index specific `queryOptions` for each parameter through the catalog.
* Added `AttributionTraits` to mappable and send it as property when creating Cesium's data sources and imagery providers. [#5167](https://github.com/TerriaJS/terriajs/pull/5167)
* Fixed an issue where a TerriaMap sometimes doesn't build because of typing issues with styled-components.
* Renamed `options` to `providerOptions` in `SearchableItemTraits`.
* Fix `CkanCatalogGroup.groupBy = "none"` members
* Fix `TableMixin` region mapping feature props and make Long/Lat features use column titles (if it exists) to match v7 behaviour.
* Add support for `CkanItemReference` `wms_layer` property
* Add support for `ArcGisMapServerCatalogGroup` to use `sublayerIds`.
* Added Pedestrian mode for easily navigating the map at street level.
* Clean up `LayerOrderingTraits`, remove `WorkbenchItem` interface, fix `keepOnTop` layer insert/re-ordering.
* Remove `wordBreak="break-all"` from Box surrounding DataPreview
* Re-added merging of csv row properties and vector tile feature properties for feature info (to match v7 behaviour).
* Fixes a bug in pedestrian mode where dropping the pedestrian in northern hemisphere will position the camera underground.
* Implement highlight/hide all actions for results of item search.
* Disable pickFeatures for WMS `_nextImageryParts`.
* Fix Leaflet `ImageryLayer` feature info sorting
* Fix hard-coded colour value in Story
* Use `configParameters.cesiumIonAccessToken` in `IonImageryCatalogItem`
* Added support for skipping comments in CSV files
* Fix WMS GetLegendGraphics request `style` parameter
* Loosen Legend `mimeType` check - so now it will treat the Legend URL as an image if the `mimeType` matches **OR** the file extension matches (previously, if `mimeType` was defined, then it wouldn't look at filetype extension)
* Fix `DiffTool` date-picker label `dateComparisonB`
* Fix app crash when switching different tools.
* Create `merge` `TraitsOption` for `objectArrayTrait`
* Move `Description` `metadataUrls` above `infoSections`.
* Upgraded i18next and i18next-http-backend to fix incompatibility.
* Added support for dd/mm/yyyy, dd-mm-yyyy and mm-dd-yyyy date formats.

#### 8.0.0-alpha.65

- Fixed SDMX-group nested categories
- SDMX-group will now remove top-level groups with only 1 child

#### 8.0.0-alpha.64

- Fixed WMS style selector bug.
- `layers` trait for `ArcGisMapServerCatalogItem` can now be a comma separated string of layer IDs or names. Names will be auto-converted to IDs when making the request.

#### 8.0.0-alpha.63

- Add `v7initializationUrls` to terria config. It will convert catalogs to v8 and print warning messages to console.
- Add `shareKeys` support for Madga map-config maps (through `terria` aspect)
- Revert WMS-group item ID generation to match v7
- Add `addShareKeysToMembers` to `GroupMixin` to generate `shareKeys` for dynamic groups (eg `wms-group)
- Added `InitDataPromise` to `InitSources`
- Add reverse `modelIdShareKeysMap` map - `model.id` -> `shareKeys`
- Upgraded `catalog-converter` to 0.0.2-alpha.4
- Reverted Legend use of `object` instead of `img` - sometimes it was showing html error responses
- Legend will now hide if an error is thrown
- Update youtube urls to nocookie version
- Share link conversion (through `catalog-converter`) is now done client-side
- Fix Geoserver legend font colour bug
- Remove legend broken image icon
- Added high-DPI legends for geoserver WMS (+ font size, label margin and a few other tweaks)
- `LegendTraits` is now part of `CatalogMemberTraits`
- Add `imageScaling` to `LegendTraits`
- WMS now `isGeoserver` if "geoserver` is in the URL
- Add WMS `supportsGetLegendRequest` trait
- Improved handling of WMS default styles

#### 8.0.0-alpha.62

- Fixed an issue with not loading the base map from init file and an issue with viewerMode from init files overriding the persisted viewerMode
- Fixed issues surrounding tabbed catalog mode
- Now uses `catalog-converter` to convert terriajs json in WPS response from v7 to v8.
- Fixed a bug in `UserDrawing` which caused points to not be plotted on the map.
- Fixed app crash when switching between different types of parameter in `GeoJsonParameterEditor`.
- Fixed errors when previewing an item in a group that is open by default (`isOpen: true` in init file).
- Fixed mobx warnings when loading geojson catalog items.
- Add `multiplierDefaultDeltaStep` Trait, which tries to calculate sensible multiplier for `DistrectelyTimeVarying` datasets. By default it is set to 2, which results in a new timestep being displayed every 2 seconds (on average) if timeline is playing.
- Hide info sections with empty content in the explorer preview.
- Port `shareKeys` from version 7
- Update/re-enable `GeoJsonCatalogItemSpec` for v8.
- add `DataCustodianTraits` to `WebMapServiceCatalogGroupTraits`
- Changed behaviour of `updateModelFromJson` such that catalog groups with the same id/name from different json files will be merged into one single group.
- Fixed error when selecting an existing polygon in WPS input form.
- Upgraded `catalog-converter` to 0.0.2-alpha.3.

#### 8.0.0-alpha.61

- New `CatalogFunctionMixin` and `CatalogFunctionJobMixin`
- Tsified `FunctionParameters`
- New `YourDataYourRegions` `CatalogFunctionMixin`
- Added `inWorkbench` property
- Added `addModelToTerria` flag to `upsertModelFromJson` function
- Added `DataCustodianTraits` to `WebMapServiceCatalogItem`
- Added `disableDimensionSelectors` trait to `WebMapServiceCatalogItem`. Acheives the same effect of `disableUserChanges` in v7.
- Temporarily stopped using `papaparse` for fetching Csv urls till an upstream bug is fixed.
- Fix async bug with loading `ReferenceMixin` and then `Mappable` items in `initSources`
- Remove `addToWorkbench`, it has been replaced with `workbench.add`
- Improve handling of `ArcGisMapServerCatalogItem` when dealing with tiled layers.
- Ensure there aren't more bins than unique values for a `TableStyle`
- Add access control properties to items fetched from Esri Portal.
- Improves magda based root group mimic behaviour introdcued in 8.0.0-alpha.57 by adding `/` to `knownContainerUniqueIds` when `map-config*` is encountered
- Fixed broken chart disclaimers in shared views.
- Fixed a bug where chart disclaimers were shown even for chart items disabled in the workbench.
- Fixed a bug where charts with titles containing the text "lat" or "lon" were hidden from feature info panel.
- Fixed a bug that occurred when loading config from magda. `initializationUrls` are now applied even if `group` aspect is not set

#### 8.0.0-alpha.60

- Fix WMS legend for default styles.
- Request transparent legend from GeoServer.
- Reverted the following due to various issues with datasets:
  - Add basic routing support
  - Add better page titles when on various routes of the application
  - Add prerendering support on `/catalog/` routes (via `prerender-end` event &
    allowing TerriaMap to hit certain routes)

#### 8.0.0-alpha.59

- Update magda error message
- Add a short report section if trying to view a `3d-tiles` item in a 2d map.
- Fix bug in `Terria.interpretStartData`.
- Add `ThreddsCatalogGroup` model.
- Port `supportsColorScaleRange`, `colorScaleMinimum` and `colorScaleMaximimum` from `master` to `WebMapServiceCatalogItem` model.
- Ported MapboxVectorTileCatalogItem ("mvt").
- When expanding a chart from the feature info panel, we now place a colored dot on the map where the chart was generated from.
- Add basic routing support
- Add better page titles when on various routes of the application
- Add prerendering support on `/catalog/` routes (via `prerender-end` event &
  allowing TerriaMap to hit certain routes)
- Update `WorkbenchButton` to allow for links rather than buttons, including
  changing About Data to a link

#### 8.0.0-alpha.58

- Add `FeatureInfoTraits` to `ArcGisMapServerCatalogItem`
- Fix zooming bug for datasets with invalid bounding boxes.
- Add new model for `ArcGisTerrainCatalogItem`.
- Add 3D Tiles to 'Add web data' dropdown.
- Fix naming of item in a `CkanCatalogGroup` when using an item naming scheme other than the default.

#### 8.0.0-alpha.57

- Fix memoization of `traitsClassToModelClass`.
- Chart expanded from feature info panel will now by default show only the first chart line.
- Chart component attribtues `column-titles` and `column-units` will now accept a simpler syntax like: "Time,Speed" or "ms,kmph"
- Fix presentation of the WMS Dimension metadata.
- Magda based maps now mimic "root group uniqueId === '/'" behaviour, so that mix and matching map init approaches behave more consistently

#### 8.0.0-alpha.56

- Add `itemProperties` trait to `WebMapMapCatalogGroup`.
- Add support for `formats` traits within `featureInfoTemplate` traits.
- Fix handling of `ArcGisPortalItemReference` for when a feature layer contains multiple sublayers.
- Implemented new compass design.

#### 8.0.0-alpha.55

- Upgraded to patched terriajs-cesium v1.73.1 to avoid build error on node 12 & 14.

#### 8.0.0-alpha.54

- Add a `infoAsObject` property to the `CatalogMemberMixin` for providing simpler access to `info` entries within templating
- Add a `contentAsObject` trait to `InfoSectionTraits` where a json object is more suitable than a string.
- Add `serviceDescription` and `dataDescription` to `WebMapServiceCatalogItem` info section.
- Extend `DataPreviewSections.jsx` to support Mustache templates with context provided by the catalog item.
- Add support for `initializationUrls` when loading configuration from Magda.
- Add `:only-child` styling for `menu-bar.scss` to ensure correctly rounded corners on isolated buttons.
- Improve Branding component for mobile header
- Add support for `displayOne` configuration parameter to choose which brand element to show in mobile view
- Update Carto basemaps URL and attribution.
- Add `clipToRectangle` trait to `RasterLayerTraits` and implement on `WebMapServiceCatalogItem`, `ArcGisMapServiceCatalogItem`, `CartoMapCatalogItem`, `WebMapTileServiceCatalogItem`.
- Allow Magda backed maps to use an inline `terria-init` catalog without it getting overwritten by map-config before it can be parsed
- Deprecated `proxyableDomainsUrl` configuration parameter in favour of `serverconfig` route
- Ported a support for `GpxCatalogItem`.
- Feature info is now shareable.
- Add option `canUnsetFeaturePickingState` to `applyInitData` for unsetting feature picking state if it is missing from `initData`. Useful for showing/hiding feature info panel when switching through story slides.
- Properly render for polygons with holes in Leaflet.
- Fixes a bug that showed the chart download button when there is no downloadable source.
- Add `hideWelcomeMessage` url parameter to allow the Welcome Message to be disabled for iframe embeds or sharing scenarios.
- Ensure the `chartDisclaimer` is passed from catalog items to derived chart items.
- Don't calculate a `rectangle` on a `ArcGisPortalReferenceItem` as they appear to contain less precision than the services they point to.
- Allow an `ArcGisPortalReferenceItem` to belong to multiple `CatalogGroup`'s.
- Fix argis reference bug.
- Made possible to internationalize tour contend.
- Added TileErrorHandlerMixin for handling raster layer tile errors.
- Fixed a bug that caused the feature info chart for SOS items to not load.
- SOS & CSV charts are now shareable.

#### 8.0.0-alpha.53

- Ported an implementation of CatalogSearchProvider and set it as the default
- Notification window & SatelliteImageryTimeFilterSection now uses theme colours
- Improved look and feel of `StyledHtml` parsing
- Fix `applyAriaId` on TooltipWrapper causing prop warnings
- Make share conversion notification more pretty (moved from `Terria.ts` to `shareConvertNotification.tsx`)
- Tsxify `Collapsible`
- `ShortReportSections` now uses `Collapsible`
- Add `onToggle`, `btnRight`, `btnStyle`, `titleTextProps` and `bodyBoxProps` props in `Collapsible`
- Add `Notification.message` support for `(viewState: ViewState) => React.ReactNode`
- Added splitting support to `WebMapTileServiceCatalogItem`.

#### 8.0.0-alpha.52

- Prevent duplicate loading of GetCapabilities
- Update the `GtfsCatalogItem` to use the `AutoRefreshingMixin`.
- Add a condition to the `AutoRefreshingMixin` to prevent unnecessary polling when an item is disabled in the workbench.
- Upgraded to Cesium v1.73.
- Removed any references to `BingMapsApi` (now deprecated).
- Add support for resolving `layers` parameter from `Title` and not just `Name` in `WebMapServiceCatalogItem`.
- Change TrainerBar to show all steps even if `markdownDescription` is not provided

#### 8.0.0-alpha.51

- Add WMTS group/item support
- Create `OwsInterfaces` to reduce duplicate code across OWS servies
- Fix story prompt being permanent/un-dismissable
- Fixed a bug that caused the feature info chart for SOS items to not load.

#### 8.0.0-alpha.50

- Support for searching WFS features with WebFeatureServiceSearchProvider
- WFS-based AustralianGazetteerSearchProvider
- Fixed a bug causing users to be brought back to the Data Catalogue tab when clicking on an auto-detected user added catalogue item.
- Fixed a bug causing Data Preview to not appear under the My Data tab.
- Fix WMS style `DimensionSelector` for layers with no styles
- Add WMS legend for items with no styles
- Add warning messages if catalog/share link has been converted by `terriajs-server`.
- Update the scroll style in `HelpVideoPanel` and `SidePanel` helpful hints.
- Updated leaflet attribution to match the style of cesium credits.
- Remove `@computed` props from `WebFeatureServiceCapabilities`
- Fixed bug causing the Related Maps dropdown to be clipped.
- Add SDMX-json support for groups and items (using SDMX-csv for data queries)
- `TableMixin` now uses `ExportableMixin` and `AsyncMappableMixin`
- Move region provider loading in `TableMixin` `forceLoadTableMixin` to `loadRegionProviderList`
- Added `TableAutomaticStylesStratum.stratumName` instead of hard-coded strings
- Added `Dimension` interface for `SelectableDimension` - which can be used for Traits
- Make `SelectableDimension.options` optional

#### 8.0.0-alpha.49

- WMS GetFeatureInfo fix to ensure `style=undefined` is not sent to server
- Add support for splitting CSVs (TableMixins) that are using region mapping.
- `addUserCatalogMember` will now call `addToWorkbench` instead of `workbench.add`.
- Replaces `ShadowSection` with `ShadowMixin` using `SelectableDimensions`
- Fix Webpack Windows path issue
- Updated icons for view and edit story in the hamburger menu.
- Implemented new design for story panel.

#### 8.0.0-alpha.48

- Allow `cacheDuration` to be set on `ArcGisPortalCatalogGroup` and `ArcGisPortalItemReference`.
- Set default `ArcGisPortalCatalogGroup` item sorting by title using REST API parameter.
- Call `registerCatalogMembers` before running tests and remove manual calls to `CatalogMemberFactory.register` and `UrlMapping.register` in various tests so that tests reflect the way the library is used.
- Updated stratum definitions which used hardcoded string to use `CommonStrata` values.

#### 8.0.0-alpha.47

- Removed hard coded senaps base url.
- Added option for manual Table region mapping with `enableManualRegionMapping` TableTrait. This provides `SelectableDimensions` for the region column and region type.
- Added WMS Dimensions (using `SelectableDimensions`)
- Added WMS multi-layer style, dimension and legend support.
- Merged the `StyleSelector` and `DimensionsSelector`, and created a `SelectableDimensions` interface.
- Added `chartColor` trait for DiscretelyTimeVarying items.
- Replaced all instances of `createInfoSection` and `newInfo` with calls to `createStratumInstance` using an initialisation object.
- Added trait `leafletUpdateInterval` to RasterLayerTraits.
- Fix styling of WFS and GeoRSS.
- Fixed a bug that caused re-rendering of xAxis of charts on mouse move. Chart cursor should be somewhat faster as a result of this fix.
- Fixed a bug that caused some catalogue items to remain on the map after clicking "Remove all" on the workbench.
- Deleted old `ChartDisclaimer.jsx`
- Moved `DiscretelyTimeVaryingMixin` from `TableAutomaticStylesStratum` to `TableMixin`
- Added basic region-mapping time support
- Add short report to `ArcGisFeatureServerItem` for exceeding the feature limit.
- Added shift-drag quick zoom

#### 8.0.0-alpha.46

- Fixed i18n initialisation for magda based configurations

#### 8.0.0-alpha.45

- Upgraded to Cesium v1.71.
- Change `ExportableData` interface to `ExportableMixin` and add `disableExport` trait.
- Add basic WFS support with `WebFeatureServiceCatalogGroup` and `WebFeatureServiceCatalogItem`
- Update style of diff tool close button to match new design
- Remove sass code from the `HelpPanel` component
- Added an option for translation override from TerriaMap
- Help content, trainer bar & help terms can use translation overrides
- Accepts `backend` options under a new `terria.start()` property, `i18nOptions`
- Use `wms_api_url` for CKAN resources where it exists
- Tsxified `DateTimePicker` and refactored `objectifiedDates` (moved to `DiscretelyTimeVaryingMixin`).
- Update style of 'Change dates' button in delta to be underlined
- Fix issue with delta 'Date comparison' shifting places when querying new location
- Shows a disabled splitter button when entering diff
- Make Drag & Drop work again (tsxify `DragDropFile.tsx` and refactor `addUserFiles.ts`)
- Add `TimeVarying.is` function

#### 8.0.0-alpha.44

- Pass `format` trait on `TableColumnTraits` down to `TableAutomaticStylesStratum` for generating legends
- Add `multipleTitles` and `maxMultipleTitlesShowed` to `LegendItemTraits`
- Aggregate legend items in `createLegendItemsFromEnumColorMap` by colour, that is merge legend items with the same colour (using `multipleTitles`)
- Only generate `tableStyles` for region columns if no other styles exist
- TableAutomaticStylesStratum & CsvCatalogItem only returns unique `discreteTimes`s now
- Specified specific terriajs config for ForkTsCheckerWebpackPlugin

#### 8.0.0-alpha.43

- Replace `@gov.au/page-alerts` dependency with our own warning box component. This removes all `pancake` processes which were sometimes problematic.

#### 8.0.0-alpha.42

- Added ArcGIS catalog support via ArcGisPortalItemReference

#### 8.0.0-alpha.41

- Add `cacheDuration` and `forceProxy` to `UrlTraits` and add `cacheDuration` defaults to various catalog models.
- Tsify `proxyCatalogItemUrl`.
- Simplified SidePanel React refs by removing the double wrapping of the `withTerriaRef()` HOC
- Merged `withTerriaRef()` HOC with `useRefForTerria()` hook logic
- Breadcrumbs are always shown instead of only when doing a catalog search

#### 8.0.0-alpha.40

- Improve info section of `WebMapServiceCatalogItem` with content from GetCapabilities
- Re-implement `infoSectionOrder` as `CatalogMember` trait.
- Add `infoWithoutSources` getter to `CatalogMemberMixin` to prevent app crash when using `hideSources`
- Add support for nested WMS groups
- Added breadcrumbs when clicking on a catalogue item from a catalogue search

#### 8.0.0-alpha.39

- Development builds sped up by 3~20x - ts-loader is now optional & TypeScript being transpiled by babel-loader, keeping type check safety on a separate thread

#### 8.0.0-alpha.38

- Add `show` to `ShortReportTraits` and Tsxify `ShortReport`
- Convert `ShortReport` to styled-components, add accordian-like UI
- 3D tiles support is now implemented as a Mixin.

#### 8.0.0-alpha.37

- Add `refreshEnabled` trait and `AsyncMappableMixin` to `AutoRefreshMixin`
- Ensure `CkanCatalogGroup` doesn't keep re-requesting data when opening and closing groups.
- Add `typeName` to `CatalogMemberMixin`
- Add `header` option to `loadText`
- Add `isMixedInto` function for `AsyncMappableMixin` and `AsyncChartableMixin`
- Added file upload support for `GltfCatalogItem`. The supported extension is glb.
- Improve runtime themeing via styled components across main UI components
- Updated default welcome video defaults to a newer, slower video
- Difftool will now pick any existing marked location (like from a search result) and filter imagery for that location.
- Updated labelling & copy in Difftool to clarify workflow
- ChartCustomComponent now `abstract`, no longer specific to CSV catalog items. Implement it for custom feature info charts.
- Update date picker to use theme colours
- Removed some sass overrides on `Select` through `StyleSelectorSection`
- Update LeftRightSection to use theme colours
- Ported `GeoRssCatalogItem` to mobx, added support to skip entries without geometry.
- Update Difftool BottomPanel UI to clearer "area filter" and date pickers
- Update Difftool BottomPanel to load into Terria's BottomDock
- Rearrange MapButton layout in DOM to properly reflow with BottomDock
- Update Difftool MainPanel to not get clipped by BottomDock
- Rearrange MapDataCount to exist inside MapColumn for more correct DOM structure & behaviour
- Re-added chart disclaimer.

#### mobx-36

- Added `pointer-events` to `MapNavigation` and `MenuBar` elements, so the bar don't block mouse click outside of the button.
- Fixes "reminder pop-up" for help button being unclickable
- Use `useTranslation` instead of `withTranslation` in functional component (`MapDataCount`)
- Make welcome video url and placeholder configurable via configparameters
- Added `ExportableData` interface.
- Added `ExportData` component for data catalog.
- Added WCS "clip and ship" for WMS
- Added basic CSV export function
- Extend `UserDrawing` to handle rectangles
- Tsxify `MapInteractionMode`
- Changed default orientation for `GltfCatalogItem` to no rotation, instead of zero rotation wrt to terrain
- Added a title to welcome message video

#### mobx-35

- Add "Upload" to tour points
- Add tooltips anywhere required in UI via `parseCustomMarkdownToReactWithOptions` & customisable via `helpContentTerms`
- Add "map state" map data count to highlight state of map data
- Add a reminder "pop-up" that shows the location of the help button
- Fix bug causing story pop-up to be off screen
- Fix bug causing helpful hints to be cut off on smaller screens
- Changed the `Tool` interface, now accepting prop `getToolComponent` instead of `toolComponent`
- Added `ToolButton` for loading/unloading a tool
- Added `TransformationTraits` that can be used to change position/rotation/scale of a model.
- Merge master into mobx. This includes:
  - Upgraded to Cesium v1.68.
  - Story related enhancements:
    - Added a title to story panel with ability to close story panel.
    - Added a popup on remove all stories.
    - Added button for sharing stories.
    - Added a question popup on window close (if there are stories on the map so users don't lose their work).
- Added a new `editor` Icon
- Changed `ToolButton` to show the same icon in open/close state. Previously it showed a close icon in close state.

#### mobx-34

- Bug fix for `DatePicker` in `BottomDock` causing app crash
- Made changes to the video modals: close button has been added, pressing escape now closes the component and some basic unit tests created
- Updated the video modal for _Data Stories: Getting Started_ to use the new `VideoGuide` component
- Tweaked MyData/AddData tabs to make it possible to invoke them without using the `ExplorerWindow` component and also customize the extensions listed in the dropdown.
- Fix the timeline stack handling for when there are multiple time-enabled layers
- Ported timeseries tables.
- Extended the support for styles for ESRI ArcGis Feature Server. Line styles are supported for lines and polygon outlines in both Cesium and Leaflet viewer. #4405
- Fix polygon outline style bug.
- Add a unit test for polygon outline style.
- Add TrainerPane/TrainerBar "Terry the task trainer"
- Use `1.x.x` of `karma-sauce-launcher` to fix CI build failures
- Stop unknown icons specified in config.json from crashing UI
- Creates a `ShadowTraits` class that is shared by `GltfCatalogItem` and `Cesium3DTilesCatalogItem`.
- Fixed a bug where user added data was removed from catalogue when Remove from map button in data catalog is clicked.
- Fix leaflet zoom to work when bounding rectangle exists but doesn't have bounds defined

#### mobx-33

- Updated generic select so icon doesn't block click
- Re-added loading bar for leaflet & cesium viewers

#### mobx-32

- Made expanded SOS chart item shareable.
- Fixed a regression bug where the time filter is shown for all satellite imagery items
- Add unit tests for `WelcomeMessage` and `Disclaimer`
- Fixed minor UI errors in console
- Replaced helpful hints text with the new version
- Made the shapes of some of the workbench components rounded
- Add `clampToGround` property on to holes within polygons in `GeoJsonCatalogItem`
- Set default `clampToGround` trait to `true` for `GeoJsonCatalogItem`
- Fixed a bug where WMS items caused type errors in newer babel and typescript builds, due to mixed mixin methods on DiffableMixin & DiscretelyTimeVaryingMixin
- Fixed a bug where KmlCatalogItem did not use the proxy for any urls.
- Add support for `CkanCatalogGroup` and `CkanItemReference`.
- Added unit test to ensure getAncestors behaviour
- Hide the chart legend if there are more than four items to prevent things like FeatureInfo being pushed out of the view and the map resizing.
- Prevent addedByUser stack overflow
- Fixed a chart bug where moment points do not stick to the basis item when they are of different scale.
- Fixed a bug where the moment point selection highlight is lost when changing the satellite imagery date.
- Removed sass from Clipboard
- Updated LocationSearchResults to support multiple search providers
- Replaced lifesaver icon on the help button with a question mark button
- Fix handling of points and markers around the anti-meridian in the `LeafletVisualizer`.
- Fixed difference tool losing datepicker state by keeping it mounted
- Disabled unhelpful Help button when in `useSmallScreenInterface`
- Fixed a bug where a single incorrect catalog item in a group would prevent subsequent items from loading.
- Improved catalog parsing to include a stub (`StubCatalogItem`) when terriajs can't parse something

#### mobx-31

- Fixes broken time filter location picker when other features are present on the map.
- Fixes the feature info panel button to show imagery at the selected location.
- Added `hideSource` trait to `CatalogMemberTraits`. When set to true source URL won't be visible in the explorer window.
- Added `Title`, `ContactInformation`, `Fees` to the `CapabilitiesService` interface so they are pulled on metadata load.
- Resolved name issue of `WebMapServiceCapabilities`. Now it returns a name resolved from `capabilities` unless it is set by user.
- Added setting of `isOpenInWorkbench`, `isExperiencingIssues`, `hideLegendInWorkbench`, `hideSource` strats for `WebMapServiceCatalogItem` from `WebMapServiceCatalogGroup`.

#### mobx-30

- Ported welcome message to mobx with new designs
- Updated CI clientConfig values to include new help panel default
- Bumped explicit base typescript to 3.9.2
- Lock rollbar to 2.15.2
- Ported disclaimer to mobx with new designs
- Added diff tool for visualizing difference (delta) of images between 2 dates for services that support it.
- Updated workbench ViewingControls styles to line up with icons
- Prevent re-diff on workbench items that are already a diff
- Updated splitter to force trigger resizes so it catches up on any animation delays from the workbench
- Update workbench to trigger resize events onTransitionEnd on top of view-model-triggers
- Added satellite imagery to help panel
- Stop disclaimer clashing with welcome message by only loading WelcomeMessage after disclaimer is no longer visible
- Fixes a difftool bug where left/right items loose their split direction settings when the tool is reset
- Fixes a splitter bug where split direction is not applied to new layers.
- Re-added satellite guide prompt option via `showInAppGuides`
- Changed tour "go back 1 tour point" messaging from "previous" to "back"

#### mobx-29

- Fix handling of urls on `Cesium3DTilesCatalogItem` related to proxying and getting confused between Resource vs URL.
- Renamed `UrlReference.createUrlReferenceFromUrlReference` to `UrlReference.createCatalogMemberFromUrlReference`
- Moved url to catalog member mapping from `createUrlRefernceFromUrl.register` to `UrlToCatalogMemberMapping` (now in `UrlReference.ts` file)
- Added in-app tour framework & base tour items
- Make the help panel customisable for different maps by modifying `config.json`
- Added generic styled select
- Remove maxZoom from leaflet map.
- Run & configure prettier on terriajs lib/ json files
- Changed most of the icons for the `MapNavigation` section (on the right hand side) of the screen
- Added a close button to story panel
- Made `MapIconButton` to animate when expanding
- Remove requirement for browser to render based on make half pixel calculations for the Compass & stop it jumping around when animating

#### mobx-28

- Fix SASS exports causing some build errors in certain webpack conditions

#### mobx-1 through mobx-27

- Fixed DragDropFile and `createCatalogItemFromFileOrUrl` which wasn't enabled/working in mobx, added tests for `createCatalogItemFromFileOrUrl` and renamed `createCatalogItemFromUrl` to `createUrlRefernceFromUrl`.
- Fixed bug in StratumOrder where `sortBottomToTop` would sort strata in the wrong order.
- Allow member re-ordering via GroupMixin's `moveMemberToIndex`
- Fixed a bug where `updateModelFromJson` would ignore its `replaceStratum` parameter.
- Re-added Measure Tool support
- Re-added `CartoMapCatalogItem`
- Re-implemented `addedByUser` to fix bug where previews of user added data would appear in the wrong tab.
- Added header options for loadJson5, & allow header overrides on MagdaReference loading
- Re-added some matcher-type mappings in `registerCatalogMembers`.
- Added `UrlReference` to represent catalog items created from a url with an auto-detected type.
- Modified `upsertModelFromJson` so that when no `id` is provided, the `uniqueId` generated from `localId` or `name` is incremented if necessary to make it unique.
- Re-enable search components if SearchProvider option provided
- Modified tests to not use any real servers.
- Fixed bug causing workbench items to be shared in the wrong order.
- Fix bug where urls in the feature info panel weren't turned into hyperlinks
- Fix preview map's base map and bounding rectangle size
- Fixed positioning of the buttons at the bottom and the timeline component on mobile
- Added `hasLocalData` property to indicate when a catalog item contains local data. This property is used to determine whether the item can be shared or not.
- Fixed bug causing user added data to not be shared. Note that user added catalog item urls are now set at the user stratum rather than the definition stratum.
- Added the ability to filter location search results by an app-wide bounding box configuration parameter
- Re-introduce UI elements for search when a catalogSearchProvider is provided
- Fix bug that prevented live transport data from being hidden
- Hide opacity control for point-table catalog items.
- Fixed bug where `Catalog` would sometimes end up with an undefined `userAddedDataGroup`.
- Show About Data for all items by default.
- Fixed translation strings for the descriptive text about WMS and WFS URLs in the data catalogue.
- Fix bug that throws an error when clicking on ArcGIS Map Service features
- Fix initialisation of `terria`'s `shareDataService`.
- Support Zoom to Data on `CsvCatalogItem` when data has lat-lon columns.
- Add a trait called `showShadowUi` to `Cesium3DTilesCatalogItem` which hide shadows on workbench item UI.
- Re-added `ArcGisFeatureServerCatalogItem` and `ArcGisFeatureServerCatalogGroup`
- Prevent TerriaMap from crashing when timeline is on and changing to 2D
- Rewrite charts using `vx` svg charting library.
- Fixed bug causing `ArcGisFeatureServerCatalogItem` to throw an error when a token is included in the proxy url.
- Fix a bug for zooming to `ArcGisMapServerCatalogItem` layers
- Modified creation of catalog item from urls to set the item name to be the url at the defaults stratum rather than the definition stratum. This prevents actual item names at load strata from being overridden by a definition stratum name which is just a url.
- Fixed a bug causing highlighting of features with `_cesium3DTileFeature` to sometimes stop working. Also changed highlight colour to make it more visible.
- Fixed bug causing user added data with an auto-detected data type to not be shared properly.
- Modified `addToWorkbench` so that when a catalog item fails to load it is removed from the workbench and an error message is displayed.
- Add support for feature picking on region mapped datasets
- Revamp map buttons at top to support two menu configuration
- Viewer (2d/3d/3d-non-terrain) & basemap preferences are persisted to local storage again, and loaded back at startup
- Dramatically simplified map button styling (pre-styled-components)
- Allow DropdownPanel(InnerPanel) to show centered instead of offset toward the left
- Added AccessControlMixin for tracking access control of a given MagdaReference
- Add a legend title trait
- Show private or public dataset status on data catalog UI via AccessControlMixin
- Added `pointSizeMap` to `TableStyle` to allow point size to be scaled by value
- Added `isExperiencingIssues` to `CatalogMemberTraits`. When set to true, an alert is displayed above the catalog item description.
- Add gyroscope guidance
- Enable StyleSelectorSection workbench control for `WebMapServiceCatalogItem`
- New-new ui
- Add WIP help panes
- Added "Split Screen Mode" into workbench
- Moved excess workbench viewing controls into menu
- Updated bottom attribution styling
- Begin styled components themeing
- Make `clampToGround` default to true for `ArcGisFeatureServerCatalogItemTraits` to stop things from floating
- Add fix for `WebMapServiceCatalogItem` in `styleSelector` to prevent crash.
- Revert changes to `StyleSelectorSelection` component and refactor `WebMapServiceCatalogItem` styleSelector getter.
- Added a temporary fix for bug where a single model failing to load in `applyInitData` in `Terria` would cause other models in the same `initData` object to not load as well.
- Change gyroscope focus/hover behaviour to move buttons on hover
- Stop showing previewed item when catalog is closed
- Prevent `StoryPanel.jsx` from reloading magda references on move through story.
- Add google analytics to mobx
- Fixed google analytics on story panel
- Fixed path event name undefined labelling
- Enable zoomTo and splitter on `CartoMapCatalogItem`.
- Added name to `MapServerStratum` in `ArcGisMapServerCatalogItem`.
- Readded basic `CompositeCatalogItem`.
- Ported Augmented Reality features
- Fixed bug causing "Terrain hides underground features" checkbox to sometimes become out of sync between `SettingPanel` and `WorkbenchSplitScreen`.
- Ports the Filter by Location" feature for Satellite imagery. The property name setting is renamed to `timeFilterPropertyName` from `featureTimesProperty`.
- Made split screen window in workbench hidden when viewer is changed to 3D Smooth and 2D
- Tidy Help UI code
- Added `allowFeatureInfoRequests` property to `Terria` and prevent unnecessary feature info requests when creating `UserDrawing`s.
- Tidied up analytics port, fixed `getAncestors` & added `getPath` helper
- Updated upload icon to point upwards
- Prevent catalog item names from overflowing and pushing the collapse button off the workbench
- Stopped analytics launch event sending bad label
- Add .tsx tests for UI components
- Provide a fallback name for an `ArcGisServerCatalogItem`
- Ensure `CesiumTileLayer.getTileUrl` returns a string.
- Polished help UI to match designs
- Adds methods `removeModelReferences` to Terria & ViewState for unregistering and removing models from different parts of the UI.
- Add basic support for various error provider services, implementing support for Rollbar.
- Add trait to enabling hiding legends for a `CatalogMember` in the workbench.
- Added new help menu item on how to navigate 3d data
- Add traits to customize color blending and highlight color for `Cesium3DTilesCatalogItem`
- Reimplemented splitting using `SplitItemReference`.
- Fix bug that caused contents on the video panel of the help UI to overlay the actual video
- Overhauled location search to be a dropdown instead of list of results
- Fixed bug causing full app crash or viewer zoom refresh when using 3D view and changing settings or changing the terrain provider.
- Implements `SensorObservationServiceCatalogItem`.
- Add support for styling CSVs using a region mapped or text columns.
- Update Compass UI to include larger rotation target, remove sass from compass
- Link Compass "help" button to `navigation` HelpPanelItem (requires generalisation later down the track)
- Improve keyboard traversal through right-hand-side map icon buttons
- Link Compass Gyroscope guidance footer text to `navigation` HelpPanelItem (requires generalisation later down the track)
- Removed hardcoded workbench & Panel button colours
- Ensure CSV column names are trimmed of whitespace.
- Really stop analytics launch event sending bad & now empty & now finally the real label
- Re-added `ArcGisMapServerCatalogGroup` and `ArcGisServerGroup`.
- Tidy Compass UI animations, styles, titles
- Bumped mobx minor to 4.15.x, mobx-react major to 6.x.x
- Add `dateFormat` trait to `TimeVaryingTraits` to allowing formatting of datestrings in workbench and bottomdock.
- Tidy Gyroscope Guidance positioning
- Fixed FeatureInfoPanel using old class state
- Fixed MapIconButton & FeedbackButton proptypes being defined incorrectly
- Implement SenapsLocationsCatalogItem
- Update papaparse and improve handling for retrieveing CSVs via chunking that have no ContentLenth header

### v7.11.17

- Moved strings in DateTimeSelector and FeatureInfoPanel into i18next translation file.

### v7.11.16

- Fixed a bug where the timeline would not update properly when the timeline panel was resized.

### v7.11.15

- Fixed a bug when clicking the expand button on a chart in feature info when the clicked feature was a polygon.

### v7.11.14

- Update CARTO Basemaps CDN URL and attribution.
- Fixed issue with node 12 & 14 introduced in Cesium upgrade.

### v7.11.13

- Upgraded to Cesium v1.73.
- Removed any references to `BingMapsApi` (now deprecated).

### v7.11.12

- Fixed a crash with GeoJsonCatalogItem when you set a `stroke-opacity` in `styles`.

### v7.11.11

- If `showIEMessage` is `true` in config.json, warn IE11 users that support is ending.

### v7.11.10

- Remove caching from TerriaJsonCatalogFunction requests.
- Upgraded minimum node-sass version to one that has binaries for node v14.

### v7.11.9

- Update Geoscience Australia Topo basemap.
- Remove caching from WPS requests.
- Fix entity outline alpha value when de-selecting a feature.

### v7.11.8

- Upgraded to terriajs-cesium v1.71.3 which fixes a bug running gulp tasks on node v14.

### v7.11.7

- Add additional region mapping boundaries.

### v7.11.6

- Rework the handling of point datasets on the anti-meridian when using LeafletJS.
- Fix indices in some translation strings including strings for descriptions of WMS and WMS service.
- Upgraded to Cesium v1.71.

### v7.11.5

- Added `GeoRssCatalogItem` for displaying GeoRSS files comming from rss2 and atom feeds.
- Bug fix: Prevent geojson files from appearing twice in the workbench when dropped with the .json extension
- Story related enhancements:
  - Added a title to story panel with ability to close story panel.
  - Added a popup on remove all stories.
  - Added button for sharing stories.
  - Added a question popup on window close (if there are stories on the map so users don't lose their work).
- Pinned `html-to-react` to version 1.3.4 to avoid IE11 incompatibility with newer version of deep dependency `entities`. See https://github.com/fb55/entities/issues/209
- Added a `MapboxStyleCatalogItem` for showing Mapbox styles.
- Add a `tileErrorThresholdBeforeDisabling` parameter to `ImageryLayerCatalogItem` to allow a threshold to set for allowed number of tile failures before disabling the layer.

### v7.11.4

- Add support for `classBreaks` renderer to `ArcGisFeatureServerCatalogItem`.
- Upgraded to Cesium v1.68.
- Replace `defineProperties` and `freezeObject` to `Object.defineProperties` and `Object.freeze` respectively.
- Bumped travis build environment to node 10.
- Upgraded to `generate-terriajs-schema` to v1.5.0.

### v7.11.3

- Added babel dynamic import plugin for webpack builds.
- `ignoreUnknownTileErrors` will now also ignore HTTP 200 responses that are not proper images.

### v7.11.2

- Pass minimumLevel, in Cesium, to minNativeZoom, in Leaflet.
- Upgraded to Cesium v1.66.

### v7.11.1

- Fix for color of markers on the map associated with chart items

### v7.11.0

- Fix draggable workbench/story items with translation HOC
- Added first revision of "delta feature" for change detection of WMS catalog items which indicate `supportsDeltaComparison`
- Improve menu bar button hover/focus states when interacting with its panel contents
- Add ability to set opacity on `GeoJsonCatalogItem`
- Expanded test cases to ensure WorkbenchItem & Story have the correct order of components composed
- Fix broken catalog functions when used with translation HOC
- Fix bug with momentPoints chart type when plotting against series with null values
- Make the default `Legend` width a little smaller to account for the workbench scrollbar
- Bug fix for expanding chart - avoid creating marker where no lat lon exists.
- Add a `ChartDisclaimer` component to display an additional disclaimer above the chart panel in the bottom dock.
- Add `allowFeatureInfoRequests` property to `Terria` and prevent unnecessary feature info requests when creating `UserDrawing`s.
- Removes unsupported data that is drag and dropped from the workbench and user catalog.
- Adjusted z-index values so that the explorer panel is on top of the side panel and the notification window appears at the very top layer.
- Allow `CkanCatalogItem` names to be constructed from dataset and resource names where multiple resources are available for a single dataset
- Set the name of ArcGis MapServer CatalogGroup and CatalogItem on load
- Improve autodetecting WFS format, naming of the WFS catalog group and retaining the zoomToExtent
- Remove unnecessary nbsp; from chart download and expand buttons introduced through internationalization.
- Fix story prompt flag not being set after dismissing story, if `showFeaturePrompts` has been enabled

### v7.10.0

- Added proper basic internationalisation beginnings via i18next & react-i18next
- Fixed a bug where calling `openAddData()` or `closeCatalog()` on ViewState did not correctly apply the relevant `mobileViewOptions` for mobile views.
- Fixed filter by available dates on ImageryLayerCatalogItem not copying to the clone when the item is split.
- Fixed an error in `regionMapping.json` that causes some states to be mismatched when using Australian state codes in a column labelled "state". It is still recommended to use "ste", "ste_code" or "ste_code_2016" over "state" for column labels when matching against Australian state codes.
- Fixed bug where "User data" catalog did not have add-buttons.
- Added ability to re-add "User data" CSV items once removed from workbench.
- Changed catalog item event labels to include the full catalog item path, rather than just the catalog item name.
- Added support for `openAddData` option in config.json. If true, the "Add Data" dialog is automatically opened at startup.
- Welcome message, in-app guides & new feature prompts are now disabled by default. These can be re-enabled by setting the `showWelcomeMessage`, `showInAppGuides` & `showFeaturePrompts` options in config.json.
- Updated Welcome Message to pass its props to `WelcomeMessagePrimaryBtnClick` & `WelcomeMessageSecondaryBtnClick` overrides
- Welcome message, in-app guides & new feature prompts are now disabled by default. These can be re-enabled by setting the `showWelcomeMessage`, `showInAppGuides` & `showFeaturePrompts` options in config.json.
- Updated Welcome Message to pass its props to `WelcomeMessagePrimaryBtnClick` & `WelcomeMessageSecondaryBtnClick` overrides.
- Fixed a bug in anti-meridian handling causing excessive memory use.
- Handled coordinate conversion for GeoJson geometries with an empty `coordinates` array.
- Fixed height of My Data drag and drop box in Safari and IE.

### v7.9.0

- Upgraded to Cesium v1.63.1. This upgrade may cause more problems than usual because Cesium has switched from AMD to ES6 modules. If you run into problems, please contact us: https://terria.io/contact

### v7.8.0

- Added ability to do in-app, "static guides" through `<Guide />`s
- Added in-app Guide for time enabled WMS items
- Initial implementation of language overrides to support setting custom text throughout the application.
- Added ability to pass `leafletUpdateInterval` to an `ImageryLayerCatalogItem` to throttle the number of requests made to a server.

### v7.7.0

- Added a quality slider for the 3D map to the Map panel, allowing control of Cesium's maximumScreenSpaceError and resolutionScale properties.
- Allowed MapboxMapCatalogItems to be specified in catalog files using type `mapbox-map`.
- We now use styles derived from `drawingInfo` from Esri Feature Services.
- Chart related enhancements:
  - Added momentPoints chart type to plot points along an available line chart.
  - Added zooming and panning on the chart panel.
  - Various preventative fixes to prevent chart crashes.
- Increased the tolerance for intermittent tile failures from time-varying raster layers. More failures will now be allowed before the layer is disabled.
- Sensor Observation Service `GetFeatureOfInterest` requests no longer erroneously include `temporalFilters`. Also improved the generated request XML to be more compliant with the specification.
- Fixed a bug where differences in available dates for `ImageryLayerCatalogItem` from original list of dates vs a new list of dates, would cause an error.
- Improved support for layers rendered across the anti-meridian in 2D (Leaflet).
- Fixed a crash when splitting a layer with a `momentPoints` chart item.
- Fixed a crash when the specified Web Map Service (WMS) layer could not be found in the `GetCapabilities` document and an alternate legend was not explicitly specified.

### v7.6.11

- Added a workaround for a bug in Google Chrome v76 and v77 that caused problems with sizing of the bottom dock, such as cutting off the timeline and flickering on and off over the map.
- Set cesium rendering resolution to CSS pixel resolution. This is required because Cesium renders in native device resolution since 1.61.0.

### v7.6.10

- Fixed error when opening a URL shared from an explorer tab. #3614
- Resolve a bug with `SdmxJsonCatalogItem`'s v2.0 where they were being redrawn when dimensions we're changed. #3659
- Upgrades terriajs-cesium to 1.61.0

### v7.6.9

- Automatically set `linkedWcsCoverage` on a WebMapServiceCatalogItem.

### v7.6.8

- Added ability in TerriaJsonCatalogFunction to handle long requests via HTTP:202 Accepted.

### v7.6.7

- Fixed share disclaimer to warn only when user has added items that cannot be shared.

### v7.6.6

- Basemaps are now loaded before being enabled & showed

### v7.6.5

- Add the filename to a workbench item from a drag'n'dropped file so it isn't undisplayed as 'Unnamed item'.
- Fixed inability to share SOS items.
- Added an option to the mobile menu to allow a story to be resumed after it is closed.
- The "Introducing Data Stories" prompt now only needs to be dismissed once. Previously it would continue to appear on every load until you clicked the "Story" button.
- Fixed a crash that could occur when the feature info panel has a chart but the selected feature has no chart data.
- Fixed a bug where the feature info panel would show information on a vector tile region mapped dataset that had no match.

### v7.6.4

- Add scrollbar to dropdown boxes.
- Add support for SDMX version 2.1 to existing `SdmxJsonCatalogItem`.
- Add a warning when sharing a map describing datasets which will be missing.
- Enable the story panel to be ordered to the front.
- Disable the autocomplete on the title field when adding a new scene to a story.
- Fix SED codes for regionmapping

### v7.6.3

- Fixed a bug with picking features that cross the anti-meridian in 2D mode .
- Fixed a bug where `ArcGisMapServerCatalogItem` legends were being created during search.
- Fixed a bug where region mapping would not accurately reflect share link parameters.

### v7.6.2

- Fixed a bug that made some input boxes unreadable in some web browsers.

### v7.6.1

- Fixed a bug that prevented the "Feedback" button from working correctly.
- Fix a bug that could cause a lot of extra space to the left of a chart on the feature info panel.

### v7.6.0

- Added video intro to building a story
- Allow vector tiles for region mapping to return 404 for empty tiles.

### v7.5.2

- Upgraded to Cesium v1.58.1.
- Charts are now shared in share & story links

### v7.5.1

- Fixed a bug in Cesium that prevented the new Bing Maps "on demand" basemaps from working on `https` sites.

### v7.5.0

- Added the "Story" feature for building and sharing guided tours of maps and data.
- Added sharing within the data catalog to share a given catalog group or item
- Switched to using the new "on demand" versions of the Bing Maps aerial and roads basemaps. The previous versions are deprecated.

### v7.4.1

- Remove dangling comma in `regionMapping.json`.
- `WebMapServicCatalogItem` now includes the current `style` in generated `GetLegendGraphic` URLs.

### v7.4.0

- Upgraded to Cesium v1.57.
- Fixed a bug where all available styles were being retrieved from a `GetCapabilities` for each layer within a WMS Group resulting in memory crashes on WMSs with many layers.
- Support State Electoral Districts 2018 and 2016 (SED_Code_2018, SED_Code_2016, SED_Name_2018, SED_Name_2016)

### v7.3.0

- Added `GltfCatalogItem` for displaying [glTF](https://www.khronos.org/gltf/) models on the 3D scene.
- Fixed a bug where the Map settings '2D' button activated '3D Smooth' view when configured without support for '3D Terrain'.
- Added `clampToTerrain` property to `GeoJsonCatalogItem`.
- When clicking a polygon in 3D Terrain mode, the white outline is now correctly shown on the terrain surface. Note that Internet Explorer 11 and old GPU hardware cannot support drawing the highlight on terrain, so it will not be drawn at all in these environments.

### v7.2.1

- Removed an extra close curly brace from `regionMapping.json`.

### v7.2.0

- Added `hideLayerAfterMinScaleDenominator` property to `WebMapServiceCatalogItem`. When true, TerriaJS will show a message and display nothing rather than silently show a scaled-up version of the layer when the user zooms in past the layer's advertised `MinScaleDenominator`.
- Added `GeoJsonParameterEditor`.
- Fixed a bug that resulted in blank titles for catalog groups loaded from automatically detected (WMS) servers
- Fixed a bug that caused some chart "Expand" options to be hidden.
- Added `CED_CODE18` and `CED_NAME18` region types to `regionMapping.json`. These are now the default for CSV files that reference `ced`, `ced_code` and `ced_name` (previously the 2016 versions were used).
- Improved support for WMTS, setting a maximum level to request tiles at.

### v7.1.0

- Support displaying availability for imagery layers on charts, by adding `"showOnChart": true" or clicking a button in the UI.
- Added a `featureTimesProperty` property to all `ImageryLayerCatalogItem`s. This is useful for datasets that do not have data for all locations at all times, such as daily sensor swaths of near-real-time or historical satellite imagery. The property specifies the name of a property returned by the layer's feature information query that indicates the times when data is available at that particular location. When this property is set, TerriaJS will display an interface on the workbench to allow the user to filter the times to only those times where data is available at a particular location. It will also display a button at the bottom of the Feature Information panel allowing the user to filter for the selected location.
- Added `disablePreview` option to all catalog items. This is useful when the preview map in the catalog will be slow to load.
- When using the splitter, the feature info panel will now show only the features on the clicked side of the splitter.
- Vector polygons and polylines are now higlighted when clicked.
- Fixed a bug that prevented catalog item split state (left/right/both) from being shared for CSV layers.
- Fixed a bug where the 3D globe would not immediately refresh when toggling between the "Terrain" and "Smooth" viewer modes.
- Fixed a bug that could cause the chart panel at the bottom to flicker on and off rapidly when there is an error loading chart data.
- Fixed map tool button positioning on small-screen devices when viewing time series layers.

### v7.0.2

- Fixed a bug that prevented billboard images from working on the 2D map.
- Implemented "Zoom To" support for KML, CZML, and other vector data sources.
- Upgraded to Cesium v1.55.

### v7.0.1

- Breaking Changes:
  - TerriaJS no longer supports Internet Explorer 9 or 10.
  - An application-level polyfill suite is now highly recommended, and it is required for Internet Explorer 11 compatibility. The easiest approach is to add `<script src="https://cdn.polyfill.io/v2/polyfill.min.js"></script>` to the `<head>` element of your application's HTML page, which will deliver a polyfill suite tailored to the end-user's browser.
  - TerriaJS now requires Node.js v8.0 or later.
  - TerriaJS now requires Webpack v4.0 or later.
  - TerriaJS now uses Gulp v4.0. If you have Gulp 3 installed globally, you'll need to use `npm run gulp` to run TerriaJS gulp tasks, or upgrade your global Gulp to v4 with `npm install -g gulp@4`.
  - TerriaJS now uses Babel v7.0.
  - Removed `UrthecastCatalogItem`, `UrthecastCatalogGroup`, and `registerUrthcastCatalogItems`. The Urthecast functionality was dependent on an npm package that hadn't been updated in three years and had potential security vulnerabilities. Please [let us know](https://gitter.im/TerriaJS/terriajs) if you were using this functionality.

### v6.5.0

- Add support for rendering Mapbox Vector Tiles (MVT) layers. Currently, polygons are the only supported geometry type, and all polygons are drawn with the same outline and fill colors.
- `wwwroot/data/regionMapping.json` is now the default region mapping file (rather than a file provided by TerriaMap), and needs to be explicitly overridden by a `regionMappingDefinitionsUrl` setting in config.json.

### v6.4.0

- The Feature Info panel can now be moved by clicking and dragging it.
- The map tool buttons are now arranged horizontally instead of vertically on small-screen mobile devices.
- When using a Web Map Service (WMS) catalog item with the `linkedWcsUrl` and `linkedWcsCoverage` properties, we now pass the selected WMS style to the Web Coverage Service (WCS) so that it can optionally return different information based on the selected style.
- Added `stationIdWhitelist` and `stationIdBlacklist` properties to `SensorObservationServiceCatalogItem` to allow filtering certain monitoring stations in/out.
- Fixed a bug that caused a crash when attempting to use a `style` attribute on an `<a>` tag in Markdown+HTML strings such as feature info templates.
- Fixed a bug that displaced the chart dropdown list on mobile Safari.

### v6.3.7

- Upgraded to Cesium v1.53.

### v6.3.6

- Dragging/dropping files now displays a more subtle notification rather than opening the large Add Data / My Data panel.
- The `sendFeedback` function can now be used to send additional information if the server is configured to receive it (i.e. `devserverconfig.json`).
- Made custom feedback controls stay in the lower-right corner of the map.
- Improved the look of the toolbar icons in the top right, and added an icon for the About page.

### v6.3.5

- Changed the title text for the new button next to "Add Data" on the workbench to "Load local/web data".
- Fixed a bug that caused the area to the right of the Terria log on the 2D map to be registered as a click on the logo instead of a click on the map.
- Fixed a bug that caused the standard "Give Feedback" button to fail to open the feedback panel.
- Swapped the positions of the group expand/collapse icon and the "Remove from catalogue" icon on the My Data panel, for more consistent alignment.
- Made notifications honor the `width` and `height` properties. Previously, these values were ignored.

### v6.3.4

- Added the ability to add custom components to the feedback area (lower right) of the user interface.

### v6.3.3

- Upgraded to Cesium v1.51.

### v6.3.2

- Added "filterByProcedures" property to "sos" item (default: true). When false, the list of procedures is not passed as a filter to GetFeatureOfInterest request, which works better for BoM Water Data Online services.

### v6.3.1

- Fixed a bug that caused the compass control to be misaligned in Internet Explorer 11.

### v6.3.0

- Changed the "My Data" interface to be much more intuitive and tweaked the visual style of the catalog.
- Added `CartoMapCatalogItem` to connect to layers using the [Carto Maps API](https://carto.com/developers/maps-api/).

## v6.2.3

- Made it possible to configure the compass control's colors using CSS.

### v6.2.2

- Removed the Terria logo from the preview map and made the credit there smaller.
- Fall back to the style name in the workbench styles dropdown when no title is given for a style in WMS GetCapabilities.

### v6.2.1

- We now use Cesium Ion for the Bing Maps basemaps, unless a `bingMapsKey` is provided in [config.json](https://docs.terria.io/guide/customizing/client-side-config/#parameters). You can control this behavior with the `useCesiumIonBingImagery` property. Please note that if a `bingMapsKey` is not provided, the Bing Maps geocoder will always return no results.
- Added a Terria logo in the lower left of the map. It can be disabled by setting `"hideTerriaLogo": true` in `config.json`.
- Improved the credits display on the 2D map to be more similar to the 3D credits.
- Fixed a bug that caused some legends to be missing or incomplete in Apple Safari.

### v6.2.0

- Added a simple WCS "clip and ship" functionality for WMS layers with corresponding a WCS endpoint and coverage.
- Fixed problems canceling drag-and-drop when using some web browsers.
- Fixed a bug that created a time period where no data is shown at the end of a time-varying CSV.
- Fixed a bug that could cause endless tile requests with certain types of incorrect server responses.
- Fixed a bug that could cause endless region tile requests when loading a CSV with a time column where none of the column values could actually be interpreted as a time.
- Added automatic retry with jittered, exponential backoff for tile requests that result in a 5xx HTTP status code. This is especially useful for servers that return 503 or 504 under load. Previously, TerriaJS would frequently disable the layer and hit the user with an error message when accessing such servers.
- Updated British National Grid transform in `Proj4Definitions` to a more accurate (~2 m) 7 parameter version https://epsg.io/27700.
- Distinguished between 3D Terrain and 3D Smooth in share links and init files.
- Upgraded to Cesium v1.50.

### v6.1.4

- Fixed a bug that could cause the workbench to appear narrower than expected on some systems, and the map to be off-center when collapsing the workbench on all systems.

### v6.1.3

- When clicking a `Split` button on the workbench, the new catalog item will no longer be attached to the timeline even if the original was. This avoids a confusing situation where both catalog items would be locked to the same time.
- Added KMZ to the whitelisted formats for `MagdaCatalogItem`.
- Fixed a bug that caused a crash when switching to 2D with vector data already on the map, including when visiting a share link with vector data when the map ends up being 2D.
- The "Hide Workbench" button is now attached to the side of the Workbench, instead of on the opposite side of the screen from it.

### v6.1.2

- Fixed a bug that prevented `BingMapsSearchProviderViewModel` and other uses of `loadJsonp` from working correctly.

### v6.1.1

- Upgraded to terriajs-server v2.7.4.

### v6.1.0

- The previous default terrain provider, STK World Terrain, has been deprecated by its provider. _To continue using terrain in your deployed applications, you *must* obtain a Cesium Ion key and add it to `config.json`_. See https://cesium.com/ to create an Ion account. New options are available in `config.json` to configure terrain from Cesium Ion or from another source. See https://terria.io/Documentation/guide/customizing/client-side-config/#parameters for configuration details.
- Upgraded to Cesium v1.48.
- Added `Cesium3DTilesCatalogItem` for visualizing [Cesium 3D Tiles](https://github.com/AnalyticalGraphicsInc/3d-tiles) datasets.
- Added `IonImageryCatalogItem` for accessing imagery assets on [Cesium Ion](https://cesium.com/).
- Added support for Cesium Ion terrain assets to `CesiumTerrainProvider`. To use an asset from Ion, specify the `ionAssetId` and optionally the `ionAccessToken` and `ionServer` properties instead of specifying a `url`.
- Fixed a bug that could cause legends to be missing from `WebMapServiceCatalogItems` that had `isEnabled` set to true.

### v6.0.5

- Added `rel="noreferrer noopener"` to all `target="_blank"` links. This prevents the target page from being able to navigate the source tab to a new page.
- Fixed a bug that caused the order of items on the Workbench to change when visiting a share link.

### v6.0.4

- Changed `CesiumSelectionIndicator` to no longer use Knockout binding. This will avoid a problem in some environments, such as when a Content Security Policy (CSP) is in place.

### v6.0.3

- Fixed a bug that prevented users from being able to enter coordinates directly into catalog function point parameter fields.

### v6.0.2

- Fixed a bug that prevented interaction with the 3D map when the splitter was active.

### v6.0.1

- Added `parameters` property to `ArcGisMapServerCatalogItem`, allowing arbitrary parameters to be passed in tile and feature info requests.

### v6.0.0

- Breaking Changes:
  - An application-level polyfill suite is now required for Internet Explorer 9 and 10 compatibility. The easiest approach is to add `<script src="https://cdn.polyfill.io/v2/polyfill.min.js"></script>` to the `<head>` element of your application's HTML page.
  - In TerriaJS v7.0.0 (the _next_ major release), a polyfill suite may be required for Internet Explorer 11 as well. Adopting the approach above now will ensure you don't need to worry about it then.
- Overhauled support for printing. There is now a Print button on the Share panel that will provide a much better printable form of the map than the browser's built-in print feature. If a user uses the browser's print button instead, a message at the top will suggest using the TerriaJS Print feature and open the Share panel. Calling `window.print` (e.g. on a TerriaJS instance inside an iframe) will invoke the new TerriaJS print feature directly.
- Fixed a bug that caused `Leaflet.captureScreenshot` to show all layers on both sides even with the splitter active.
- Fixed a bug that prevented some vector features from appearing in `Leaflet.captureScreenshot`.
- Added ability to move the splitter thumb position vertically so that users can move it to prevent occlusions.
- Added `TerriaJsonCatalogFunction`. This catalog function allows an arbitrary HTTP GET to be invoked with user-provided parameters and return TerriaJS catalog JSON.
- Fixed a bug that could cause the feature info panel to sometimes be nearly transparent in Internet Explorer 11.
- Fixed a bug that caused an expanded preview chart's workbench item to erroneously show the date picker.
- Updated `MagdaCatalogItem` to match Magda project

### 5.7.0

- Added `MagdaCatalogItem` to load details of a catalog item from [Magda](https://github.com/TerriaJS/magda).
- Fixed a bug that could cause a time-dynamic WMS layer to fail to ever show up on the map if the initial time on the timeline was outside the intervals where the layer had data.
- Fixed a bug which could cause a crash during load from share link when the layer default is to not `useOwnClock` but the share link has `useOwnClock` set.
- Fixed an issue that caused a 'This data source is already shown' error in particular circumstances.

### 5.6.4

- Fixed a bug causing an error message when adding tabular data to the workbench before it was loaded.

### 5.6.3

- Display of Lat Lon changed from 3 deciml places to 5 decimal places - just over 1m precision at equator.
- Fixed a bug that caused the timeline to appear when changing the time on the workbench for a layer not attached to the timeline.
- The workbench date/time picker is now available for time varying point and region CSVs.
- Fixed a bug that caused the workbench date picker controls to disappear when the item was attached to the timeline and the timeline's current time was outside the valid range for the item.

### 5.6.2

- Renamed search marker to location marker.
- Added the clicked coordinates to the bottom of the feature info panel. Clicking the marker icon will cause the location to be indicated on the map.
- The location marker is now included in shared map views.
- Fixed a bug that could cause split WMS layers to show the incorrect layer data for the date shown in the workbench.
- Refactored current time handling for `CatalogItem` to reduce the complexity and number of duplicated current time states.
- Fixed feature info updating when the time is changed from the workbench for `TableCatalogItem`.
- Change the workbench catalog item date picker so that updating the date does not disable the timeslider.
- Fix a bug that meant that, when the current time was updated on an `ImageryCatalogItem` while the layer wasn't shown, the old time was still shown when the layer was re-enabled.
- Added `{{terria.currentTime}}` to feature info template.
- Added a way to format times within a feature info tempate. E.g. `{{#terria.formatDateTime}}{"format": "dd-mm-yyyy HH:MM:ss"}{{terria.currentTime}}{{/terria.formatDateTime}}`.
- Fixed a bug that caused the selection indicator to float strangely when visiting a share link with a selected feature.
- Fixed a bug that caused a region to be selected even when clicking on a hole in that region.
- Fixed a bug that prevented the selection indicator from following moving features on the 2D map.
- Fixed a bug that caused Leaflet to stop rendering further points in a layer and throw errors when calculating extent when one point had invalid characters in the latitude or longitude field.
- We now default to `autoPlay: false` if it's not specified in `config.json`.
- Changed search box placeholders to more precisely reflect their functionality.
- CartoDB basemaps are now always loaded over HTTPS.

### 5.6.1

- Fixed a bug that could cause the workbench UI to hang when toggling concepts, particularly for an `SdmxJsonCatalogItem`.
- Added previous and next buttons to workbench catalog item date picker.

### 5.6.0

- Upgraded to Cesium 1.41.

### 5.5.7

- Added support for using tokens to access WMS layers, particularly using the WMS interface to ArcGIS servers.

### 5.5.6

- Tweaked the sizing of the feature info panel.
- Fixed a bug that caused `ArcGisMapServerCatalogItem` to always use the server's single fused map cache, if available. Now, if the `layers` property is specified, we request individual dynamic layers and ignore the fused map cache.

### 5.5.5

- Fixed a bug that caused the feature info panel to stop working after clicking on a location search marker.
- Added support for ArcGIS tokens on the 2D map. Previously, tokens only worked reliably in 3D.
- Improved handling of tile errors, making it more consistent between 2D and 3D.
- Fixed a bug that prevented the Add Data button from working Internet Explorer 9 unless the DevTools were also open.
- Improved the sizing of the feature info panel so it is less likely to completely obscure the map.

### 5.5.4

- Fixed a serious bug that prevented opening the Data Catalog in Internet Explorer.
- Fixed some problems with the Terria Spatial Analytics `CatalogFunctions`.

### 5.5.3

- Fixed a bug in SDMX-JSON when using `cannotSum`.

### 5.5.2

- Deprecated SDMX-JSON catalog items' `cannotDisplayPercentMap` in favour of `cannotSum`.
- Updated `cannotSum` so that it does not display a total in some cases, as well as suppressing the regional-percentage checkbox. `cannotSum` can be either a mapping of concept ids to the values that prevent summing, or simply `true` to always prevent summing.
- Fixed a bug that caused an error when Splitting a layer that does not have a `clock`.

### 5.5.1

- Added `cannotDisplayPercentMap` to SDMX-JSON catalog items, to optionally turn off the "display as a percentage of regional total" checkbox when the data is not a count (eg. a rate or an average).

### 5.5.0

- Added the ability to split the screen into a left-side and right-side, and show raster and region mapped layers on only one side of the splitter.
- Added the ability to use a tabbed catalog in the explorer panel on desktop site. Setting `tabbedCatalog` parameter to `true` in `config.json` causes top-level groups in the catalog to list items in separate explorer panel tabs.
- Added the ability to use vector tile properties in feature info templates when using region mapping (data row attributes will overwrite vector tile properties with the same name)
- Properties available in feature info templates are now JSON parsed and replaced by their javascript object if they start with `[` or `{` and parse successfully
- Decreased flickering of time-varying region mapped layers by pre-rendering the next time interval.
- Fixed a bug in `WebMapServiceCatalogItem` that could cause a WMS time time dimension to be interpreted incorrectly if it was specified only using dates (not times) and with a periodicity of less than a day.

### 5.4.5

- Improved behaviour of SDMX-JSON items when no data is available.

### 5.4.4

- Added support for specifying namespaced layer names in the `WebMapServiceCatalogItem` `layers` property.
- Made TerriaJS tolerant of XML/HTML inside text elements in WMS GetCapabilities without being properly wrapped in `CDATA`.

### 5.4.3

- Fixed a build problem on case-sensitive file systems (e.g. most Linux systems).

### 5.4.2

- We no longer show the Zoom To button on the workbench when there is no rectangle to zoom to.

### 5.4.1

- Fixed a bug when sharing SDMX-JSON catalog items.
- Improved display of "Add Data" panel on small screens when Feedback and Feature Info panels are open.
- Added "search in data catalog" link to mobile search.
- Added a button to automatically copy share url into clipboard in share panel.
- Added `initFragmentPaths` property to the `parameters` section of `config.json`. It can be used to specify an array of base paths for resolving init fragments in the URL.
- Modified `CkanCatalogItem` to exclude files that advertise themselves as KML files but have the file extension .ZIP.
- Removed "View full size image" link on the share panel. Chrome 60 removed the ability to navigate to a data URI, and other browsers are expected to follow this lead.

### 5.4.0

- Breaking change: removed some old types that haven't been used since the new React-based user interface in v4.0.0, specifically `KnockoutHammerBinding`, `KnockoutMarkdownBinding`, `PopupMessageConfirmationViewModel`, `PopupMessageViewModel`, and `PopupViewModel`.
- Added the ability to use tokens from terriajs-server for layers requiring ESRI tokens.
- Catalog group items are now sorted by their in-catalog name

### 5.3.0

- Added the ability to use the analytics region picker with vector tile region mapping by specifiying a WMS server & layer for analytics only.
- Updated the client side validation to use the server-provided file size limit when drag/dropping a file requiring the conversion service.
- `zoomOnEnable` now works even for a catalog item that is initially enabled in the catalog. Previously, it only worked for catalog items enabled via the user interface or otherwise outside of the load process.
- Added `initialTimeSource` property to `CsvCatalogItem` so it is possible to specify the value of the animation timeline at start from init files.
- Added to documentation for customizing data appearance.
- Added `CatalogShortcut` for creating tool items for linking to a `CatalogItem`.
- Renamed `ViewState.viewCatalogItem()` to `viewCatalogMember` to reflect that it can be used for all `CatalogMembers`, not just `CatalogItems`.
- Fixed a bug that could cause a crash when switching to 2D when the `initialView` was just a `Rectangle` instead of a `CameraView`.
- Fixed a bug that caused multiple layers with generated, gradient legends to all show the same legend on the Workbench.

### 5.2.11

- Pinned `urijs` to v1.18.10 to work around a breaking change in v1.18.11.

### 5.2.10

- Improved the conversion of Esri polygons to GeoJSON by `featureDataToGeoJson`. It now correctly handles polygons with holes and with multiple outer rings.
- Added some fields to the dataset info page for `CkanCatalogItem`.
- Fixed a bug that could cause some layers, especially the Bing Maps basemap, to occasionally be missing from the 2D map.
- Fixed a bug that could cause the selected time to move to the end time when sharing a map with a time-dynamic layer.

### 5.2.9

- A catalog item's `cacheDuration` property now takes precedence over the cache duration specified by the code. Previously, the `cacheDuration` would only override the default duration (2 weeks).

### 5.2.8

- Added option to expand the HTML embed code and toggle URL shorting for the share link.
- The Share feature now includes the current time selected on the timeline, so that anyone visiting a share link will see the map at the intended time.

### 5.2.7

- Added the Latitude and Longitude to the filename for the Feature Information file download.
- Added the time to the timeline labels when zoomed in to a single day. Previously, the label sometimes only showed the date.

### 5.2.6

- Added the ability to disable the conversion service so that no user data is sent outside of the client by setting `conversionServiceBaseUrl` to `false` in the `parameters` section of `config.json`.
- Added the ability to disable the location button by setting `disableMyLocation` to `true` in the `parameters` section of `config.json`.
- Fixed a bug that caused the share functionality to fail (both screenshot and share link) in 2d mode.
- Fixed a bug with explicitly styled enum columns in Internet Explorer.
- Fixed a bug that caused the selected column in a csv to be the second column when a time column is present.

### 5.2.5

- Fixed a bug with `forceProxy: true` which meant that vector tiles would try, and fail, to load over the proxy.
- Added documentation for customizing data appearance, and folded in existing but orphaned documentation for creating feature info templates.
- Changed the LocateMe button so that it toggles and continuously updates the location when Augmented Reality is enabled.
- Added the ability to set SDMX-JSON region names from a region type dimension, using a Mustache template. This was required so regions can be mapped to specific years, even if not specified by the SDMX-JSON server.
- Added `viewermode` to the users persistent local storage to remember the last `ViewerMode` used.
- Added the ability to customize the preamble text on the feedback form ("We would love to hear from you!") by setting `feedbackPreamble` in the `parameters` section of `config.json`.

### 5.2.4

- Fixed a bug that prevented error messages, such as when a dataset fails to load, from being shown to the user. Instead, the errors were silently ignored.

### 5.2.3

- Fixed a bug that gave expanded Sensor Observation Service charts poor names.
- Fixed a bug that prevented some table-based datasets from loading.

### 5.2.2

- Fixed download of selected dataset (as csv) so that quotes are handled in accordance with https://tools.ietf.org/html/rfc4180. As a result, more such downloads can be directly re-loaded in Terria by dragging and dropping them.

### 5.2.1

- Changed the default opacity for points from CSV files without a value column to 1.0 (previously it was 0.6). This is a workaround for a Cesium bug (https://github.com/AnalyticalGraphicsInc/cesium/issues/5307) but really a better choice anyway.
- Fixed a bug which meant non-standard properties of some table data sources (eg. csv, SOS, SDMX-JSON) were missing in the feature info panel, because of a breaking change in Cesium 1.33.

### 5.2.0

- Fixed a bug that caused layer disclaimers to fail to appear when the layer was enabled via a share link. Since the user was unable to accept the disclaimer, the layer also failed to appear.
- Added `AugmentedVirtuality` (user facing feature name Augmented Reality) to allow users to use their mobile device's orientation to set the camera view.
- Added the `showFeaturesAtAllTimes` option to Sensor Observation Service items. This improves the user experience if the server returns
  some features starting in 1990, say, and some starting in 1995, so that the latter still appear (as grey points with no data) in 1990.
- Fixed a bug that prevented preview charts in the feature info panel from updating when the user changed the Sensor Observation Service frequency.
- Fixed a bug that allowed the user to de-select all the display choices for Sensor Observation Service items.
- Improved the appearance of charts where all the y-values are null. (It now shows "No preview available".)
- Upgraded to Leaflet 1.0.3 for the 2D and preview maps.
- Upgraded to [Cesium 1.33](https://github.com/AnalyticalGraphicsInc/cesium/blob/1.33/CHANGES.md) for the 3D view.

### 5.1.1

- Fixed a bug that caused an 'added' and a 'shown' event for "Unnamed Item" to be logged to Google Analytics when previewing an item in the catalog.
- Added a 'preview' Google Analytics event when a catalog item is shown on the preview map in the catalog.
- Fixed a bug that prevented csv files with missing dates from loading.
- Fixed a bug that could cause an error when adding a layer without previewing it first.

### 5.1.0

- Fixed a bug that prevented `WebMapServiceCatalogItem` from acting as a time-dynamic layer when the time dimension was inherited from a parent layer.
- `WebMapServiceCatalogItem` now supports WMS 1.1.1 style dimensions (with an `Extent` element) in addition to the 1.3.0 style (`Dimension` only).
- `WebMapServiceCatalogItem` now passes dates only (rather than dates and times) to the server when the TIME dimension uses the `start/stop/period` form, `start` is a date only, and `period` does not include hours, minutes, or seconds.
- `WebMapServiceCatalogItem` now supports years and months (in addition to days, hours, minutes, and seconds) in the period specified of a TIME dimension.
- `WebMapServiceCatalogItem` now ignores [leap seconds](https://en.wikipedia.org/wiki/Leap_second) when evaluating ISO8601 periods in a time dimension. As a result, 2 hours after `2016-06-30T23:00:00Z` is now `2016-07-01T01:00:00Z` instead of `2016-07-01T00:59:59Z` even though a leap second at the end of June 2016 makes that technically 2 hours and 1 second. We expect that this is more likely to align with the expectations of WMS server software.
- Added option to specify `mobileDefaultViewerMode` in the `parameters` section of `config.json` to specify the default view mode when running on a mobile platform.
- Added support for `itemProperties` to `CswCatalogGroup`.
- Added `terria.urlEncode` function for use in feature info templates.
- Fixed a layout problem that caused the coordinates on the location bar to be displayed below the bar itself in Internet Explorer 11.
- Updated syntax to remove deprecation warnings with React version 15.5.

### 5.0.1

- Breaking changes:
  - Starting with this release, TerriaJS is meant to be built with Webpack 2. The best way to upgrade your application is to merge from [TerriaMap](https://github.com/TerriaJS/TerriaMap). If you run into trouble, post a message on the [TerriaJS forum](https://groups.google.com/forum/#!forum/terriajs).
  - Removed the following previously-deprecated modules: `registerKnockoutBindings` (no replacement), `AsyncFunctionResultCatalogItem` (now `ResultPendingCatalogItem`), `PlacesLikeMeFunction` (now `PlacesLikeMeCatalogFunction`), `SpatialDetailingFunction` (now `SpatialDetailingCatalogFunction`), and `WhyAmISpecialFunction` (now `WhyAmISpecialCatalogFunction`).
  - Removed `lib/Sass/StandardUserInterface.scss`. It is no longer necessary to include this in your application.
  - Removed the previously-deprecated third pararameter, `getColorCallback`, of `DisplayVariablesConcept`. Pass it inside the `options` parameter instead.
  - Removed the following previously-deprecated properties from `TableColumn`: `indicesIntoUniqueValues` (use `uniqueValues`), `indicesOrValues` (use `values`), `indicesOrNumericalValues` (use `uniqueValues` or `numericalValues`), and `usesIndicesIntoUniqueValues` (use `isEnum`).
  - Removed the previously-deprecated `dataSetID` property from `AbsIttCatalogItem`. Use `datasetId` instead.
  - Removed the previously-deprecated `allowGroups` property from `CkanCatalogItem`. Use `allowWmsGroups` or `allowWfsGroups` instead.
  - Removed the previously-deprecated `RegionMapping.setRegionColumnType` function. Use the `setRegionColumnType` on an _instance_ of `RegionMapping` instead.
  - Removed the previously-deprecated `regionMapping.regionDetails[].column` and `.disambigColumn`. Use `.columnName` and `.disambigColumnName` instead.
  - Removed the previously-deprecated `options.regionMappingDefinitionsUrl` parameter from the `Terria` constructor. Set the `regionMappingDefinitionsUrl` inside `parameters` in `config.json` instead.
- Fixed a bug in `WebMapServiceCatalogItem` that prevented TerriaJS from correctly determining the projections supported by a WMS layer when supported projections are inherited from parent layers.
- Changed "no value" colour of region-mapped data to fully transparent, not black.
- Fixed an issue where expanding a chart from an SDMX-JSON or SOS feature twice, with different data choices selected, would overwrite the previous chart.
- Improved SDMX-JSON items to still show properly, even if the `selectedInitially` property is invalid.
- Added `Score` column to `GNAFAddressGeocoder` to indicate relative quality, which maps as default variable.

### 4.10.5

- Improved error message when accessing the user's location under http with Chrome.
- When searching locations, the button to instead search the catalog is now above the results instead of below them.
- Changed "go to full screen mode" tooltip to "Hide workbench", and "Exit Full Screen" button to "Show Workbench". The term "full screen" was misleading.
- Fixed a bug where a chartable (non-geo-spatial) CSV file with a column including the text "height" would not let the user choose the "height" column as the y-axis of a chart.
- Added support for non-default x-axes for charts via `<chart x-column="x">` and the new `tableStyle.xAxis` parameter.
- Added support for a `charSet` parameter on CSV catalog items, which overrides the server's mime-type if present.

### 4.10.4

- Added the ability for `CkanCatalogGroup` to receive results in pages, rather than all in one request. This will happen automatically when the server returns partial results.
- Improved the performance of the catalog UI by not creating React elements for the contents of a group until that group is opened.
- Close polygons used as input to a `CatalogFunction` by making the last position the same as the first one.
- Added support for a new `nameInCatalog` property on all catalog members which overrides `name` when displayed in the catalog, if present.
- Added `terria.urlEncodeComponent` function for use in feature info templates.
- `yAxisMin` and `yAxisMax` are now honored when multiple charts are active, by using the minimum `yAxisMin` and the maximum `yAxisMax` of all charts.

### 4.10.3

- Locked third-party dependency proj4 to v2.3.x because v2.4.0 breaks our build.

### 4.10.2

- New sections are now merged info `CatalogMember.info` when `updateFromJson` is called multiple times, rather than the later `info` completely replacing the earlier one. This is most useful when using `itemProperties` to override some of the info sections in a child catalog item.
- Fixed a bug where csv files with a date column would sometimes fail if a date is missing.

### 4.10.1

- Improved the SDMX-JSON catalog item to handle huge dimensions, allow a blacklist, handle bad responses better, and more.
- Fixed a bug that prevented the proxy from being used for loading legends, even in situations where it is necessary such as an `http` legend accessed from an `https` site.
- Added link to re-download local files, noting that TerriaJS may have done additional processing (eg. geocoding).

### 4.10.0

- Changed defaults:
  - `WebProcessingServiceCatalogFunction` now defaults to invoking the `Execute` service via an HTTP POST with XML encoding rather than an HTTP GET with KVP encoding. This is a more sensible default because the WPS specification requires that servers support POST/XML while GET/KVP is optional. Plus, POST/XML allows large input parameters, such as a polygon descibing all of Australia, to be successfully passed to the WPS process. To force use of GET/KVP, set the `executeWithHttpGet` property to `true`.
- Fixed problems with third-party dependencies causing `npm install` and `npm run gulp` to fail.

### 4.9.0

- Added a help overlay system. A TerriaJS application can define a set of help sequences that interactively walk the user through a task, such as adding data to the map or changing map settings. The help sequences usually appear as a drop-down Help menu in the top-right corner.
- Fixed a bug with calculating bounding rectangles in `ArcGisCatalogItem` caused by changes to `proj4` package.
- Fixed a bug preventing chart axis labels from being visible on a white background.
- Fixed a bug that caused the Feedback panel to appear below the chart panel, making it difficult to use.

### 4.8.2

- Fixed a bug that prevented a `shareUrl` specified in `config.json` from actually being used by the `ShareDataService`.
- Adding a JSON init file by dropping it on the map or selecting it from the My Data tab no longer adds an entry to the Workbench and My Data catalog.
- WPS return type can now be `application/vnd.terriajs.catalog-member+json` which allows a json catalog member to be returned in WPS along with the usual attributes to control display.
- `chartLineColor` tableStyle attribute added, allowing per column specification of chart line color.
- Fixed a bug that caused a `WebMapServiceCatalogItem` inside a `WebMapServiceCatalogGroup` to revert to defaults from GetCapabilities instead of using shared properties.
- Fix a bug that prevented drawing the marker and zooming to the point when searching for a location in 2D.
- Fixed a bug where `WebMapTileServiceCatalogItem` would incorrectly interpret a bounding box and return only the lower left corner causing Cesium to crash on render.
- Fixed a bug that caused the feedback form to be submitted when unchecking "Share my map view".

### 4.8.1

- `CkanCatalogGroup` now automatically adds the type of the resource (e.g. `(WMS)`) after the name when a dataset contains multiple resources that can be turned into catalog items and `useResourceName` is false.
- Added support for ArcGIS FeatureServers to `CkanCatalogGroup` and `CkanCatalogItem`. In order for `CkanCatalogGroup` to include FeatureServers, `includeEsriFeatureServer` must be set to true.
- Changed default URL for the share service from `/share` to `share` and made it configurable by specifying `shareUrl` in config.json. This helps with deployments in subdirectories.

### 4.8.0

- Fixed a bug that prevented downloading data from the chart panel if the map was started in 2D mode.
- Changed the default opacity of table data to 0.8 from 0.6.
- Added the ability to read dates in the format "2017-Q2".
- Improved support for SDMX-JSON, including showing values as a percent of regional totals, showing the selected conditions in a more concise format, and fixing some bugs.
- Updated `TableCatalogItem`s to show a download URL in About This Dataset, which downloads the entire dataset as csv, even if the original data was more complex (eg. from an API).
- The icon specified to the `MenuPanel` / `DropdownPanel` theme can now be either the identifier of an icon from `Icon.GLYPHS` or an actual SVG `require`'d via the `svg-sprite-loader`.
- Fixed a bug that caused time-varying points from a CSV file to leave a trail on the 2D map.
- Add `Terria.filterStartDataCallback`. This callback gives an application the opportunity to modify start (share) data supplied in a URL before TerriaJS loads it.
- Reduced the size of the initial TerriaJS JavaScript code by about 30% when starting in 2D mode.
- Upgraded to [Cesium 1.29](https://github.com/AnalyticalGraphicsInc/cesium/blob/1.29/CHANGES.md).

### 4.7.4

- Renamed `SpatialDetailingFunction`, `WhyAmISpecialFunction`, and `PlacesLikeMeFunction` to `SpatialDetailingCatalogFunction`, `WhyAmISpecialCatalogFunction`, and `PlacesLikeMeCatalogFunction`, respectively. The old names will be removed in a future release.
- Fixed incorrect tooltip text for the Share button.
- Improved the build process and content of the user guide documentation.

### 4.7.3

- Canceled pending tile requests when removing a layer from the 2D map. This should drastically improve the responsiveness when dragging the time slider of a time-dynamic layer in 2D mode.
- Added the data source and data service details to the "About this dataset" (preview) panel.
- Fixed a bug introduced in 4.7.2 which made the Feature Info panel background too pale.

### 4.7.2

- Updated GNAF API to new Lucene-based backend, which should improve performance.
- Updated custom `<chart>` tag to allow a `colors` attribute, containing comma separated css strings (one per column), allowing users to customize chart colors. The `colors` attribute in charts can also be passed through from a WPS ComplexData response.
- Updated styling of Give Feedback form.
- Improved consistency of "Search" and "Add Data" font sizes.
- Improved flexibility of Feature Info Panel styling.
- Fixed a bug that could cause an extra `/` to be added to end of URLs by `ArcGisMapServerCatalogItem`, causing some servers to reject the request.
- Added a workaround for a bug in Internet Explorer 11 on Windows 7 that could cause the user interface to hang.

### 4.7.1

- Fixed a bug where providing feedback did not properly share the map view.
- Updated to terriajs-server 2.6.2.
- Fixed a bug leading to oversized graphics being displayed from WPS calls.

### 4.7.0

- Added the ability for users to share their view of the map when providing feedback.
- Extra components can now be added to FeatureInfoSection.
- Updated "Download Data" in FeatureInfoSection to "Download Data for this Feature".
- Fixed the color of visited links in client apps with their own css variables.
- Fixed a bug that prevented the scale bar from displaying correctly.

### 4.6.1

- Added support for creating custom WPS types, and for reusing `Point`, `Polygon`, and `Region` editors in custom types.
- Fixed a bug that caused the legend to be missing for WMS catalog items where the legend came from GetCapabilities but the URL did not contain `GetLegendGraphic`.

### 4.6.0

- Changed defaults:
  - The `clipToRectangle` property of raster catalog items (`WebMapServiceCatalogItem`, `ArcGisMapServerCatalogItem`, etc.) now defaults to `true`. It was `false` in previous releases. Using `false` prevents features (especially point features) right at the edge of the layer's rectangle from being cut off when the server reports too tight a rectangle, but also causes the layer to load much more slowly in many cases. Starting in this version, we favour performance and the much more common case that the rectangle can be trusted.
- Made `WebMapServiceCatalogItem` tolerant of a `GetCapabilities` where a `LegendURL` element does not have an `OnlineResource` or a `Dimension` does not have any values.
- Added support for 'Long' type hint to CSV data for specifying longitude.
- The marker indicating the location of a search result is now placed correctly on the terrain surface.
- `CatalogFunction` region parameters are now selected on the main map rather than the preview map.
- Some regions that were previously not selectable in Analytics, except via autocomplete, are now selectable.
- Added hover text that shows the position of data catalog search results in the full catalog.
- Widened scrollbars and improve their contrast.
- Removed the default maximum number of 10 results when searching the data catalog.
- Allow users to browse for JSON configuration files when adding "Local Data".
- Made it easier to use custom fonts and colors in applications built on TerriaJS, via new SCSS variables.
- Fixed a bug that caused a `CswCatalogGroup` to fail to load if the server had a `references` element without a `protocol`.

### 4.5.1

- The order of the legend for an `ArcGisMapServerCatalogItem` now matches the order used by ArcGIS itself.
- Large legends are now scaled down to fit within the width of the workbench panel.
- Improved the styling of links inside the Feature Information panel.
- Fixed a bug that could cause the Feature Information panel's close button to initially appear in the wrong place, and then jump to the right place when moving the mouse near it.

### 4.5.0

- Added support for the Sensor Observation Service format, via the `SensorObservationServiceCatalogItem`.
- Added support for end date columns in CSV data (automatic with column names containing `end_date`, `end date`, `end_time`, `end time`; or set in json file using `isEndDate` in `tableStyle.columns`.
- Fixed calculation of end dates for moving-point CSV files, which could lead to points disappearing periodically.
- Fixed a bug that prevented fractional seconds in time-varying WMS periodicity.
- Added the ability to the workbench UI to select the `style` to use to display a Web Map Service (WMS) layer when multiple styles are available.
- Added the ability to the workbench UI to select from among the available dimensions of a Web Map Service (WMS) layer.
- Improved the error reporting and handling when specifying invalid values for the WMS COLORSCALERANGE parameter in the UI.
- Added the ability to drag existing points when creating a `UserDrawing`.
- Fixed a bug that could cause nonsensical legends for CSV columns with all null values.
- Fixed a bug that prevented the Share panel from being used at all if the URL shortening service encountered an error.
- Fixed a bug that could cause an error when adding multiple catalog items to the map quickly.
- Tweaked the z-order of the window that appears when hovering over a chart series, so that it does not appear on top of the Feature Information panel.
- Fixed a bug that could lead to incorrect colors in a legend for a CSV file with explicit `colorBins` and cut off at a minimum and maximum.
- We now show the feature info panel the first time a dataset is added, containing a suggestion to click the map to learn more about a location. Also improved the wording for the feature info panel when there is no data.
- Fixed support for time-varying feature info for vector tile based region mapping.
- `updateApplicationOnMessageFromParentWindow` now also allows messages from the `opener` window, i.e. the window that opened the page by calling `window.open`. The parent or opener may now also send a message with an `allowOrigin` property to specify an origin that should be allowed to post messages.
- Fixed a bug that prevented charts from loading http urls from https.
- The `isNcWMS` property of `WebMapServiceCatalogItem` is now set to true, and the COLORSCALERANGE controls are available in the UI, for ncWMS2 servers.
- Added the ability to prevent CSVs with time and `id` columns from appearing as moving points, by setting `idColumns` to either `null` or `[]`.
- Fixed a bug that prevented default parameters to `CatalogFunction`s from being shown in the user interface.
- Fixed a problem that made `BooleanParameter`s show up incorrectly in the user interface.
- Embedded `<chart>` elements now support two new optional attributes:
  - `title`: overrides the title that would otherwise be derived from the name of the feature.
  - `hide-buttons`: If `"true"`, the Expand and Download buttons are hidden from the chart.
- Fixed a bug in embedded `<collapsible>` elements that prevented them from being expandable.
- Improved SDMX-JSON support to make it possible to change region type in the UI.
- Deprecated `RegionMapping.setRegionColumnType` in favour of `RegionMapping.prototype.setRegionColumnType`. `regionDetails[].column` and `.disambigColumn` have also been deprecated.

### 4.4.1

- Improved feature info display of time-varying region-mapped csvs, so that chart is still shown at times with no data.
- Fix visual hierarchy of groups and items in the catalog.

### 4.4.0

- Fixed a bug that caused Cesium (3D view) to crash when plotting a CSV with non-numerical data in the depth column.
- Added automatic time-series charts of attributes to the feature info of time-varying region-mapped csvs.
- Refactored Csv, AbsItt and Sdmx-Json catalog items to depend on a common `TableCatalogItem`. Deprecated `CsvCatalogItem.setActiveTimeColumn` in favour of `tableStructure.setActiveTimeColumn`.
- Error in geocoding addresses in csv files now shows in dialog box.
- Fixed CSS styling of the timeline and added padding to the feature info panel.
- Enhanced JSON support to recognise JSON5 format for user-added files.
- Deprecated `indicesIntoUniqueValues`, `indicesOrValues`, `indicesOrNumericalValues` and `usesIndicesIntoUniqueValues` in `TableColumn` (`isEnum` replaces `usesIndicesIntoUniqueValues`).
- Added support for explicitly colouring enum columns using a `tableStyle.colorBins` array of `{"value":v, "color":c}` objects
- Improved rendering speed when changing the display variable for large lat/lon csv files.
- Default to moving feature CSVs if a time, latitude, longitude and a column named `id` are present.
- Fixed a bug so units flow through to charts of moving CSV features.
- Fixed a bug that prevented the `contextItem` of a `CatalogFunction` from showing during location selection.
- Fixed a bug that caused `&amp;` to appear in some URLs instead of simply `&`, leading to an error when visiting the link.
- Added the ability to pass a LineString to a Web Processing Service.
- Fixed a bug that prevented `tableStyle.dataVariable` = `null` from working.
- Uses a smarter default column for CSV files.
- Fixed a bug that caused an error message to appear repeatedly when there was an error downloading tiles for a base map.
- Fixed a bug that caused WMS layer names and WFS type names to not be displayed on the dataset info page.
- We now preserve the state of the feature information panel when sharing. This was lost in the transition to the new user interface in 4.0.0.
- Added a popup message when using region mapping on old browsers without an `ArrayBuffer` type (such as Internet Explorer 9). These browsers won't support vector tile based region mapping.
- Fixed bug where generic parameters such as strings were not passed through to WPS services.
- Fixed a bug where the chart panel did not update with polled data files.
- Removed the Australian Hydrography layer from `createAustraliaBaseMapOptions`, as the source is no longer available.
- Fixed a bug that caused the GetCapabilities URL of a WMS catalog item to be shown even when `hideSource` was set to true.
- Newly-added user data is now automatically selected for the preview map.
- Fixed a bug where selecting a new column on a moving point CSV file did not update the chart in the feature info panel.
- Fixed dropdowns dropping from the bounds of the screen in Safari.
- Fixed a bug that prevented the feature info panel from updating with polled lat/lon csvs.
- Improved handing of missing data in charts, so that it is ignored instead of shown as 0.

### 4.3.3

- Use react-rangeslider 1.0.4 because 1.0.5 was published incorrectly.

### 4.3.2

- Fixed css styling of shorten URL checkbox.

### 4.3.1

- Added the ability to specify the URL to the `serverConfig` service in `config.json` as `parameters.serverConfigUrl`.

### 4.3.0

- Added `Terria.batchGeocoder` property. If set, the batch geocoder is used to resolve addresses in CSV files so that they can be shown as points on the map.
- Added `GnafAddressGeocoder` to resolve Australian addresses using the GNAF API.
- Added a loading indicator for user-added files.
- Fixed a bug that prevented printing the map in the 2D mode.
- Fixed a bug when changing between x-axis units in the chart panel.
- Moved all Terria styles into CSS-modules code (except Leaflet) - `lib/Sass/StandardUserInterface.scss` no longer needs to be imported and now only includes styles for backwards compatibility.

### 4.2.1

- Fixed bug that prevented the preview map displaying on mobile devices.

### 4.2.0

- There is a known bug in this version which prevents the user from being able to choose a region for some Analytics functions.
- Added support for ArcGis FeatureServers, using the new catalog types `esri-featureServer` and `esri-featureServer-group`. Catalog type `esri-group` can load REST service, MapServer and FeatureServer endpoints. (For backwards compatibility, catalog type `esri-mapServer-group` continues to work for REST service as well as MapServer endpoints.)
- Enumeration parameter now defaults to what is shown in UI, and if parameter is optional, '' is default.
- Adds bulk geocoding capability for Australian addresses. So GnafAPI can be used with batches of addresses, if configured.
- Fixed a bug that caused the selection indicator to get small when near the right edge of the map and to overlap the side panel when past the left edge.
- Map controls and menus now become translucent while the explorer window (Data Catalog) is visible.
- Removed find-and-replace for cesium workers from the webpack build as it's done in terriajs-cesium now.
- Legend images that fail to load are now hidden entirely.
- Improved the appearance of the opacity slider and added a percentage display.
- AllowedValues for LiteralData WPS input now works even if only one value specified.
- Fixed bug in WPS polygon datatype to return valid polygon geojson.
- Fix regression: cursor changes in UserDrawing now functions in 2D as well as 3D.
- Updated to [Cesium](http://cesiumjs.org) 1.23 (from 1.20). See the [change log](https://github.com/AnalyticalGraphicsInc/cesium/blob/1.23/CHANGES.md) for details.
- Fixed a bug which prevented feature info showing for Gpx-, Ogr-, WebFeatureService-, ArcGisFeatureServer-, and WebProcessingService- CatalogItems.
- Added support for a wider range of SDMX-JSON data files, including the ability to sum over dimensions via `aggregatedDimensionIds`.
- Added support for `tableStyle.colorBins` as array of values specifying the boundaries between the color bins in the legend, eg. `[3000, 3500, 3900, 4000]`. `colorBins` can still be an integer specifying the number of bins, in which case Terria determines the boundaries.
- Made explorer panel not rendered at all when hidden and made the preview map destroy itself when unmounted - this mitigates performance issues from having Leaflet running in the background on very busy vector datasets.
- Fixed a bug which prevented time-varying CZML feature info from updating.
- Added support for moving-point csv files, via an `idColumns` array on csv catalog items. By default, feature positions, color and size are interpolated between the known time values; set `isSampled` to false to prevent this. (Color and size are never interpolated when they are drawn from a text column.)
- Added support for polling csv files with a partial update, and by using `idColumns` to identify features across updates.
- Added a time series chart to the Feature Info Panel for sampled, moving features.
- Fixed a bug which sometimes prevented feature info from appearing when two region-mapped csv files were displayed.
- Fixed the preview map extent being one item behind what was actually selected.

### 4.1.2

- Fixed a bug that prevented sharing from working in Internet Explorer.

### 4.1.1

- Stopped IE9 from setting bizarre inline dimensions on custom branding images.
- Fixed workbench reordering in browsers other than Chrome.
- URLs on the dataset info page are now auto-selected by clicked, making them easier to copy.

### 4.1.0

- Made the column title for time-based CSV exports from chart default to 'date'
- Stopped the CSV creation webworker from being run multiple times on viewing a chart.
- Removed the empty circles from non-selected base maps on the Map settings panel.
- Prevented text from being selected when dragging the compass control.
- Added the `MeasureTool` to allow users to interactively measure the distance between points.
- Worked around a problem in the Websense Web Filter that caused it to block access to some of the TerriaJS Web Workers due to a URL in the license text in a comment in a source file.

### 4.0.2

- Fixed a bug that prevented opening catalog groups on iOS.
- Fixed a CSS warning.

### 4.0.1

- Fixed a bug that caused an error message to be formatted incorrectly when displayed to the user.

### 4.0.0

- Rewrote the TerriaJS user interface using React. We believe the new interface is a drastic improvement, incorporating user feedback and the results of usability testing. Currently, it is a bit harder to customize than our old user interface, so if your application has extensive customizations, we suggest delaying upgrading to this version for a little while logner.
- Added support for non-geospatial CSV files, which display in a new chart panel.
- Added support for customisable tags in Feature Info templates.
- Implemented [`<chart>` and `<collapsible>`](https://github.com/TerriaJS/terriajs/blob/4.0.0/lib/ReactViews/Custom/registerCustomComponentTypes.js#L52-L106) tags in Feature Info templates.
- Added support for [polling](https://github.com/TerriaJS/terriajs/blob/4.0.0/lib/Models/Polling.js) for updates to CSV files.
- `CswCatalogGroup` will now include Web Processing Services from the catalog if configured with `includeWps` set to true.
- `WebMapServiceCatalogItem` will now detect ncWMS servers and set isNcWMS to true.
- New `ShareDataService` which can store and resolve data. Currently it is used as a replacement for Google URL Shortener, which can't handle long URLs.
- New `ServerConfig` object which provides configuration information about the server, including which domains can be proxied for. This changes the way CorsProxy is initialised.
- Added partial support for the SDMX-JSON format.
- `UserDrawing` added for drawing lines and polygons on the map.
- CkanCatalogGroup's `filterQuery` items can now be specified as objects instead of URL-encoded strings.

### 3.5.0

- Ungrouped items in CKAN catalog items are now grouped under an item whose title is determined by .ungroupedTitle (default: "No group").
- CKAN's default search regex for KMLs also includes KMZ.
- Add documentation of camera properties.

### 3.4.0

- Support JSON5 (http://json5.org/) use in init files and config files, so comments can be used and object keys don't need to be quoted.
- Fixed a bug that caused the `corsProxyBaseUrl` specified in `config.json` to be ignored.
- Fixed a bug preventing downloading feature info data in CSV format if it contained nulls.
- Added support for the WMS Style/MetadataURL tag in layer description.
- Long titles in locally-generated titles now word-wrap in most web browsers.
- Long auto-generated legend titles now word wrap in most web browsers.

### 3.3.0

- Support `parameters` property in WebFeatureServiceCatalogItem to allow accessing URLs that need additional parameters.
- Fixed a bug where visiting a shared link with a time-series layer would crash load.
- Added a direct way to format numbers in feature info templates, eg. `{{#terria.formatNumber}}{"useGrouping": true, "maximumFractionDigits": 3}{{value}}{{/terria.formatNumber}}`. The quotes around the keys are optional.
- When the number of unique values in a CSV column exceeds the number of color bins available, the legend now displays "XX other values" as the label for the last bucket rather than simply "Other".
- CSV columns with up to 21 unique values can now be fully displayed in the legend. Previously, the number of bins was limited to 9.
- Added `cycle` option to `tableColumnStyle.colorBinMethod` for enumeration-type CSV columns. When the number of unique values in the column exceeds the number of color bins available, this option makes TerriaJS color all values by cycling through the available colors, rather than coloring only the most common values and lumping the rest into an "Other" bucket.
- Metadata and single data files (e.g. KML, GeoJSON) are now consistently cached for one day instead of two weeks.
- `WebMapServiceCatalogItem` now uses the legend for the `style` specified in `parameters` when possible. It also now includes the `parameters` when building a `GetLegendGraphic` URL.
- Fixed a bug that prevented switching to the 3D view after starting the application in 2D mode.

### 3.2.1

- Fixed a bug on IE9 which prevented shortened URLs from loading.
- Fixed a map started with smooth terrain being unable to switch to 3D terrain.
- Fixed a bug in `CkanCatalogItem` that prevented it from using the proxy for dataset URLs.
- Fixed feature picking when displaying a point-based vector and a region mapped layer at the same time.
- Stopped generation of WMS intervals being dependent on JS dates and hence sensitive to DST time gaps.
- Fixed a bug which led to zero property values being considered time-varying in the Feature Info panel.
- Fixed a bug which prevented lat/lon injection into templates with time-varying properties.

### 3.2.0

- Deprecated in this version:
  - `CkanCatalogItem.createCatalogItemFromResource`'s `options` `allowGroups` has been replaced with `allowWmsGroups` and `allowWfsGroups`.
- Added support for WFS in CKAN items.
- Fixed bug which prevented the terria-server's `"proxyAllDomains": true` option from working.
- Added support in FeatureInfoTemplate for referencing csv columns by either their name in the csv file, or the name they are given via `TableStyle.columns...name` (if any).
- Improved CSV handling to ignore any blank lines, ie. those containing only commas.
- Fixed a bug in `CswCatalogGroup` that prevented it from working in Internet Explorer.

### 3.1.0

- Only trigger a search when the user presses enter or stops typing for 3 seconds. This will greatly reduce the number of times that searches are performed, which is important with a geocoder like Bing Maps that counts each geocode as a transaction.
- Reduced the tendency for search to lock up the web browser while it is in progress.
- Include "engines" attribute in package.json to indicate required Node and NPM version.
- For WMS catalog items that have animated data, the initial time of the timeslider can be specified with `initialTimeSource` as `start`, `end`, `present` (nearest date to present), or with an ISO8601 date.
- Added ability to remove csv columns from the Now Viewing panel, using `"type": "HIDDEN"` in `tableStyle.columns`.

### 3.0.0

- TerriaJS-based application are now best built using Webpack instead of Browserify.
- Injected clicked lat and long into templates under `{{terria.coords.latitude}}` and `{{terria.coords.longitude}}`.
- Fixed an exception being thrown when selecting a region while another region highlight was still loading.
- Added `CesiumTerrainCatalogItem` to display a 3D surface model in a supported Cesium format.
- Added support for configuration of how time is displayed on the timeline - catalog items can now specify a dateFormat hash
  in their configuration that has formats for `timelineTic` (what is displayed on the timeline itself) and `currentTime`
  (which is the current time at the top-left).
- Fixed display when `tableStyle.colorBins` is 0.
- Added `fogSettings` option to init file to customize fog settings, introduced in Cesium 1.16.
- Improved zooming to csvs, to include a small margin around the points.
- Support ArcGis MapServer extents specified in a wider range of projections, including GDA MGA zones.
- WMS legends now use a bigger font, include labels, and are anti-aliased when we can determine that the server is Geoserver and supports these options.
- Updated to [Cesium](http://cesiumjs.org) 1.20. Significant changes relevant to TerriaJS users include:
  - Fixed loading for KML `NetworkLink` to not append a `?` if there isn't a query string.
  - Fixed handling of non-standard KML `styleUrl` references within a `StyleMap`.
  - Fixed issue in KML where StyleMaps from external documents fail to load.
  - Added translucent and colored image support to KML ground overlays
  - `GeoJsonDataSource` now handles CRS `urn:ogc:def:crs:EPSG::4326`
  - Fix a race condition that would cause the terrain to continue loading and unloading or cause a crash when changing terrain providers. [#3690](https://github.com/AnalyticalGraphicsInc/cesium/issues/3690)
  - Fix issue where the `GroundPrimitive` volume was being clipped by the far plane. [#3706](https://github.com/AnalyticalGraphicsInc/cesium/issues/3706)
  - Fixed a reentrancy bug in `EntityCollection.collectionChanged`. [#3739](https://github.com/AnalyticalGraphicsInc/cesium/pull/3739)
  - Fixed a crash that would occur if you added and removed an `Entity` with a path without ever actually rendering it. [#3738](https://github.com/AnalyticalGraphicsInc/cesium/pull/3738)
  - Fixed issue causing parts of geometry and billboards/labels to be clipped. [#3748](https://github.com/AnalyticalGraphicsInc/cesium/issues/3748)
  - Fixed bug where transparent image materials were drawn black.
  - Fixed `Color.fromCssColorString` from reusing the input `result` alpha value in some cases.
- Added support for time-series data sets with gaps - these are skipped when scrubbing on the timeline or playing.

### 2.3.0

- Share links now contain details about the picked point, picked features and currently selected feature.
- Reorganised the display of disclaimers so that they're triggered by `CatalogGroup` and `CatalogItem` models, which trigger `terria.disclaimerEvent`, which is listened to by DisclaimerViewModel`. `DisclaimerViewModel` must be added by the map that's using Terria.
- Added a mechanism for hiding the source of a CatalogItem in the view info popup.
- Added the `hideSource` flag to the init json for hiding the source of a CatalogItem in the View Info popup.
- Fixed a bug where `CatalogMember.load` would return a new promise every time it was called, instead of retaining the one in progress.
- Added support for the `copyrightText` property for ArcGis layers - this now shows up in info under "Copyright Text"
- Showed a message in the catalog item info panel that informs the user that a catalog item is local and can't be shared.
- TerriaJS now obtains its list of domains that the proxy will proxy for from the `proxyableDomains/` service. The URL can be overridden by setting `parameters.proxyableDomainsUrl` in `config.json`.
- Updated to [Cesium](http://cesiumjs.org) 1.19. Significant changes relevant to TerriaJS users include:
  - Improved KML support.
    - Added support for `NetworkLink` refresh modes `onInterval`, `onExpire` and `onStop`. Includes support for `viewboundScale`, `viewFormat`, `httpQuery`.
    - Added partial support for `NetworkLinkControl` including `minRefreshPeriod`, `cookie` and `expires`.
    - Added support for local `StyleMap`. The `highlight` style is still ignored.
    - Added support for `root://` URLs.
    - Added more warnings for unsupported features.
    - Improved style processing in IE.

### 2.2.1

- Improved legend and coloring of ENUM (string) columns of CSV files, to sort first by frequency, then alphabetically.

### 2.2.0

- Warn user when the requested WMS layer doesn't exist, and try to provide a suggestion.
- Fixed the calculation of a CSV file's extent so that missing latitudes and longitudes are ignored, not treated as zero.
- Improved the user experience around uploading files in a format not directly supported by TerriaJS and optionally using the conversion service.
- Improved performance of large CSV files, especially the loading time, and the time taken to change the display variable of region-mapped files.
- Added support for CSV files with only location (lat/lon or region) columns, and no value columns, using a file-specific color. Revised GeoJSON display to draw from the same palette of colors.
- Fixed a bug that prevented GeoJSON styles from being applied correctly in some cases.
- Fixed an error when adding a CSV with one line of data.
- Fixed error when adding a CSV file with numeric column names.
- Polygons and polylines are now highlighted on click when the geometry is available.
- Improved legend and coloring of ENUM (string) columns of CSV files; only the most common values are colored differently, with the rest shown as 'Other'.
- Added support for running the automated tests on the local system (via `gulp test`), on BrowserStack (via `gulp test-browserstack`), and on Sauce Labs (via `gulp test-saucelabs`).
- Changed `tableStyle`'s `format` to only accept `useGrouping`, `maximumFractionDigits` and `styling: "percent"` options. Previously some other options may have worked in some browsers.
- Improved color palette for string (ENUM) columns of CSV files.
- Improved CSV loading to ignore any completely blank lines after the header row (ie. lines which do not even have commas).
- Added support for grouping catalog items retrieved from a CSW server according to criteria specified in the init file (via the `metadataGroups` property) or from a `domainSpecification` and a call to the `GetDomain` service on the CSW server.
- Added `UrlTemplateCatalogItem`, which can be used to access maps via a URL template.
- Improved ABS display (to hide the regions) when a concept is deselected.
- Improved readability of ArcGIS catalog items and legends by replacing underscores with spaces.
- `ArcGisMapServerCatalogItem` metadata is now cached by the proxy for only 24 hours.
- Improved the feature info panel to update the display of time-varying region-mapped CSV files for the current time.
- Updated to [Cesium](http://cesiumjs.org) 1.18. Significant changes relevant to TerriaJS users include:
  - Improved terrain performance by up to 35%. Added support for fog near the horizon, which improves performance by rendering less terrain tiles and reduces terrain tile requests. [#3154](https://github.com/AnalyticalGraphicsInc/cesium/pull/3154)
  - Reduced the amount of GPU and CPU memory used by terrain by using compression. The CPU memory was reduced by up to 40%, and approximately another 25% in Chrome.
  - Fixed an issue where the sun texture is not generated correctly on some mobile devices. [#3141](https://github.com/AnalyticalGraphicsInc/cesium/issues/3141)
  - Cesium now honors window.devicePixelRatio on browsers that support the CSS imageRendering attribute. This greatly improves performance on mobile devices and high DPI displays by rendering at the browser-recommended resolution. This also reduces bandwidth usage and increases battery life in these cases.

### 2.1.1

- Fixed sharing of time-varying czml files; the timeline was not showing on the shared link.
- Fixed sharing of user-added time-varying csv files.
- Fixed a bug in `CkanCatalogItem` that made it build URLs incorrectly when given a base URL ending in a slash.

### 2.1.0

- Moved `TableColumn`, `TableStructure`, and the classes based on `Concept` to `lib/Map`. Moved `LegendHelper` to `lib/Models`.
- Added column-specific styling to CSV files, using a new `tableStyle.columns` json parameter. This is an object whose keys are column names or indices, and whose values are objects of column-specific tableStyle parameters. See the CSV column-specific group in `wwwroot/test/init/test-tablestyle.json` for an example. [#1097](https://github.com/TerriaJS/terriajs/issues/1097)
- Added the following column-specific `tableStyle` parameters:
  - `name`: renames the column.
  - `type`: sets the column type; can be one of LON, LAT, ALT, TIME, SCALAR, or ENUM.
  - `format`: sets the column number format, using the format of the [Javascript Intl options parameter](https://developer.mozilla.org/en-US/docs/Web/JavaScript/Reference/Global_Objects/Number/toLocaleString), eg. `{"format": {"useGrouping": true, "maximumFractionDigits": 2}}` to add thousands separators to numbers and show only two decimal places. Only the `useGrouping`, `maximumFractionDigits` and `styling: "percent"` options are guaranteed to work in all browsers.
- Added column-specific formatting to the feature info panel for all file types, eg. `"featureInfoTemplate" : {"template": "{{SPEED}} m/s", "formats": {"SPEED": {"maximumFractionDigits": 2}}}`. The formatting options are the same as above.
- Changed the default number format in the Feature Info Panel to not separate thousands with commas.
- Fixed a bug that caused the content on the feature info panel to be rendered as pure HTML instead of as mixed HTML / Markdown.
- Changed the default for `tableStyle.replaceWithZeroValues` to `[]`, ie. nothing.
- Changed the default for `tableStyle.replaceWithNullValues` to `["-", "na", "NA"]`.
- Changed the default for `tableStyle.nullLabel` to '(No value)'.
- Application name and support email can now be set in config.json's "parameters" section as "appName" and "supportEmail".
- Fixed showWarnings in config json not being respected by CSV catalog items.
- Fixed hidden region mapped layers being displayed when variable selection changes.
- Fixed exporting raw data as CSV not escaping commas in the data itself.

### 2.0.1

- Fixed a bug that caused the last selected ABS concept not to appear in the feature info panel.

### 2.0.0

- The following previously-deprecated functionality was removed in this version:
  - `ArcGisMapServerCatalogGroup`
  - `CatalogItemControl`
  - `CatalogItemDownloadControl`
  - Calling `BrandBarViewModel.create` with more than one parameter.
  - `CatalogMemberControl.leftSideItemControls`
  - `CatalogMemberControl.rightSideItemControls`
  - `DataCatalogTabViewModel.getRightSideItemControls`
  - `DataCatalogTabViewModel.getLeftSideItemControls`
  - `registerCatalogItemControls`
  - `AusGlobeViewer`
- Streamlined CSV handling framework. Breaking changes include the APIs of (not including those which begin with `_`):
  - `CsvCatalogItem`: `rowProperties`, `rowPropertiesByCode`, `dynamicUpdate` have been removed.
  - `AbsIttCatalogItem`: Completely rewritten. The `dataSetID` json parameter has been deprecated in favor of `datasetId` (different capitalization).
  - For the 2011 Australian Census data, requires `sa4_code_2011` to appear as an alias in `regionMapping.json` (it was previously missing in NationalMap).
  - `TableDataSource`: Completely rewritten and moved from `Map` to `Models` directory. Handles csvs with latitude & longitude columns.
  - `RegionMapping`: Used instead of TableDataSource for region-mapped csvs.
  - `DataTable` and `DataVariable` have been replaced with new classes, `TableStructure` and `TableColumn`.
  - `RegionProvider`: `loadRegionsFromWfs`, `processRegionIds`, `applyReplacements`, `findRegionIndex` have been made internal functions.
  - `RegionProviderList`: `chooseRegionProvider` has been changed and renamed `getRegionDetails`.
  - `ColorMap`: `fromArray` and `fromString` have been removed, with the constructor taking on that functionality.
  - `LegendUrl` has been moved to the `Map` directory.
  - `TableStyle`: `loadColorMap` and `chooseColorMap` have been removed. Moved from `Map` to `Models` directory.
  - `FeatureInfoPanelSectionViewModel`: its constructor now takes a `FeatureInfoPanelViewModel` as its first argument, instead of `Terria`.
  - `Models/ModelError` has been replaced with `Core/TerriaError`.
- Removed blank feature info sections for uncoloured regions of region-mapped CSVs.
- Recognises the CSV datetime formats: YYYY, YYYY-MM and YYYY-MM-DD HH:MM(:SS).
- Introduced five new json tableStyle parameters:
  - `replaceWithZeroValues`: Defaults to `[null, "-"]`. These values are coloured as if they were zero if they appear in a list with numbers. `null` catches missing values.
  - `replaceWithNullValues`: Defaults to `["na", "NA"]`. These values are coloured as if they were null if they appear in a list with numbers.
  - `nullColor`: A css string. Defaults to black. This colour is used to display null values. It is also used to colour points when no variable is selected.
  - `nullLabel`: A string used to label null or blank values in the legend. Defaults to ''.
  - `timeColumn`: Provide the name or index (starting at 0) of a csv column, if any. Defaults to the first time column found, if any. Use `null` to explicitly disregard all time columns.
- Removed variables consisting only of html tags from the Now Viewing panel.
- Added support for the csv datetime formats: YYYY, YYYY-MM and YYYY-MM-DD HH:MM(:SS).
- Improved formatting of datetimes from csv files in the feature info panel.
- Removed variables consisting only of html tags from the Now Viewing panel.
- Improved handling of rows with missing dates in csv time columns.
- Introduced four new json tableStyle parameters:
  - `replaceWithZeroValues`: Defaults to `[null, '-']`. These values are coloured as if they were zero if they appear in a csv column with numbers. `null` catches missing values. These rows are ignored if they appear in a csv time column.
  - `replaceWithNullValues`: Defaults to `['na', 'NA']`. These values are coloured as if they were null if they appear in a csv column with numbers. These rows are ignored if they appear in a csv time column.
  - `nullColor`: A css string. Defaults to a dark blue. This colour is used to display null values (but it does not appear on the legend). It is also used to colour points when no variable is selected.
  - `timeColumn`: Provide the name or index (starting at 0) of a csv column, if any. Defaults to the first time column found, if any. Use `null` to explicitly disregard all time columns.
- Added id matching for catalog members:
- Improved formatting of datetimes from csv files in the feature info panel.
- Removed variables consisting only of HTML tags from the Now Viewing panel.
- Added ID matching for catalog members:
  - An `id` field can now be set in JSON for catalog members
  - When sharing an enabled catalog item via a share link, the share link will reference the catalog item's ID
    rather than its name as is done currently.
  - The ID of an item should be accessed via `uniqueId` - if a catalog member doesn't have an ID set, this returns a
    default value of the item's name plus the ID of its parent. This means that if all the ancestors of a catalog
    member have no ID set, its ID will be its full path in the catalog.
  - This means that if an item is renamed or moved, share links that reference it will still work.
  - A `shareKeys` property can be also be set that contains an array of all ids that should lead to this item. This means
    that a share link for an item that didn't previously have an ID set can still be used if it's moved, as long as it
    has its old default ID set in `shareKeys`
  - Old share links will still work as long as the items they lead to aren't renamed or moved.
  - Refactor of JSON serialization - now rather than passing a number of flags that determine what should and shouldn't be
    serialized, an `itemFilter` and `propertyFilter` are passed in options. These are usually composed of multiple filters,
    combined using `combineFilters`.
  - An index of all items currently in the catalog against all of that item's shareKeys is now maintained in `Catalog`
    and can be used for O(1) lookups of any item regardless of its location.
  - CatalogMembers now contain a reference to their parent CatalogGroup - this means that the catalog tree can now be
    traversed in both directions.
  - When serializing user-added items in the catalog, the children of `CatalogGroup`s with the `url` property set are
    not serialized. Settings like `opacity` for their descendants that need to be preserved are serialized separately.
- Generated legends now use SVG (vector) format, which look better on high resolution devices.
- Created new Legend class, making it easy to generate client-side legends for different kinds of data.
- Generate client-side legends for ArcGIS MapServer catalog items, by fetching JSON file, instead of just providing link to external page.
- Fix Leaflet feature selection when zoomed out enough that the world is repeated.
- Improved handling of lat/lon CSV files with missing latitude or longitude values.
- Fixed a bug that prevented `SocrataCataloGroup` from working in Internet Explorer 9.
- Added `CkanCatalogItem`, which can be used to reference a particular resource of any compatible type on a CKAN server.
- Fixed a bug that caused the Now Viewing tab to display incorrectly in Internet Explorer 11 when switching directly to it from the Data Catalogue tab.

### 1.0.54

- Fixed a bug in `AbsIttCatalogItem` that caused no legend to be displayed.

### 1.0.53

- Improved compatibility with Internet Explorer 9.
- Made `CswCatalogGroup` able to find geospatial datasets on more CSW servers.
- Allow WMS parameters to be specified in json in uppercase (eg. STYLES).

### 1.0.52

- Added `MapBoxMapCatalogItem`, which is especially useful for base maps. A valid access token must be provided.
- Added a `getContainer()` method to Terria's `currentViewer`.
- Dramatically improved the performance of region mapping.
- Introduced new quantisation (color binning) methods to dramatically improve the display of choropleths (numerical quantities displayed as colors) for CSV files, instead of always using linear. Four values for `colorBinMethod` are supported:
  - "auto" (default), usually means "ckmeans"
  - "ckmeans": use "CK means" method, an improved version of Jenks Even Breaks to form clusters of values that are as distinct as possible.
  - "quantile": use quantiles, evenly distributing values between bins
  - "none": use the previous linear color mapping method.
- The default style for CSV files is now 7 color bins with CK means method.
- Added support for color palettes from Color Brewer (colorbrewer2.org). Within `tableStyle`, use a value like `"colorPalette": "10-class BrBG"`.
- Improved the display of legends for CSV files, accordingly.
- URLs for legends are now encapsulated in a `LegendUrl` model, which accepts a mime type that will affect how the
  legend is rendered in the sidebar.
- Added support for the Socrata "new backend" with GeoJSON download to `SocrataCatalogGroup`.
- Moved URL config parameters to config.json, with sensible defaults. Specifically:
  - regionMappingDefinitionsUrl: 'data/regionMapping.json',
  - conversionServiceBaseUrl: '/convert/',
  - proj4ServiceBaseUrl: '/proj4/',
  - corsProxyBaseUrl: '/proxy/'
- Deprecated terria.regionMappingDefinitionsUrl (set it in config.json or leave it as default).

### 1.0.51

- Fixed a typo that prevented clearing the search query
- Added support for Nominatim search API hosted by OpenStreetMap (http://wiki.openstreetmap.org/wiki/Nominatim) with `NominatimSearchProviderViewModel`. This works by merging to 2 queries : one with the bounding parameter for the nearest results, and the other without the bounding parameter. The `countryCodes` property can be set to limit the result to a set of specific countries.
- Added `MapProgressBarViewModel`. When added to the user interface with `MapProgressBarViewModel.create`, it shows a bar at the top of the map window indicating tile load progress.
- We no longer show the entity's ID (which is usually a meaningless GUID) on the feature info panel when the feature does not have a name. Instead, we leave the area blank.
- Fixed a bug with time-dynamic imagery layers that caused features to be picked from the next time to be displayed, in addition to the current one.
- Replace `.` and `#` with `_` in property names meant to be used with `featureInfoTemplate`, so that these properties can be accessed by the [mustache](https://mustache.github.io/) templating engine.
- Added support for time-varying properties (e.g. from a CZML file) on the feature info panel.
- `Cesium.zoomTo` now takes the terrain height into account when zooming to a rectangle.

### 1.0.50

- Put a white background behind legend images to fix legend images with transparent background being nearly invisible.
- Search entries are no longer duplicated for catalog items that appear in multiple places in the Data Catalogue
- Fixed the layer order changing in Cesium when a CSV variable is chosen.
- Layer name is now shown in the catalog item info panel for ESRI ArcGIS MapServer layers.
- Retrieve WFS or WCS URL associated with WMS data sources using DescribeLayer if no dataUrl is present.
- Downgrade Leaflet to 0.7.3 to fix specific feature clicking problems with 2D maps.
- Use `PolylineGraphics` instead of `PolygonGraphics` for unfilled polygons with an outline width greater than 1. This works around the fact that Cesium does not support polygons with outline width great than 1 on Windows due to a WebGL limitation.
- Sorted ABS age variables numerically, not alphabetically.
- Removed extra space at the bottom of base map buttons.
- Share links now remember the currently active tab in the `ExplorerPanelViewModel`.
- Fixed a bug that prevented region mapping from working over HTTPS.
- The proxy is now used to avoid a mixed content warning when accessing an HTTP dataset from an HTTPS deployment of TerriaJS.
- Added `CameraView.fromLookAt` and `CameraView.fromPositionHeadingPitchRoll` functions. These functions can be used to position the camera in new ways.

### 1.0.49

- Fixed a bug that caused poor performance when clicking a point on the map with lots of features and then closing the feature information panel.
- Apply linkify, instead of markdown, to properties shown in the Feature Info Panel.
- Fixed a bug that prevented feature scaling by value.
- Fixed a bug that prevented the csv `displayDuration` from working.
- Fixed a bug that ignored which column of the csv file to show as the legend initially.
- `NowViewingTabViewModel` is now composed of a number of sections. Each section is given the opportunity to determine whether it applies to each catalog item. Custom sections may be added by adding them to NowViewingTabViewModel.sections`.
- `CsvCatalogItem` and `AbsIttCatalogItem` now expose a `concepts` property that can be used to adjust the display.
- Added `Terria.cesiumBaseUrl` property.
- The user interface container DOM element may now be provided to `TerriaViewer` by specifying `uiContainer` in its options. Previously it always used an element named `ui`.
- Legend URLs are now accessed via the proxy, if applicable.
- Fixed a bug that prevented feature scaling by value.
- Added support for [Urthecast](https://www.urthecast.com/) with `UrthecastCatalogGroup`.
- Fixed a bug that caused a `TypeError` on load when the share URL included enabled datasets with an order different from their order in the catalog.
- Improved the message that is shown to the user when their browser supports WebGL but it has a "major performance caveat".
- Fixed a bug that could cause an exception in some browsers (Internet Explorer, Safari) when loading a GeoJSON with embedded styles.
- Fixed a bug with Leaflet 2D map where clicks on animation controls or timeline would also register on the map underneath causing undesired feature selection and, when double clicked, zooming (also removed an old hack that disabled dragging while using the timeline slider)
- Changed Australian Topography base map server and updated the associated thumbnail.
- Added `updateApplicationOnMessageFromParentWindow` function. After an app calls this function at startup, TerriaJS can be controlled by its parent window when embedded in an `iframe` by messages sent with `window.postMessage`.

### 1.0.48

- Added the ability to disable feature picking for `ArcGisMapServerCatalogItem`.
- Disabled feature picking for the Australian Topography and Australian Hydrography base layers created by `createAustraliaBaseMapOptions`.

### 1.0.47

- Make it possible to disable CSV region mapping warnings with the `showWarnings` init parameter.
- The `name` of a feature from a CSV file is now taken from a `name` or `title` column, if it exists. Previously the name was always "Site Data".
- Fixed a bug that caused time-dynamic WMS layers with just one time to not be displayed.
- Underscores are now replaced with spaces in the feature info panel for `GeoJsonCatalogItem`.
- Added Proj4 projections to the location bar. Clicking on the bar switches between lats/longs and projected coordinates. To enable this, set `useProjection` to `true`
- Show information for all WMS features when a location is clicked.
- Fixed a bug that caused an exception when running inside an `<iframe>` and the user's browser blocked 3rd-party cookies.
- HTML and Markdown text in catalog item metadata, feature information, etc. is now formatted in a more typical way. For example, text inside `<h1>` now looks like a heading. Previously, most HTML styling was stripped out.
- Supports FeatureInfoTemplates on all catalog item types (previously only available on ImageryLayers).
- Apply markdown to properties shown in the Feature Info Panel.
- Add `includeCzml` option to CkanCatalogGroup.
- Fixed a bug that caused `WebMapServiceCatalogItem` to incorrectly populate the catalog item's metadata with data from GetCapabilities when another layer had a `Title` with the same value as the expected layer's `Name`.
- Update the default Australian topography basemap to Geoscience Australia's new worldwide layer (http://www.ga.gov.au/gisimg/rest/services/topography/National_Map_Colour_Basemap/MapServer)
- Allow color maps in CSV catalog items to be expressed as strings: colorMapString: "red-white-blue".
- Updated to [Cesium](http://cesiumjs.org) 1.15. Significant changes relevant to TerriaJS users include:
  - Added support for the [glTF 1.0](https://github.com/KhronosGroup/glTF/blob/master/specification/README.md) draft specification.
  - Added support for the glTF extensions [KHR_binary_glTF](https://github.com/KhronosGroup/glTF/tree/master/extensions/Khronos/KHR_binary_glTF) and [KHR_materials_common](https://github.com/KhronosGroup/glTF/tree/KHR_materials_common/extensions/Khronos/KHR_materials_common).
  - `ImageryLayerFeatureInfo` now has an `imageryLayer` property, indicating the layer that contains the feature.
  - Make KML invalid coordinate processing match Google Earth behavior. [#3124](https://github.com/AnalyticalGraphicsInc/cesium/pull/3124)

### 1.0.46

- Fixed an incorrect require (`URIjs` instead of `urijs`).

### 1.0.45

- Major refactor of `CsvCatalogItem`, splitting region-mapping functionality out into `RegionProvider` and `RegionProviderList`. Dozens of new test cases. In the process, fixed a number of bugs and added new features including:
  - Regions can be matched using regular expressions, enabling matching of messy fields like local government names ("Baw Baw", "Baw Baw Shire", "Baw Baw (S)", "Shire of Baw Baw" etc).
  - Regions can be matched using a second field for disambiguation (eg, "Campbelltown" + "SA")
  - Drag-and-dropped datasets with a time column behave much better: rather than a fixed time being allocated to each row, each row occupies all the time up until the next row is shown.
  - Enumerated fields are colour coded in lat-long files, consist with region-mapped files.
  - Feedback is now provided after region mapping, showing which regions failed to match, and which matched more than once.
  - Bug: Fields with names starting with 'lon', 'lat' etc were too aggressively matched.
  - Bug: Numeric codes beginning with zeros (eg, certain NT 08xx postcodes) were treated as numbers and failed to match.
  - Bug: Fields with names that could be interpreted as regions weren't available as data variables.
- Avoid mixed content warnings when using the CartoDB basemaps.
- Allow Composite catalog items
- Handle WMS time interval specifications (time/time and time/time/periodicity)
- Moved `url` property to base CatalogItem base class. Previously it was defined separately on most derived catalog items.
- Most catalog items now automatically expose a `dataUrl` that is the same as their `url`.
- Added custom definable controls to `CatalogMember`s.
  - To define a control, subclass `CatalogMemberControl` and register the control in `ViewModels/registerCatalogMemberControl` with a unique control name, control class and required property name.
  - If a `CatalogMember` has a property with the required property name either directly on the member or in its `customProperties` object, the control will appear in the catalog with the member and will fire the `activate` function when clicked.
  - Controls can be registered to appear on both the left and right side using `registerLeftSideControl` and `registerRightSideControl` respectively.
  - An example can be seen in the `CatalogMemberDownloadControl`
  - Currently top level members do not show controls.
- The `LocationBarViewModel` now shows the latitude and longitude coordinates of the mouse cursor in 2D as well as 3D.
- The `LocationBarViewModel` no longer displays a misleading elevation of 0m when in "3D Smooth" mode.
- Added `@menu-bar-right-offset` LESS parameter to control the right position of the menu bar.
- Added `forceProxy` flag to all catalog members to indicate that an individual item should use the proxy regardless of whether the domain is in the list of domains to proxy.
- Allow a single layer of an ArcGIS MapServer to be added through the "Add Data" interface.
- Added `WfsFeaturesCatalogGroup`. This group is populated with a catalog item for each feature queried from a WFS server.
- The Feature Info panel now shows all selected features in an accordion control. Previously it only showed the first one.
- Added `featureInfoTemplate` property to `CatalogItem`. It is used to provide a custom Markdown or HTML template to display when a feature in the catalog item is clicked. The template is parameterized on the properties of the feature.
- Updated to [Cesium](http://cesiumjs.org) 1.14. Significant changes relevant to TerriaJS users include:
  - Fixed issues causing the terrain and sky to disappear when the camera is near the surface. [#2415](https://github.com/AnalyticalGraphicsInc/cesium/issues/2415) and [#2271](https://github.com/AnalyticalGraphicsInc/cesium/issues/2271)
  - Fixed issues causing the terrain and sky to disappear when the camera is near the surface. [#2415](https://github.com/AnalyticalGraphicsInc/cesium/issues/2415) and [#2271](https://github.com/AnalyticalGraphicsInc/cesium/issues/2271)
  - Provided a workaround for Safari 9 where WebGL constants can't be accessed through `WebGLRenderingContext`. Now constants are hard-coded in `WebGLConstants`. [#2989](https://github.com/AnalyticalGraphicsInc/cesium/issues/2989)
  - Added a workaround for Chrome 45, where the first character in a label with a small font size would not appear. [#3011](https://github.com/AnalyticalGraphicsInc/cesium/pull/3011)
  - Fixed an issue with drill picking at low frame rates that would cause a crash. [#3010](https://github.com/AnalyticalGraphicsInc/cesium/pull/3010)

### 1.0.44

- Fixed a bug that could cause timeseries animation to "jump" when resuming play after it was paused.
- Make it possible for catalog item initialMessage to require confirmation, and to be shown every time.
- When catalog items are enabled, the checkbox now animates to indicate that loading is in progress.
- Add `mode=preview` option in the hash portion of the URL. When present, it is assumed that TerriaJS is being used as a previewer and the "small screen warning" will not be shown.
- Added `maximumLeafletZoomLevel` constructor option to `TerriaViewer`, which can be used to force Leaflet to allow zooming closer than its default of level 18.
- Added the `attribution` property to catalog items. The attribution is displayed on the map when the catalog item is enabled.
- Remove an unnecessary instance of the Cesium InfoBox class when viewing in 2D
- Fixed a bug that prevented `AbsIttCatalogGroup` from successfully loading its list of catalog items.
- Allow missing URLs on embedded data (eg. embedded czml data)
- Fixed a bug loading URLs for ArcGIS services names that start with a number.
- Updated to [Cesium](http://cesiumjs.org) 1.13. Significant changes relevant to TerriaJS users include:
  - The default `CTRL + Left Click Drag` mouse behavior is now duplicated for `CTRL + Right Click Drag` for better compatibility with Firefox on Mac OS [#2913](https://github.com/AnalyticalGraphicsInc/cesium/pull/2913).
  - Fixed an issue where non-feature nodes prevented KML documents from loading. [#2945](https://github.com/AnalyticalGraphicsInc/cesium/pull/2945)

### 1.0.43

- Fixed a bug that prevent the opened/closed state of groups from being preserved when sharing.

### 1.0.42

- Added a `cacheDuration` property to all catalog items. The new property is used to specify, using Varnish-like notation (e.g. '1d', '10000s') the default length of time to cache URLs related to the catalog item.
- Fix bug when generating share URLs containing CSV items.
- Improve wording about downloading data from non-GeoJSON-supporting WFS servers.

### 1.0.41

- Improvements to `AbsIttCatalogItem` caching from the Tools menu.

### 1.0.40

- `ArcGisMapServerCatalogItem` now shows "NoData" tiles by default even after showing the popup message saying that max zoom is exceeded. This can be disabled by setting its `showTilesAfterMessage` property to false.

### 1.0.39

- Fixed a race condition in `AbsIttCatalogItem` that could cause the legend and map to show different state than the Now Viewing UI suggested.
- Fixed a bug where an ABS concept with a comma in its name (e.g. "South Eastern Europe,nfd(c)" in Country of Birth) would cause values for concept that follow to be misappropriated to the wrong concepts.

### 1.0.38

- `AbsIttCatalogItem` now allows the region type to be set on demand rather than only at load time.
- `CsvCatalogItem` can now have no display variable selected, in which case all points are the same color.

### 1.0.37

- Added `CswCatalogGroup` for populating a catalog by querying an OGC CSW service.
- Added `CatalogMember.infoSectionOrder` property, to allow the order of info sections to be configured per catalog item when necessary.
- Fixed a bug that prevented WMTS layers with a single `TileMatrixSetLink` from working correctly.
- Added support for WMTS layers that can only provide tiles in JPEG format.
- Fixed testing and caching of ArcGis layers from tools and added More information option for imagery layers.
- TerriaJS no longer requires Google Analytics. If a global `ga` function exists, it is used just as before. Otherwise, events are, by default, logged to the console.
- The default event analytics behavior can be specified by passing an instance of `ConsoleAnalytics` or `GoogleAnalytics` to the `Terria` constructor. The API key to use with `GoogleAnalytics` can be specified explicitly to its constructor, or it can be specified in the `parameter.googleAnalyticsKey` property in `config.json`.
- Made polygons drastically faster in 2D.
- TerriaJS now shortens share URLs by default when a URL shortener is available.
- Added Google Analytics reporting of the application URL. This is useful for tracking use of share URLs.
- Added the ability to specify a specific dynamic layer of an ArcGIS Server using just a URL.

### 1.0.36

- Calculate extent of TopoJSON files so that the viewer correctly pans+zooms when a TopoJSON file is loaded.
- Fixed a bug that caused the `Terria#clock` to keep ticking (and therefore using CPU / battery) once started even after selecting a non-time-dynamic dataset.
- Fixed a bug that caused the popup message to appear twice when a dataset failed to load.
- Added layer information to the Info popup for WMS datasets.
- Added ability to filter catalog search results by:
  - type: `is:wms`, `-is:esri-mapserver`. A result must match any 'is:' and no '-is:'.
  - url: `url:vic.gov.au`, `-url:nicta.com.au`. A result must match any 'url:', and no '-url:'.
- Added ability to control the number of catalog search results: `show:20`, `show:all`

### 1.0.35

- Polygons from GeoJSON datasets are now filled.
- Left-aligned feature info table column and added some space between columns.
- Added `EarthGravityModel1996`.
- Extended `LocationBarViewModel` to show heights relative to a geoid / mean sea level model. By default, EGM96 is used.
- Added support for styling GeoJSON files, either in catalog (add .style{} object) or embedded directly in the file following the [SimpleStyle spec](https://github.com/mapbox/simplestyle-spec).
- Fixed a bug that caused the 3D view to use significant CPU time even when idle.
- Added CartoDB's Positron and Dark Matter base maps to `createGlobalBaseMapOptions`.
- Added support for subdomains to `OpenStreetMapCatalogItem`.

### 1.0.34

- Fixed a bug that prevented catalog items inside groups on the Search tab from being enabled.
- Added `PopupMessageConfirmationViewModel`. It prevents the Popup from being closed unless the confirm button is pressed. Can also optionally have a deny button with a custom action.
- Added support for discovering GeoJSON datasets from CKAN.
- Added support for zipped GeoJSON files.
- Made `KmlCatalogItem` use the proxy when required.
- Made `FeatureInfoPanelViewModel` use the white panel background in more cases.
- Significantly improved the experience on devices with small screens, such as phones.
- Fixed a bug that caused only the portion of a CKAN group name before the first comma to be used.

### 1.0.33

- Added the `legendUrls` property to allow a catalog item to optionally have multiple legend images.
- Added a popup message when zooming in to the "No Data" scales of an `ArcGisMapServerCatalogItem`.
- Added `CatalogGroup.sortFunction` property to allow custom sorting of catalog items within a group.
- Added `ImageryLayerCatalogItem.treat403AsError` property.
- Added a title text when hovering over the label of an enabled catalog item. The title text informs the user that clicking will zoom to the item.
- Added `createBingBaseMapOptions` function.
- Added an option to `KnockoutMarkdownBinding` to optionally skip HTML sanitization and therefore to allow unsafe HTML.
- Upgraded to Cesium 1.11.
- `CatalogItem.zoomTo` can now zoom to much smaller bounding box rectangles.

### 1.0.32

- Fixed CKAN resource format matching for KML, CSV, and Esri REST.

### 1.0.31

- Added support for optionally generating shorter URLs when sharing by using the Google URL shortening service.

### 1.0.30

- `WebMapServiceCatalogItem` and `ArcGisMapServerCatalogItem` now augment directly-specified metadata with metadata queried from the server.
- "Data Details" and "Service Details" on the catalog item info panel are now collapsed by default. This improves the performance of the panel and hides some overly technical details.
- `ArcGisMapServerCatalogItem.layers` can now specify layer names in addition to layer IDs. Layer names are matched in a case-insensitive manner and only if a direct ID match is not found.
- `itemProperties` are now applied through the normal JSON loading mechanism, so properties that are represented differently in code and in JSON will now work as well.
- Added support for `csv-geo-*` (e.g. csv-geo-au) to `CkanCatalogGroup`.
- The format name used in CKAN can now be specified to `CkanCatalogGroup` using the `wmsResourceFormat`, `kmlResourceFormat`, `csvResourceFormat`, and `esriMapServerResourceFormat` properties. These properties are all regular expressions. When the format of a CKAN resource returned from `package_search` matches one of these regular expressions, it is treated as that type within TerriaJS.
- `CkanCatalogGroup` now fills the `dataUrl` property of created items by pointing to the dataset's page on CKAN.
- The catalog item information panel now displays `info` sections in a consistent order. The order can be overridden by setting `CatalogItemInfoViewModel.infoSectionOrder`.
- An empty `description` or `info` section is no longer shown on the catalog item information panel. This can be used to remove sections that would otherwise be populated from dataset metadata.

### 1.0.29

- Add support for loading init files via the proxy when necessary.
- Switched to using the updated URL for STK World Terrain, `//assets.agi.com/stk-terrain/v1/tilesets/world/tiles`.

### 1.0.28

- Fixed a bug that prevented links to non-image (e.g. ArcGIS Map Server) legends from appearing on the Now Viewing panel.

### 1.0.27

- Use terriajs-cesium 1.10.7, fixing a module load problem in really old browers like IE8.

### 1.0.25

- Fixed incorrect date formatting in the timeline and animation controls on Internet Explorer 9.
- Add support for CSV files with longitude and latitude columns but no numeric value column. Such datasets are visualized as points with a default color and do not have a legend.
- The Feature Information popup is now automatically closed when the user changes the `AbsIttCatalogItem` filter.

### 1.0.24

- Deprecated:
  - Renamed `AusGlobeViewer` to `TerriaViewer`. `AusGlobeViewer` will continue to work until 2.0 but using it will print a deprecation warning to the browser console.
  - `BrandBarViewModel.create` now takes a single `options` parameter. The container element, which used to be specified as the first parameter, should now be specified as the `container` property of the `options` parameter. The old function signature will continue to work until 2.0 but using it will print a deprecation warning to the browser console.
- `WebMapServiceCatalogItem` now determines its rectangle from the GetCapabilities metadata even when configured to use multiple WMS layers.
- Added the ability to specify the terrain URL or the `TerrainProvider` to use in the 3D view when constructing `TerriaViewer`.
- `AbsIttCatalogItem` styles can now be set using the `tableStyle` property, much like `CsvCatalogItem`.
- Improved `AbsIttCatalogItem`'s tolerance of errors from the server.
- `NavigationViewModel` can now be constructed with a list of `controls` to include, instead of the standard `ZoomInNavigationControl`, `ResetViewNavigationControl`, and `ZoomOutNavigationControl`.
- Fixed a bug that caused the brand bar to slide away with the explorer panel on Internet Explorer 9.

### 1.0.23

- Fixed a bug that prevented features from being pickable from ABS datasets on the 2D map.
- Fixed a bug that caused the Explorer Panel tabs to be missing or misaligned in Firefox.

### 1.0.22

- Changed to use JPEG instead of PNG format for the Natural Earth II basemap. This makes the tile download substantially smaller.

### 1.0.21

- Added an `itemProperties` property to `AbsIttCatalogGroup`.
- Added a `nowViewingMessage` property to `CatalogItem`. This message is shown by the `NowViewingAttentionGrabberViewModel` when the item is enabled. Each unique message is shown only once.

### 1.0.20

- Added the ability to specify SVG icons on Explorer Panel tabs.
- Added an icon to the Search tab.
- Added support for accessing Australian Bureau of Statistics data via the ABS-ITT API, using `AbsIttCatalogGroup` and `AbsIttCatalogItem`.
- The Now Viewing panel now contains controls for selecting which column to show in CSV datasets.

### 1.0.19

- Added `NowViewingAttentionGrabberViewModel`. It calls attention the Now Viewing tab the first time a catalog item is enabled.
- Added `isHidden` property to catalog items and groups. Hidden items and groups do not show up in the catalog or in search results.

### 1.0.18

- Added `featureInfoFields` property to `CsvCatalogItem.tableStyle`. It allows setting which fields to show in the Feature Info popup, and the name to use for each.
- Added `OpenStreetMapCatalogItem` for connecting to tile servers using the OpenStreetMap tiling scheme.
- Added `CkanCatalogGroup.allowEntireWmsServers` property. When set and the group discovers a WMS resource without a layer parameter, it adds a catalog item for the entire server instead of ignoring the resource.
- Added `WebMapTileServiceCatalogGroup` and `WebMapTileServiceCatalogItem` for accessing WMTS servers.
- Handle the case of an `ArcGisMapServerCatalogItem` with an advertised extent that is outside the valid range.
- We now pass ArcGIS MapServer metadata, when it's available, through to Cesium's `ArcGisMapServerImageryProvider` so that it doesn't need to re-request the metadata.
- Changed the style of the Menu Bar to have visually-separate menu items.
- Added support for SVG menu item icons to `MenuBarViewModel`.
- Improved popup message box sizing.

### 1.0.17

- Upgraded to TerriajS Cesium 1.10.2.
- Added `ImageryLayerCatalogItem.isRequiredForRendering`. This is set to false by default and to true for base maps. Slow datasets with `isRequiredForRendering=false` are less likely to prevent other datasets from appearing in the 3D view.
- The "Dataset Testing" functionality (on the hidden Tools menu accessible by adding `#tools=1` to the URL) now gives up tile requests and considers them failed after two seconds. It also outputs some JSON that can be used as the `blacklist` property to blacklist all of the datasets that timed out.
- Added a feature to count the total number of datasets from the hidden Tools menu.
- Fixed a bug that caused the 2D / 3D buttons the Maps menu to get out of sync with the actual state of the map after switching automatically to 2D due to a performance problem.

### 1.0.16

- Deprecated:
  - `ArcGisMapServerCatalogGroup` has been deprecated. Please use `ArcGisCatalogGroup` instead.
- Replaced Cesium animation controller with TerriaJS animation controller.
- Replaced Cesium Viewer widget with the CesiumWidget when running Cesium.
- Added the ability to turn a complete ArcGIS Server, or individual folders within it, into a catalog group using `ArcGisCatalogGroup`.

### 1.0.15

- Fix imagery attribution on the 2D map.

### 1.0.14

- Fixed share URL generation when the application is not running at the root directory of its web server.
- Fixed a bug that caused Internet Explorer 8 users to see a blank page instead of a message saying their browser is incompatible.

### 1.0.13

- Breaking changes:
  - Added a required `@brand-bar-height` property.
- `ExplorerPanelViewModel` can now be created with `isOpen` initially set to false.
- TerriaJS now raises an error and hides the dataset when asked to show an `ImageryLayerCatalogItem` in Leaflet and that catalog item does not use the Web Mercator (EPSG:3857) projection. Previously, the dataset would silently fail to display.
- Improved error handling in `CzmlCatalogItem`, `GeoJsonCatalogItem`, and `KmlCatalogItem`.
- Made the `clipToRectangle` property available on all `ImageryProvider`-based catalog items, not just `WebMapServiceCatalogItem`.
- Added `CatalogMember.isPromoted` property. Promoted catalog groups and items are displayed above non-promoted groups and items.
- Add support for ArcGIS MapServer "Raster Layers" in addition to "Feature Layers".

### 1.0.12

- Allow Esri ArcGIS MapServers to be added via the "Add Data" panel.
- Adds `baseMapName` and `viewerMode` fields to init files and share links. `baseMapName` is any base map name in the map settings panel and `viewerMode` can be set to `'2d'` or `'3d'`.
- Added `tableStyle.legendTicks` property to `CsvCatalogItem`. When specified, the generated legend will have the specified number of equally-spaced lines with labels in its legend.

### 1.0.11

- Fixed a bug that prevented HTML feature information from showing up with a white background in Internet Explorer 9 and 10.
- Fixed a bug that prevented WMS GetCapabilities properties, such as CRS, from being properly inherited from the root layer.
- Tweaked credit / attribution styling.

### 1.0.10

- Added support for a developer attribution on the map.
- Fixed a bug that could cause results from previous async catalog searches to appear in the search results.

### 1.0.9

- Show Cesium `ImageryProvider` tile credits / attribution in Leaflet when using `CesiumTileLayer`.

### 1.0.8

- `WebMapServiceCatalogGroup` now populates the catalog using the hierarchy of layers returned by the WMS server in GetCapabilities. To keep the previous behavior, set the `flatten` property to true.
- Potentially breaking changes:
  - The `getFeatureInfoAsGeoJson` and `getFeatureInfoAsXml` properties have been removed. Use `getFeatureInfoFormats` instead.
- Added support for text/html responses from WMS GetFeatureInfo.
- Make the `FeatureInfoPanelViewModel` use a white background when displaying a complete HTML document.
- `KnockoutMarkdownBinding` no longer tries to interpret complete HTML documents (i.e. those that contain an <html> tag) as Markdown.
- The feature info popup for points loaded from CSV files now shows numeric columns with a missing value as blank instead of as 1e-34.
- `ArcGisMapServerCatalogItem` now offers metadata, used to populate the Data Details and Service Details sections of the catalog item info panel.
- `ArcGisMapServerCatalogGroup` now populates a "Service Description" and a "Data Description" info section for each catalog item from the MapServer's metadata.
- The `metadataUrl` is now populated (and shown) from the regular MapServer URL.
- Added 'keepOnTop' flag support for imageryLayers in init file to allow a layer to serve as a mask.
- Added 'keepOnTop' support to region mapping to allow arbitrary masks based on supported regions.
- Checkboxes in the Data Catalogue and Search tabs now have a larger clickable area.

### 1.0.7

- `CatalogItemNameSearchProviderViewModel` now asynchronously loads groups so items in unloaded groups can be found, too.
- Do not automatically fly to the first location when pressing Enter in the Search input box.
- Changed `ArcGisMapServerCatalogItem` to interpret a `maxScale` of 0 from an ArcGIS MapServer as "not specified".
- Added an `itemProperties` property to `ArcGisMapServerCatalogGroup`, allowing properties of auto-discovered layers to be specified explicitly.
- Added `validDropElements`, `validDropClasses`, `invalidDropElements`, and `invalidDropClasses` properties to `DragDropViewModel` for finer control over where dropping is allowed.
- Arbitrary parameters can now be specified in `config.json` by adding them to the `parameters` property.

### 1.0.6

- Added support for region mapping based on region names instead of region numbers (example in `public/test/countries.csv`).
- Added support for time-dynamic region mapping (example in `public/test/droughts.csv`).
- Added the ability to specify CSV styling in the init file (example in `public/init/test.json`).
- Improved the appearance of the legends generated with region mapping.
- Added the ability to region-map countries (example in `public/test/countries.csv`).
- Elminated distracting "jumping" of the selection indicator when picking point features while zoomed in very close to the surface.
- Fixed a bug that caused features to be picked from all layers in an Esri MapServer, instead of just the visible ones.
- Added support for the WMS MinScaleDenominator property and the Esri MapServer maxScale property, preventing layers from disappearing when zoomed in to close to the surface.
- Polygons loaded from KML files are now placed on the terrain surface.
- The 3D viewer now shows Bing Maps imagery unmodified, matching the 2D viewer. Previously, it applied a gamma correction.
- All catalog items now have an `info` property that allows arbitrary sections to be shown for the item in the info popup.
- `CkanCatalogGroup` now has a `groupBy` property to control whether catalog items are grouped by CKAN group ("group"), CKAN organization ("organization"), or not grouped at all ("none").
- `CkanCatalogGroup` now has a `useResourceName` property to control whether the name of the catalog item is derived from the resource (true), or the dataset itself (false).
- The catalog item info page now renders a much more complete set of Markdown and HTML elements.<|MERGE_RESOLUTION|>--- conflicted
+++ resolved
@@ -2,6 +2,7 @@
 
 #### next release (8.9.3)
 
+- Remove unused d3-array dependency.
 - [The next improvement]
 
 #### 8.9.2 - 2025-03-31
@@ -19,21 +20,12 @@
 - Update to shpjs 6.1.0.
 - Enable `noUncheckedSideEffectImports` in `tsconfig.json` to get errors from tsc when non-existent modules are imported for side effects.
 - Return lat/lon as numbers from `geoJsonGeometryFromGeoRssSimpleGeometry` and `geoJsonGeometryFromW3cGeometry`.
-<<<<<<< HEAD
 - Remove unused babel/parser dependency.
-- Remove unused d3-array dependency.
-- [The next improvement]
-=======
->>>>>>> d723d6fb
 
 #### 8.9.1 - 2025-03-24
 
 - Tweak `ArcGisFeatureServerCatalogItem.imageryProvider` to return undefined until metadata has finished loading
 - Fix scss theming regression by restoring webpack alias
-<<<<<<< HEAD
-=======
-- Remove unused babel/parser dependency.
->>>>>>> d723d6fb
 
 #### 8.9.0 - 2025-03-17
 
