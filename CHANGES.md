--- conflicted
+++ resolved
@@ -8,11 +8,8 @@
 - Update `csv-geo-au` support to include the latest Australian Government regions.
 - Add `backgroundColor` trait to base maps for changing the map container background in 2D/Leaflet mode ([7718](https://github.com/TerriaJS/terriajs/pull/7718))
 - Keep camera steady when switching between viewer modes.
-<<<<<<< HEAD
 - Fix "Add data" button width for some languages #7726.
-=======
 - Fix a bug where some georeferenced tiles where incorrectly positioned in Terria.
->>>>>>> 905ba9f3
 - [The next improvement]
 
 #### 8.11.0 - 2025-10-09
