# Change Log

#### next release (8.11.2)

- Add `token` to `ArcGisMapServerCatalogItem`, `ArcGisMapServerCatalogGroup`, `ArcGisFeatureServerCatalogItem`, `ArcGisFeatureServerCatalogGroup`, `ArcGisImageServerCatalogItem`, `I3SCatalogItem` and `ArcGisCatalogGroup` - if defined, it will be added to the `token` parameter for all ArcGIS Rest API requests.
  - Added `tokenUrl` to `ArcGisImageServerCatalogItem`, and tweaked behaviour in `ArcGisMapServerCatalogItem` and `ArcGisImageServerCatalogItem` so that if both `token` and `tokenUrl` are defined, then `tokenUrl` will be used. This allows the token to be refreshed if needed.
- WMTS read URL from operations metadata #7371
- Add UI to show toast messages.
- [The next improvement]

#### 8.11.1 - 2025-12-04

- ##### Security fixes
  - Upgrades terriajs-server to v4.0.3. See [terriajs-server changes](https://github.com/TerriaJS/terriajs-server/blob/master/CHANGES.md#security-fixes).
- Fix translations key typo "zoomCotrol".
- Update docs for Client-side config: change `searchBar` parameter to `searchBarConfig`
- Fix to show preview map when used outside the explorer panel.
- Update `csv-geo-au` support to include the latest Australian Government regions.
- Add `backgroundColor` trait to base maps for changing the map container background in 2D/Leaflet mode ([7718](https://github.com/TerriaJS/terriajs/pull/7718))
- Keep camera steady when switching between viewer modes.
<<<<<<< HEAD
- Add UI to show toast messages.
- Add `<settingspanel>` custom component to open Map settings panel from template code (like short report, feature info etc).
- Add `workbenchControlFlags` trait to all catalog members for enabling or disabling workbench controls.
- [The next improvement]
=======
- Fix a bug where some georeferenced tiles where incorrectly positioned in Terria.
>>>>>>> bbd14f5a

#### 8.11.0 - 2025-10-09

- **Breaking changes:**

  - Replace unmaintained `svg-sprite-loader` with custom implementation of SvgSprite plugin based on `svg-sprite` package.
    - New implementation consists of svg sprite loader that loads svgs and svg webpack plugin that compiles them into a single sprite file.

- Fix app crash when switching back and forth between 3D and 2D mode with clipping box enabled.
- Fix app crash when encountering unsupported WPS input types.
- Warn the user when the story causes shareData size exceed the limit set on the server as `shareMaxRequestSize`. #7636
- Adds new `TileMapServiceCatalogItem` for loading Tile Map Service (TMS) imagery tilesets.
- Add coordinate position to MapboxSearchProvider results when using reverse geocoder functionality (configurable).
- Removes webpack-dev-server from dependencies as it is no longer used.
- Upgrade babel to the latest version 7.27/7.28
- Fix analytics tracking for the MapboxSearchProvider.
- Remove unmaintained @mapbox/geojson-merge dependency and replace it with a simple merge function.
- Upgrade Typescript to `^5.9.2`. Also switched the `target` in `tsconfig.json` to `esnext`.
- Upgrade `mobx` to version `^6.13.7`.
- Upgraded `terriajs-cesium` to `21.0.0` and `terriajs-cesium-widgets` to `13.2.0`.
- Fix zooming by mouse wheel in charts #7654

#### 8.10.0 - 2025-07-08

- **Breaking changes:**

  - Update `protomaps-leafet` package to 5.0.1 which only support protomaps basempap tileset >v4.0
    - See [protomaps leaflet CHANGELOG](https://github.com/protomaps/protomaps-leaflet/blob/main/CHANGELOG.md#500).
  - Update react and react-dom to version 18
  - Update mobx-react to version 9
    - It no longer convert props automatically to observable in class components. See [MobX React v9 class components guide](https://github.com/mobxjs/mobx/blob/mobx-react%409.2.0/packages/mobx-react/README.md#class-components) for more details on how to migrate

- Fix a bug where `.pmtiles` urls with a query string at the end was not being rendered as PMTILES.
- Add internationalization support to tinymce editor used in story editor
- Add `MapboxSearchProvider` for geocoding using Mapbox.
- Upgrade yarn to 1.22.22
- Fix `ApiTableCatalogItem` to add `queryParameters` and `updateQueryParameters` to the API requests. These were previously being ignored.
- Apply clipping rectangle for `ArcGisFeatureServerCatalogItem` reducing the number of requests made to server in tiled mode.

#### 8.9.5 - 2025-06-03

- Upgrade terriajs-server to version 4.0.2

#### 8.9.4 - 2025-06-03

- Remove regenerator-runtime polyfill as generators are now widely supported. #7615
- Remove direct usage of core-js polyfills. #7615
- TSify `ChartPanel` and convert to a functional component #7581
- Convert `Chart` component of `FeatureInfoPanelChart` to functional component. #7598
- TSify `DataCatalogGroup` and convert to a functional component. #7575
- TSify `BottomDockChart`, `ChartPanel`, `LineAndPointChart`, `LineChart`, `MomentLinesChart`, `MomentPointsChart`, `Chart Tooltip` to typescript and convert to functional components. #7617
- Upgrade mkdocs to 1.6.1
- Refactor the `DateTimePicker` component and split it into multiple components. #7585
- Update data-attribution and terms of conditions links to point to terria.io. #7627
- Hide the related maps button. #7627
- Change `BingMapSearchProvider` to correctly logs bing search action. #7601
- fix `MapboxStyleCatalogItem` scaleFactor bug where tiles are always scaled-up in Cesium. #7639

#### 8.9.3 - 2025-04-24

- Remove unused d3-array dependency.
- Update to plugin-error 2.0.1
- TSify `MenuButton` and convert it to functional component. #7576
- Convert `WorkbenchItem` to functional component #7564
- Remove BrowserStack and SauceLabs gulp tasks.
- Remove `test-travis` gulp task.
- Allow to modify `lookupCookie` for i18next
- TSify dropdown and convert it to a functional component. #7577
- Convert SettingPanel to a functional component. #7589
- Update html-to-react to 1.7.0
- Pass explicit refs to css transition component to avoid findDomNode usage. #7590
- TSify FadeIn component. #7590
- Convert `ViewingControls` to a functional component. #7574
- DOMPurify updated to 3.2.5 to fix CVE-2025-26791.
- Fix pmtiles rendering issue. #7607
- Remove unused types/rbush dependency.

#### 8.9.2 - 2025-03-31

- Replace clipboardjs with native browser clipboard
- Update react-swipeable to v7. #7542
- Use theme.dark for bottomBar background
- Remove interactjs dependency #7544
- Rewrite drag-wrapper to use terriajs dragging implementation #7544
- TSify `SearchBoxAndResults` and convert to a functional component #7477
- Convert `DragDropFile` to functional component and styled-components. #7563
- Remove `viewState.lastUploadedFiles` and replace with `DragDropFile` local state. #7563
- TSify `DragDropNotification` and convert to functional component and styled-components. #7563
- TSify `DataCatalogTab` and convert it to functional component #7476
- Update to shpjs 6.1.0.
- Enable `noUncheckedSideEffectImports` in `tsconfig.json` to get errors from tsc when non-existent modules are imported for side effects.
- Return lat/lon as numbers from `geoJsonGeometryFromGeoRssSimpleGeometry` and `geoJsonGeometryFromW3cGeometry`.
- Remove unused babel/parser dependency.

#### 8.9.1 - 2025-03-24

- Tweak `ArcGisFeatureServerCatalogItem.imageryProvider` to return undefined until metadata has finished loading
- Fix scss theming regression by restoring webpack alias

#### 8.9.0 - 2025-03-17

- **Breaking changes:**
- Major changes to UI

  - Changed workbench and bottom dock to absolute positioned over map with transparent background
  - Generally increase padding and font sizes to improve readability
  - Generally use a darker default theme
  - Increases logo size, redesign of collapsed workbench panel
  - Update help text for empty workbench
  - Decrease border radii
  - Changed workbench and bottom dock to absolute positioned over map with transparent background
  - Generally increase padding and font sizes to improve readability
  - Generally use a darker default theme
  - Increases logo size, redesign of collapsed workbench panel
  - Update help text for empty workbench
  - Decrease border radii
  - Introduce `blur`, `dark-transparent`, `dark-alpha`, `scrollbar-color` and `scrollbar-track-color` theme variables
  - Add `keepCatalogOpen` config option
  - Add enable / disable all button to workbench

- Add tiling support to `ArcGisFeatureServerCatalogItem` - this will be enabled by default if the server supports tiling and unsupported marker/point styles aren't used. See `ArcGisFeatureServerCatalogTraits` `tileRequests`. When enabled, `pbf` tiles will be fetched and drawn using `ProtomapsImageryProvider`
  - This can be disabled by setting `tileRequests` to `false`
  - For point features, only the following `PointSymbolTraits` are available - fill, stroke, height (which sets circle radius). Custom markers (markers other than `point` or `circle`) are not supported.
- Add `request` parameter to `ArcGisImageServerImageryProvider.buildImageResource` - this enables Cesium to manage requests
- Decrease protomaps tile buffer to 32 pixels (from 64) to increase performance
- Change `ProtomapsImageryProvider` to use a "soft" minimum level, so no tiles will be created below the `minimumZoom` provided.
- Move `ProtomapsImageryProvider.pickFeatures` GeoJSON logic to inside `ProtomapsGeojsonSource.pickFeatures`.
- Fix `FeatureInfoUrlTemplateMixin` reactivity warnings
- Move `GeojsonMixin` protomaps paint/label rules to `tableStyleToProtomaps`.
  - Also create `getStyleReactiveDependencies` that can be used to track (and react to) table styling traits
- Add `dash` to `OutlineStyleTraits` (only supported by line features), and `outlineStyle` to `LegendTraits`.
- Add `MinMaxLevelMixin` to `ArcGisFeatureServerCatalogItem` - only applied when tiling requests
- Tweaked `TableStyleMap` and `TableColorMap` conditions to handle empty `TableColumns` (to support styling `ArcGisFeatureServerCatalogItem` when tiling requests)
- Fix bug with expanding "Developer Details" in the error modal
- Fix regression bug from https://github.com/TerriaJS/terriajs/pull/7144, GeoJson `MultiPolygon`, `Polygon` and `Line` features were being dropped
- Move GeoJSON helper functions (`isFeatureCollection` etc) to `lib/Core/GeoJson.ts`
- Split up `ArcGisFeatureServerCatalogItem` into `ArcGisFeatureServerStratum` and `esriStyleToTableStyle`
- Remove unused pmtiles dependency.
- Update data styling docs
- Remove unused babel/eslint-parser dependency.
- Hide 'Story' button in mobile view if story panel is active.
- Update empty workbench help text
- Remove unused `arraysAreEqual`, `autoUpdate`, `flattenNested`, `freezeInDebug`, `isPromise`, `loadJsonp`, `OrUndefined`, and `superGet` files from lib/Core.
- Update to react-virtual 2.10.4.
- Update types/file-saver to 2.0.7.
- Remove `request` dependency from CI scripts
- Fix basemaps order to follow the order given by `enabledBaseMaps` setting. #7537
- Modified DiffTool UI to use `WorkflowPanel` instead of floating side panel.

#### 8.8.1 - 2025-02-27

- Expose the `lightColor` setting for 3D Tilesets in Cesium3dTilesCatalogItem.
- Fix GeoJSON regression bug (from 8.8.0) - multi-polygons, polygons and line features weren't being rendered through `ProtomapsImageryProvider`.
- Remove unused klaw-sync dependency.
- Remove unused hammerjs dependency.
- Remove unused turf/meta dependency.

#### 8.8.0 - 2025-02-18

- **Breaking changes:**
  - Upgrade Webpack to version 5
    - Converted remaining CJS style modules and `require()` calls to ESM and `import` statements.
    - Removed babel transformation to CJS for default build (we still use it for nodejs).
    - Removed several other babel transforms (for JS features that should now be widely supported).
    - Refactor and clean up configureWebpack.js. `configureWebpack()` now accepts a single object parameter.
    - Removed code for hot reloading
  - Upgraded `sass` to version 1.80+
    - Migrated SASS files to use `modern` API (by running the `sass-migrator` script)
    - Replaced webpack aliases `~terriajs-variables` and `~terriajs-mixins` with respective relative path. This was necessary to run the migrator. It also results in simpler webpack configuration.
- Remove `MapboxImageryProvider`, `createRegionMappedImageryProvider` now uses `ProtomapsImageryProvider`.
- Update `protomaps` to `protomaps-leaflet`. This fixes the 5400 vertex limit in a single tile.
  - The very basic support of mvt style spec is now handled by Terria in [`lib/Map/Vector/mapboxStyleJsonToProtomaps.ts`](lib/Map/Vector/mapboxStyleJsonToProtomaps.ts)
- Move `GeojsonSource` to new file `lib/Map/Vector/ProtomapsGeojsonSource.ts`.
- support URL parameters in a GetLegendGraphic request for a layer without a style configured
- Enhanced error processing for obtaining user location

#### 8.7.11 - 2024-12-18

- Explicitly set prettier tab-width
- Move release guide from README.md to RELEASE_GUIDE.md
- Add `clampToGround` to `KmlCatalogItemTraits` (defaults to `true`) - this is now passed to `KmlDataSource.load`. Terria no longer clamps polygon geometries to terrain manually. All clamping logic is now handled by Cesium.
- Add `dataSourceUri` to `KmlCatalogItemTraits` - Overrides the url to use for resolving relative links and other KML network features

#### 8.7.10 - 2024-11-29

- Add OpenStreetMap as a basemap option.
- Update to node-notifier 10.0.1 to fix security vulnerabilities.
- Remove unused ts-loader dependency.
- Remove unused class-list dependency.
- TSify `ConsoleAnalytics` module.
- Update to gulp 5.0 to fix security vulnerabilities.
  - Gulp 5 defaults to encoding copied files as utf-8, had turn off encoding by setting `encoding: false` to correctly copy binary assets from dependencies.
- Update to dompurify 2.5.7 to fix security vulnerabilities.
- Update to @mapbox/togeojson 0.16.2 to fix security vulnerabilities.
- Remove unused simple-statistics dependency.
- Update to pretty-quick 4.0.0 to fix security vulnerabilities.

#### 8.7.9 - 2024-11-22

- Add "searchBarConfig.showSearchInCatalog" to configParameters so that the link in location search results can be disabled.
- Properly initialize react ref in functional components
- Add NominatimSearchProvider.
- Removed the basemaps - positron, darkmatter and black-marble - from the default settings. The Carto ones are no longer free and requires an [Enterprise or Grantee license](https://carto.com/basemaps). If you have the appropriate license you can add them via your [initialization file](https://docs.terria.io/guide/customizing/initialization-files/#basemaps). [Example configuration](https://gist.github.com/na9da/ef7871afee7cbe3d0a95e5b6351834c9).
- Restrict mobx version to '< 6.13.0' to avoid tsc errors because mobx now uses iterator helper types introduced in TypeScript 5.6.
- Remove unused ts-node dependency.

#### 8.7.8 - 2024-11-01

- Fix the layout of the story builder and the item search tool.
- Add support for Cloud Optimised Geotiff (cog) in Cesium mode. Currently supports EPSG 4326 and 3857. There is experimental support for other projections but performance might suffer and there could be other issues.
- Fix `Workbench.collapseAll()` and `Workbench.expandAll()` for References.
- Add to the "doZoomTo" function the case of an imagery layer with imageryProvider.rectangle
- Add "leafletMaxZoom" to configParameters so that the maxZoom of the Leaflet viewer can be changed.
- Restrict `sass` version to `< 1.80`- to avoid deprecations.

#### 8.7.7 - 2024-10-01

- **Breaking changes:**

  - Remove RollbarErrorServiceProvder
  - Error services now instantiated externally to terriajs

- Fix remaining lint warnings
- Augment cesium types and start using import instead of require in ts files
- Update to sass 1.79.1
- Add option to import assets from Cesium ion through the Add data panel. Use map config parameter "cesiumIonOAuth2ApplicationID" to enable the feature.

#### 8.7.6 - 2024-08-22

- Add I3SCatalogItem
  - getFeaturesFromPickResult now async to handle I3SNode.loadFields()
  - extract common style logic to new Cesium3dTilesStyleMixin.ts
- Set default value for date and datetime WPS fields only when the field is marked as required.
- Fix Sass deprecation warnings (declarations after nested blocks)
- Fix legend shown for WMS difference output item
- Add `diffItemProperties` trait to override properties of WSM difference output item. Useful for customizing feature info template strings etc.
- Add Proj4 definition for EPSG:8059
- Upgrade to terriajs-cesium 8.0.1.
- Re-enable terrain splitting.
- Add support for ArcGis ImageServer - this includes
  - Support for "dynamic" `exportImage` endpoint (using `102100` wkid)
  - Support for web mercator and wgs84 precached tiles
  - Basic support for raster functions - a dropdown is rendered in the workbench for custom raster functions
  - Traits to configure `bandIds` and `renderingRule`
- Increase `maxRefreshIntervals` from 1000 to 10000 for `WebMapServiceCatalogItem` and `ArcGisMapServerCatalogItem`.
- Add `nextDiscreteJulianDate` helper computed value to `DiscretelyTimeVaryingMixin`
- Add `EPSG:7899` to `Proj4Definitions`

#### 8.7.5 - 2024-06-26

- Add clustering trait to GeoJson (and consequently to WFS, ...) using Cesium as viewer.
- TSify some `js` and `jsx` files and provide `.d.ts` ambient type files for a few others. This is so that running `tsc` on an external project that imports Terria code will typecheck successfully.
- Upgraded a bunch of d3 dependencies for fixing security errors.
- Show rectangle selector for WPS bounding box parameter
- Fix `store` and `status` values send in WPS Execute request.
- Add docs for `modelDimensions`

#### 8.7.4 - 2024-06-07

- Fix position of draggable point after moving.
- Fix `getFeatureProperties` (in `FeatureInfoSection`) failing due to bad JSON parsing of nested strings.
- The `TableFeatureInfoStratum` default `featureInfoTemplate` will now not show `_id_` (internal Terria feature ID) in feature info
- Fix bug in FilterSection

#### 8.7.3 - 2024-05-28

- Fix broken chart selector
- Feature info template `<chart>` definition now accepts a `y-column` attribute to set the y-column that should be rendered in the feature info panel chart.
- Upgrade `thredds-catalog-crawler` to `v0.0.7` which makes a few security upgrades.
- Fix bug with broken datetime after that Timeline has been closed once.
- Fix WPS date time widget reset bug
- Set default date for WPS date time widget on load
- Add NumberParameterEditor to enable WPS AllowedValues Ranges to be set and use DefaultValue

#### 8.7.2 - 2024-05-14

- Add NumberParameterEditor to enable WPS AllowedValues Ranges to be set and use DefaultValue
- Feature info template has access to activeStyle of item having TableTraits.
- Updated a few dependencies to fix security warnings: `underscore`, `visx`, `shpjs`, `resolve-uri-loader`, `svg-sprite-loader`
- Allow related maps UI strings to be translated. Translation support for related maps content is not included.

#### 8.7.1 - 2024-04-16

- Upgraded to TerriajS Cesium 1.115.0
- Fix `PointStyleTraits.marker` bug where URLs were not being used.
- Fixed a bug with passing a relative baseUrl to Cesium >= 1.113.0 when `document.baseURI` is different to its `location`.
- Fix node v18 compatibility by forcing `webpack-terser-plugin` version resolution and fixing new type errors
- Reduce log noise in `MagdaReference`.

#### 8.7.0 - 2024-03-22

- **Breaking changes:**
  - `generateCatalogIndex` now uses `commander` to parse arguments. Run `node ./build/generateCatalogIndex.js --help` for more information.
- Fixed exception thrown from `objectArrayTrait` when a model has 0 strata and a `MergeStrategy` of `topStratum`.
- Fix `generateCatalogIndex` after `searchProvider` changes
- Fix bug with relative URLs being ignored in `generateCatalogIndex`
- Fix bug with ArcGisMapServerImageryProvider not correctly identifying if the `tile` endpoint can be used

#### 8.6.1 - 2024-03-14

- Fix SDMX `featureInfoTemplate` `<chart>` bug not showing correct `yColumn`

#### 8.6.0 - 2024-03-12

- **Breaking changes:**
  - Add `MergeStrategy` to `objectArrayTrait` - this includes a new `topStratum` strategy - similar to `Merge.All` (the default behaviour), but only elements that exist in the top-most strata will be merged with lower strata. Elements that only exist in lower strata will be removed.
  - **Note** the only trait with `MergeStrategy` set to `topStratum` is `lines` in `TableChartStyleTraits`.
- Fix `y-column` in `FeatureInfoPanelChart` (`<chart>`)

#### 8.5.2 - 2024-03-07

- Add `usePreCachedTilesIfAvailable` to `ArcGisMapServerCatalogItemTraits`.
- Improved `ChartableMixin.isMixedInto` to ensure there are no false positive matches when testing References.
- Fixed a bug in `MagdaReference` where members of a group would not be updated/created correctly when a group is reloaded.

#### 8.5.1 - 2024-02-23

- Added highly experimental CatalogProvider, intended to encapsulate functionality related to the entire catalog, or large subtrees of it, that doesn't fit into individual catalog member models.
- `BingMapsCatalogItem` now supports Bing's `culture` parameter.
- Update a prompt text in DataPreview.

#### 8.5.0 - 2024-02-07

- **Breaking changes:**
  - Upgrade TypeScript to 5.2
  - Switch Babel configuration to new JSX transform
- Improve tsconfig files
- Remove deprecated default `relatedMaps`
- Update `thredds-catalog-crawler` to `0.0.6`
- `WebMapServiceCatalogItem` will drop problematic query parameters from `url` when calling `GetCapabilities` (eg `"styles","srs","crs","format"`)
- Fixed regression causing explorer window not to display instructions when first opened.
- Enable eslint for typescript: plugin:@typescript-eslint/eslint-recommended
- Fixed a bug where the search box was missing for small screen devices.
- Prevent user adding empty web url
- Fix bug where search results shown in `My Data` tab
- Fix bug in function createDiscreteTimesFromIsoSegments where it might create duplicate timestamps.
- Add option to enable/disable shortening share URLs via InitSourceData.
- Fix bug in ArcGisMapServerCatalogItem.
- Add examples.
- Upgraded Cesium to 1.113.0 (i.e. `terriajs-cesium@6.2.0` & `terriajs-cesium-widgets@4.4.0`).

#### 8.4.1 - 2023-12-08

- Temporary UX fixes for clipping box:
  - An option to zoom to clipping box
  - An option to re-position the clipping box
  - Trigger repositioning of clipping box when the user enables clipping box for the first time
  - Cursor and scale point handle changes (makes it much easier to grasp)
  - More robust interaction with the box
- Fix a bug where `DragPoints` was interfering with pedstrian mode mouse movements.
- Update `webpack` to `4.47.0` to support Node >= 18 without extra command line parameters.
- Add support for multiple `urls` for `GeoJsonCatalogItem`.
- Automatically explode GeoJSON `MultiPoint` features to `Point` features.
- Add new table styling traits - `scaleByDistance` and `disableDepthTestDistance`.
- Add support for `LineString` and `MultiLineString` when using `GeoJsonCatalogItem` in `CZML` mode.

#### 8.4.0 - 2023-12-01

- **Breaking change:** Replaced `node-sass` with (dart) `sass`
  - You will need to update your `TerriaMap` to use `sass` instead of `node-sass`.
- Added `apiColumns` to `ApiTableCatalogItem` - this can now be used to specify `responseDataPath` per table column.
- `ArcGisMapServerCatalogItem` will now use "pre-cached tiles" if available if no (or all) `layers` are specified.

#### 8.3.9 - 2023-11-24

- **Breaking change:** new Search Provider model
  - Added SearchProviderMixin to connect searchProviders with a model system
  - Created a simple base Mixin (`SearchProviderMixin`) to attach SearchProviders to the Model system and enable easier creation of new search providers.
  - Made SearchProviders configurable from `config.json`.
  - See [0011-configurable-search-providers ADR](./architecture/0011-configurable-search-providers.md) and [Search providers customization](./doc/customizing/search-providers.md) for more details
- Make all icons in `CatalogGroup` black by default and white when a catalog group is focused, selected or hovered over. Improve lock icon position in workbench.

#### 8.3.8 - 2023-11-15

- Fix maximum call stack size exceeded on Math.min/max when creating Charts
- Fix boolean flag in `MyDataTab` displaying number
- Remove `jsx-control-statements` dependency
- Fix WMS nested group IDs - nested groups with the same name were not being created
- WMS `isEsri` default value will now check for case-insensitive `mapserver/wmsserver` (instead of `MapServer/WMSServer`)
- Tweak ArcGis MapServer WMS `GetFeatureInfo` default behaviour
  - Add `application/geo+json` and `application/vnd.geo+json` default `GetFeatureInfo` (after `application/json` in priority list)
  - Add `application/xml` default `GetFeatureInfo`. (if `isEsri` is true, then this will be used before `text/html`)
- Added many remaining ASGS 2021 region types to region mapping (STE_2021,ILOC_2021,IARE_2021,IREG_2021,RA_2021,SAL_2021,ADD_2021,DZN_2021,LGA_2022,LGA_2023,SED_2021,SED_2022,
  CED_2021,POA_2021,TR_2021,SUA_2021,UCL_2021,SOS_2021,SOSR_2021).
  - See [ASGS 2021](https://www.abs.gov.au/statistics/standards/australian-statistical-geography-standard-asgs-edition-3/jul2021-jun2026/access-and-downloads/digital-boundary-files)
- Added [Melbourne CLUE blocks](https://data.melbourne.vic.gov.au/pages/clue/) to region mapping.
- Fix WMS `GetMap`/`GetFeatureInfo` requests not having `styles` parameter (will use empty string instead of `undefined`)
- Add CesiumIon geocoder
- `CatalogGroup` will now not show members until loaded
- Add `GetTimeseries` support to `WebMapServiceCatalogItem`. This adds a new `supportsGetTimeseries` trait, which when true will replace `GetFeatureInfo` with `GetTimeseries` requests. It will also change `info_format` to `text/csv`, and show a chart in the feature info panel. Servers which advertise `GetTimeseries` capability will have this trait set to true by default. `GetTimeseries` requests will have `time = ""`.

#### 8.3.7 - 2023-10-26

- Fix `WebMapServiceCatalogItem` `allowFeaturePicking`
- Allow translation of TableStylingWorkflow.
- Fix "Remove all" not removing selected/picked features
- Fix crash on empty GeoJSON features
- Add `tableFeatureInfoContext` support to `GeoJsonMixin.createProtomapsImageryProvider`
- Fix `GeoJsonMixin` timeline animation for lines/polygons
- Fix bug in mismatched GeoJSON Feature `_id_` and TableMixin `rowId` - this was causing incorrect styling when using `filterByProperties` or features had `null` geometry
- Fix splitter for `GeoJsonMixin` (lines and polygon features only)
- Fix share links with picked features from `ProtomapsImageryProvider`
- Added on screen attribution and Google logo for Google Photorealistic 3D Tiles.
- Add `hideDefaultDescription` to `CatalogMemberTraits` - if true, then no generic default description will be shown when `description` is empty.
- Add `hideDefaultDescription` to `CatalogMemberTraits` - if true, then no generic default description will be shown when `description` is empty.
- Add `clampPolygonsToGround` to `KmlCatalogItemTraits` (defaults to true`)
- Added on screen attribution and Google logo for Google Photorealistic 3D Tiles.
- Add `hideDefaultDescription` to `CatalogMemberTraits` - if true, then no generic default description will be shown when `description` is empty.

#### 8.3.6 - 2023-10-03

- Fixed a bug where incorrect "Remove all" icon is shown when the trait `displayGroup` of some group types (e.g.`wms-group`) is set to `true` but the members have not been populated yet.
- Fix regression in `excludeMembers`, `id` and `name` should be lower-case for comparing.

#### 8.3.5 - 2023-09-26

- Allow a story to use iframe tag if the source is youtube, youtube-nocookie or vimeo.
- Add `includeMembersRegex` to `GroupTraits`. This can be used to filter group members by id/name using a regular expression.

#### 8.3.4 - 2023-09-15

- Add `timeWindowDuration`, `timeWindowUnit` and `isForwardTimeWindow` traits to esri-mapServer type to support time window query.
- Move map credits to map column so it don't get hidden by chart panel
- TSify `MapColumn` module and reorganize components directory structure.
- Add null check to `WebMapServiceCatalogItem` `rectangle` calculation - and now we ascend tree of WMS `Layers` until we find a rectangle.
- Fix multi level nesting in ArcGIS Mapserver.

#### 8.3.3 - 2023-09-07

- Fixed broken point dragging interaction for user drawing in 3D mode.
- Fixed rectangle drawing in 2D mode.
- Added EPSG:7855 to `Proj4Definitions`.

#### 8.3.2 - 2023-08-11

- Fixed a bug when restoring timefilter from a share link having more than one imagery item with the same base URL (but different layer names).
- Fix WPS duplicate display of analysis results when loaded through a share URL
- Upgraded babel packages.

#### 8.3.1 - 2023-06-29

- **Breaking changes:**
  - Switched GoogleAnalytics to use Google Analytics 4 properties. Google's Universal properties no longer accept data from 01/07/2023, so migration is necessary anyway.
- Fix error when adding deeply nested references in search results.
- Add new option `focusWorkbenchItems` to `initialCamera` setting to focus the camera on workbench items when the app loads.
- Fixed bug where sharelinks created with no visible horizon would default to homeCamera view
- Improved calculation of 2D view from 3D view when no horizon visible
- Improve WMS and WFS error messages when requested layer names or type names are not present in GetCapabilities.

#### 8.3.0 - 2023-05-22

- **Breaking changes:**

  - **Upgraded Mobx to version 6.7.x**
  - **Upgraded Typescript to version 4.9.x**
  - See https://github.com/TerriaJS/terriajs/discussions/6787 for how to upgrade your map

#### 8.2.29 - 2023-05-18

- Fix app crash when rendering feature info with a custom title.
- Added new `CkanCatalogGroup` traits `resourceIdTemplate` and `restrictResourceIdTemplateToOrgsWithNames` to generate custom resource IDs for CKAN resources with unstable IDs.
- Fix `acessType` resolution for `MagdaReference` so that it uses the default terria resolution strategy when `magdaRecord` is not defined.

#### 8.2.28 - 2023-04-28

- Refactored TerriaViewer to expose a promise `terriaViewer.viewerLoadPromise` for async loading of viewers.
- Fix location point ideal zoom bug in 3D mode map.
- Add `EPSG:7844` to `Proj4Definitions`.
- TSify `Proj4Definitions` and `Reproject` modules.
- Update the docs for `excludeMembers`: mention the group/item id support
- Simplified `MapToolbar` API.

#### 8.2.27 - 2023-04-05

- Change icon used for display group remove button
- Make access control UI compatible to Magda v1 and v2 with v2 overriding v1.
- Remove karma-sauce-launcher dependency
- Add method `addFileDragDropListener` for receiving callbacks when user drags-n-drops a file.
- Improve `BoxDrawing` drag interaction.
- Fix a bug where `BoxDrawing` sometimes causes the map to loose pan and zoom interactivity.
- Optimize `LocationBar` component to reduce number of renders on mouse move.
- Optimize `Compass` component to reduce renders on each frame.
- Add `children` optional property to StandardUserInterfaceProps interface
- Add support for ArcGis MapServer with `TileOnly` capability - for example layers served from ArcGis Online. This is supported through `ArcGisMapServerCatalogItem`, `ArcGisMapServerCatalogGroup` and `ArcGisCatalogGroup`.

#### 8.2.26 - 2023-03-21

- Upgraded to terriajs-server 4.0.0.
- Added new `gulp dev` task that runs terriajs-server and `gulp watch` (incremental specs build) at the same time.

#### 8.2.25 - 2023-03-20

- Export `registerUrlHandlerForCatalogMemberType` for registering new url handler for catalog types.
- BoxDrawing changes:
  - Adds a new option called disableVerticalMovement to BoxDrawing which if set to true disables up/down motion of the box when dragging the top/bottom sides of the box.
  - Keeps height (mostly) steady when moving the box laterally on the map. Previously the height of the box used to change wrt to the ellipsoid/surface.
  - Fixes a bug that caused map panning and zooming to break when interacting with multiple active BoxDrawings.
  - Removed some code that was causing too much drift between mouse cursor and model when moving the model laterally on the map.
- Replaces addRemoteUploadType and addLocalUploadType with addOrReplaceRemoteFileUploadType and addOrReplaceLocalFileUploadType.

#### 8.2.24 - 2023-03-06

- Reimplement error message and default to 3d smooth mode when Cesium Ion Access Token is invalid.
- Layers shown via a share URL are now logged as a Google Analytics event
- Show an Add All / Remove All button for catalog groups when an optional `displayGroup` trait is true
- Rename the Map Settings "Raster Map Quality" slider to be just "Map Quality" as it also affects other things than raster data.
- Dragn-n-drop should respect disableZoomTo setting
- Fixed #6702 Terrain Hides Underground Features not working
- Add className prop for MyData tab so that it can be styled externally

#### 8.2.23 - 2023-01-06

- Only add groups to `CatalogIndex` if they aren't empty
- `BoxDrawing` improvements:
  - Added option `drawNonUniformScaleGrips` to enable/disable uniform-scaling
  - Set limit on the size of scaling grips relative to the size of the box
  - Small improvement to move interaction that prevents the box from locking up when trying to move at a camera angle parallel to the ground
  - Restore modified map state to the previous setting when interaction stops
- Fix bug in Cesium and Leaflet maps that resulted in `DataSource`s getting rendered even after their parent items are removed from the workbench.
- GltfMixin changes:
  - Refactors code to use stable `DataSource` and `Entity` values instead of re-creating them everytime `mapItems` is recomputed.
  - Disable zoom to for the item when position is unknown.
- Add `UploadDataTypes` API for extending the supported local and remote upload data types.
- Add option to upload terria web data (via url to json file/service)
- Refactor `Cesium3dTileMixin`.
- Updated related maps to fit mobile screens.
- Extend `responseDataPath` trait of `ApiTableCatalogItem` with support for mapping over arrays and collecting nested object values.
- Add `MapToolbar.addToolButton()` API for adding a tool button to the map navigation menu.
- Add `ActionBar` component for showing a floating menu bar at the bottom of the map.

#### 8.2.22 - 2022-12-02

- Protomaps Polygon features now only use `PolygonSymbolizer` (instead of `PolygonSymbolizer` and `LineSymbolizer`)
- Add `horizontalOrigin` and `verticalOrigin` to `TableLabelTraits`
- `TableStylingWorkflow` improvements:
  - Add more options to advanced mode (style title, hide style, long/lat column, time properties)
  - "Style" dropdown now shows `TableStyles` instead of `TableColumns`
  - Show "Variable" in "Fill color" if color column name doesn't match style name (eg style isn't generated by `TableAutomaticStylesStratum`)
  - Add symbology dropdown to advanced mode (was only showing in basic mode)
  - Add label and trail styling
  - When creating a new `bin` or `enum` value, the `null` ("default") values will be copied across.
- Move all Table related Traits to `lib/Traits/TraitsClasses/Table/` directory
- Handle errors thrown in `Cesium._attachProviderCoordHooks`. This fixes a bug where some WMTS layers break feature picking.
- Fix `Legend` outline bug - where invalid `boxStyle` meant old legend styles may be visible
- Fix `baseMapContrastColor` reactivity in `GeojsonMixin` - mvt was not updating when the basemap changes
- Add `SelectableDimensionMultiEnum` - A enum SelectableDimension that allows multiple values to be selected
- Fix `SelectableDimensionNumeric` handling of invalid values
- `ColorStyleLegend` will use `colorColumn` title by default. It will fallback to `TableStyle.title`
- Add `children` optional property to StandardUserInterfaceProps interface
- Fix `MapboxVectorTileCatalogItem` feature highlighting - this requires use of `idProperty` trait (also added `idProperty` to `ProtomapsImageryProvider`)
- Fix `MapboxVectorTileCatalogItem` `fillColor` also applying to Line features
- Add `maximumNativeZoom` to `ProtomapsImageryProvider`
- Fix image markers (eg `marker = "data:image/png;base64,..."`)
- Fix `AssimpCatalogItem` to correctly handle zip archives that contain files inside a root folder.

#### 8.2.21 - 2022-11-10

- Add check for WFS `layer.OtherSRS` in `buildSrsNameObject`
- Add `overridesBaseUrl` to `LanguageOptions`. This can be used to set the base URL for language override namespace translation files (see [client-side-config.md#LanguageConfiguration](./doc/customizing/client-side-config.md#LanguageConfiguration))
- Add `aboutButtonHrefUrl` to `configParameters`. Defaults to `"about.html"`. If set to `null`, then the About button will not be shown.
- Add `refreshIntervalTemplate` to `OpenDataSoftCatalogItemTraits` - this can be used to set `refreshInterval` using Mustache template rendered on ODS Dataset JSON object
- Add `plugins` property to `ConfigParameters` type
- Add more supported 4326 and 3857 CRS strings for WFS (eg `"urn:ogc:def:crs:EPSG::3857"` and `"urn:x-ogc:def:crs:EPSG:3857"`)

#### 8.2.20 - 2022-10-20

- Handle errors thrown in `ImageryProviderLeafletTileLayer.pickFeatures`. This fixes a bug where some WMTS layers break feature picking (in Leaflet/2D mode)

#### 8.2.19 - 2022-10-20

- Handle errors thrown in `Cesium._attachProviderCoordHooks`. This fixes a bug where some WMTS layers break feature picking.

#### 8.2.18 - 2022-10-19

- Fix `RelatedMaps` default broken URLs
- Add `mergeGroupsByName` trait to `GroupTraits` - this will merge all group members with the same name
- Fix bug with "propagate `knownContainerUniqueIds` across references and their target" - missing `runInAction`
- Add Carto v3 Maps API support for `table` and `query` endpoint (only GeoJSON - not MVT yet)
- Moved `activeStyle` default from `TableMixin` to `TableAutomaticStyleStratum`. The default `activeStyle` will now not pick a `hidden` `TableStyle`.
- Pin `flexsearch` version to `0.7.21` - as incorrect types are shipped in version `0.7.31`
- Only preload next timestep of timeseries rasters (WMS & ArcGIS MapServer) when animating the item on the map.
- Added error message if cesium stops rendering
- Add `enabled` to `TableStyleMapTraits` - which defaults to `true`
- Add `TableLabelStyleTraits` - this can be used to add `LabelGraphics` to point features (table or geojson)
- Add `TableTrailStyleTraits` - this can be used to add `PathGraphics` to time-series point features (table or geojson)
- Added missing `proxyCatalogItemUrl` to GeoJson, Shapefile, Gltf and AssImp catalog items.
- Added support for `OpenDataSoftCatalogGroup` with more than 100 datasets.
- Added `refreshIntervalTemplate` to `OpenDataSoftCatalogItemTraits` - this can be used to set `refreshInterval` using Mustache template rendered on ODS Dataset JSON object.
- Performance optimisation for time-series `TableMixin`
- Tweak `generateCatalogIndex` to use less memory. (+ add `diffCatalogIndex.js` script to show added/removed members between two catalog index files)
- Migrated `/#tools=1` to version 8.
- Removed dummy function `Terria.getUserProperty`.
- Removed unused version 7 React components.
- Fix Cesium `stoppedRenderingMessage`

#### 8.2.17 - 2022-09-23

- Fix region mapping feature `rowIds` incorrect type.

#### 8.2.16 - 2022-09-23

- Make srsName and outputFormat for WFS requests dynamic
- Added `excludeInactiveDatasets` to `CkanCatalogGroup` (`true` by default). This will filter out CKAN Datasets which have `state` or `data_state` (data.gov.au specific) **not** set to `"active"`.
- Fix `isTerriaFeatureData` bug - not checking `isJsonObject`
- Add `.logError()` to all usage of `updateModelFromJson` where the `Result` object is ignored
- Move `RelatedMaps` to terriajs. They are now generated from `configParameters` (see [`doc/customizing/client-side-config.md`](./doc/customizing/client-side-config.md#relatedmap))

#### 8.2.15 - 2022-09-16

- Fix bug with "propagate `knownContainerUniqueIds` across references and their target" - missing `runInAction`

#### 8.2.14 - 2022-09-15

- Moved map credits to map column so it don't get hidden by chart panel.
- TSified `FeatureInfo*.tsx`
  - `describeFromProperties` is now `generateCesiumInfoHTMLFromProperties`
  - `FeatureInfoSection` has been split up into `FeatureInfoSection.tsx`, `getFeatureProperties`, `mustacheExpressions` and `generateCesiumInfoHTMLFromProperties`
- Fix `{{terria.currentTime}}` in feature info template
- Add `{{terria.rawDataTable}}` in feature info template - to show raw data HTML table
- Added `TableFeatureInfoStratum` - which adds default feature info template to `TableMixin`
- Add `FeatureInfoContext` - used to inject properties into `FeatureInfoSections` context. These properties will be accessible from `featureInfoTemplate` mustache template.
  - `tableFeatureInfoContext` adds time series chart properties using `FeatureInfoContext` (`getChartDetails` has been removed)
- Move `maximumShownFeatureInfos` from `WebMapServiceCatalogItemTraits` to `MappableTraits`
- Remove `featureInfoUrlTemplate` from `OpenDataSoftCatalogItem` - as it is incompatible with time varying datasets
- Removed `formatNumberForLocale` - we now use `Number.toLocaleString`
- Rename `Feature` to `TerriaFeature` - improve typing and usage across code-base
  - Added `data: TerriaFeatureData` - which is used to pass Terria-specific properties around (eg `rowIds`)
- Added `loadingFeatureInfoUrl` to `FeatureInfoUrlTemplateMixin`
- Move `Cesium.ts` `ImageryLayer` feature picking to `cesium.pickImageryLayerFeatures()`
- Move `lib/Core/propertyGetTimeValues.js` into `lib/ReactViews/FeatureInfo/getFeatureProperties.ts`
- Add `showFeatureInfoDownloadWithTemplate` to `FeatureInfoTraits` - Toggle to show feature info download **if** a `template` has been provided. If no `template` is provided, then download will always show.
- Fix support for `initUrls` in `startData.initSources`
- Propagate `knownContainerUniqueIds` across references and their target.
- Show scrollbar for story content in Safari iOS.
- Use `document.baseURI` for building share links instead of `window.location`.

#### 8.2.13 - 2022-09-01

- Fix pedestrian drop behaviour so that the camera heading stays unchanged even after the drop
- Fixed a bug causing incorrect loading of EPSG:4326 layers in WMS v1.3.0 by sending wrong `bbox` in GetMap requests.
- Improve the CKAN model robustness by removing leading and trailing spaces in wms layer names.
- Load all `InitSources` sequentially instead of asyncronosly
- Fix `DOMPurify.sanitize` call in `PrintView`
- Fix warning for WFS item exceeding max displayable features
- Upgrade prettier to version 2.7.1

#### 8.2.12 - 2022-08-10

- Dropped "optional" from the prompt text in file upload modal for both local and web data.
- Changed the text for the first file upload option from "Auto-detect (recommended)" to simply "File type" for local files and "File or web service type" for web urls.
- Automatically suffix supported extension list to the entries in file type dropdown to improve clarity.
- Removed IFC from upload file type (until further testing).
- Move `CkanCatalogGroup` "ungrouped" group to end of members

#### 8.2.11 - 2022-08-08

- Add ability to customise the getting started video in the StoryBuilder panel
- Set cesium base URL by default so that cesium assets are resolved correctly
- Add `cesiumBaseUrl` to `TerriaOptions` for overriding the default cesium base url setting
- Fix broken Bing map logo in attributions
- Added ability to customise the getting started video in the StoryBuilder panel.
- Fixed a bug where menu items were rendered in the wrong style if the window was resized from small to large, or large to small.
- Strongly type `item` in WorkbenchItem and remove `show` toggle for non `Mappable` items.
- Add `configParameters.regionMappingDefinitionsUrls` - to support multiple URLs for region mapping definitions - if multiple provided then the first matching region will be used (in order of URLs)
  - `configParameters.regionMappingDefinitionsUrl` still exists but is deprecated - if defined it will override `regionMappingDefinitionsUrls`
- `TableMixin.matchRegionProvider` now returns `RegionProvider` instead of `string` region type. (which exists at `regionProvider.regionType`)
- Fix `shouldShorten` property in catalog and story `ShareUrl`
- Fix `shortenShareUrls` user property
- Add `videoCoverImageOpacity` option to `HelpContentItem` so that we can fade the background of help video panels.
- Fix a bug where all `HelpVideoPanel`s were being rendered resulting in autoplayed videos playing at random.
- Add `getFeatureInfoUrl` and `getFeatureInfoParameters` to `WebMapServiceCatalogItemTraits`
- Fix `SearchBoxAndResults` Trans values
- Fix `generateCatalogIndex` for nested references
- Fix `SearchBox` handling of `searchWithDebounce` when `debounceDuration` prop changes. It now fushes instead of cancels.

#### 8.2.10 - 2022-08-02

- **Breaking changes:**
  - **Minimum NodeJS version is now 14**
- Consolidate `HasLocalData` interface
- Add `GlTf` type definition (v2)
- Add `gltfModelUrl` to `GltfMixin` - this must be implemented by Models which use `GltfMixin`
- Moved `GltfCatalogItem` to `lib/Models/Catalog/Gltf/GltfCatalogItem.ts`
- Add experimental client-side 3D file conversion using [`assimpjs`](https://github.com/kovacsv/assimpjs) ([emscripten](https://emscripten.org) interface for the [assimp](https://github.com/assimp/assimp) library)
  - This supports `zip` files and `HasLocalData` - but is not in `getDataType` as the scene editor (closed source) is required to geo-reference
  - Supports over 40 formats - including Collada, obj, Blender, DXF - [full list](https://github.com/assimp/assimp/blob/master/doc/Fileformats.md)
- Add `description` to `getDataType` - this will be displayed between Step 1 and Step 2
- Add warning message to `GltfMixin` when showing in 2D mode (Leaflet)
- Upgrade `husky` to `^8.0.1`
- Prevent looping when navigating between scenes in StoryPanel using keyboard arrows
- Fix bug where StoryPanel keyboard navigation persists after closing StoryPanel
- Fix select when clicking on multiple features in 2D (#5660)
- Implemented support for `featureInfoUrlTemplate` on 2D vector features (#5660)
- Implemented FeatureInfoMixin in GeojsonMixin (#5660)
- `GpxCatalogItem` now use `GeojsonMixin` for loading data. (#5660)
- `GeoRssCatalogItem` now use `GeojsonMixin` for loading data. (#5660)
- Upgrade i18next to `v21`
- Limit workbench item title to 2 lines and show overflow: ellipsis after.
- Add `allowFeaturePicking` trait to Cesium3dTileMixin.
- Feature Info now hidden on Cesium3dTiles items if `allowFeaturePicking` set to false. Default is true.
- Add `initFragmentPaths` support for hostnames different to `configUrl`/`applicationUrl`
- Add DOMPurify to `parseCustomHtmlToReact` (it was already present in `parseCustomMarkdownToReact`)
- Update `html-to-react` to `1.4.7`
- Add `ViewState` React context provider to `StandardUserInterface` - instead of passing `viewState` or `terria` props through components, please use
  - `useViewState` hook
  - `withViewState` HOC
- Move `GlobalTerriaStyles` from `StandardUserInterface` to separate file
- Add `ExternalLinkWithWarning` component - this will replace all URLs in story body and add a warning message when URLs are clicked on.
- Fixed a bug where adding `CesiumTerrainCatalogItem` to workbench didn't apply it when `configParameters.cesiumTerrainAssetId` or `configParameters.cesiumTerrainUrl` was set.
- `CesiumTerrainCatalogItem` will now show a status `In use` or `Not in use` in the workbench.
- Rewrote `CesiumTerrainCatalogItem` to handle and report network errors.
- Set `JulianDate.toIso8601` second precision to nanosecond - this prevents weird date strings with scientific/exponent notation (eg `2008-05-07T22:54:45.7275957614183426e-11Z`)
- Add attribution for Natural Earth II and NASA Black Marble basemaps.

#### 8.2.9 - 2022-07-13

- Pin `html-to-react` to `1.4.5` due to ESM module in dependency (`parse5`) breaking webpack
- Add step to `"Deploy TerriaMap"` action to save `yarn.lock` after `sync-dependencies` (for debug purposes)
- TSIfy `SharePanel`
- Move `includeStoryInShare` out of `ViewState` into local state
- Implement ability to navigate between scenes in StoryPanel using keyboard arrows
- Rename `FeatureInfoMixin` to `FeatureInfoUrlTemplateMixin`
- Move `featureInfoTemplate` and `showStringIfPropertyValueIsNull` from `FeatureInfoTraits` to `MappableTraits` (all mappable catalog items)
- Remove `FeatureInfoUrlTemplateTraits` from all models that don't use `FeatureInfoUrlTemplateMixin`
- Fix "Regions: xxx" short report showing for non region mapped items
- Fix `showInChartPanel` default for mappable items

#### 8.2.8 - 2022-07-04

- Improve Split/compare error handling
- Fix `itemProperties` split bug
- Table styling is disabled if `MultiPoint` are in GeoJSON
- Add `GeoJsonTraits.useOutlineColorForLineFeatures` - If enabled, `TableOutlineStyleTraits` will be used to color Line Features, otherwise `TableColorStyleTraits` will be used.
- Fix feature highliting for `Line`, `MultiLine` and `MultiPoint`
- Await Internationalisation initialisation in `Terria.start`
- `UserDrawing.messageHeader` can now also be `() => string`

#### 8.2.7 - 2022-06-30

- Fix `WorkbenchItem` title height
- Add region map info and move "No Data" message to `InfoSections` in `TableAutomaticStylesStratum`
- Fix missing `TableColorStyleTraits.legend` values in `ColorStyleLegend`
- Fix `DateTimeSelectorSection.changeDateTime()` binding.
- `RegionProvider.find*Variable` functions now try to match with and without whitespace (spaces, hyphens and underscores)
- Clean up `regionMapping.json` descriptions
- Implement Leaflet credits as a react component, so it is easier to maintain them. Leaflet view now show terria extra credits.
- Implement Cesium credits as a react component, so it is easier to maintain them.
- Implement data attribution modal for map data attributions/credits. Used by both Leaflet and Cesium viewers.
- Fixed translation of Leaflet and Cesium credits.
- TSXify `ChartPanelDownloadButton`
- `ChartPanelDownloadButton` will now only export columns which are visible in chart
- Cleanup `Mixin` and `Traits` inheritance
- Wrap the following components in `observer` - `ChartItem`, `LineChart`, (chart) `Legends`, `ChartPanelDownloadButton`
- Improve TerriaReference error logging
- Fix handling GeoJSON if features have null geometry
- Fix bug where map tools names appear as translation strings
- Allow IFC files to be added to a map from local or web data (Requires non-open source plugin)
- Rename `useTranslationIfExists` to `applyTranslationIfExists` so it doesn't look like a React hook.
- Added a required parameter i18n to `applyTranslationIfExists` to avoid having stale translated strings when the language changes.
- Fix `StoryBuilder` remove all text color
- Fix `FeatureInfoPanel` `Loader` color

#### 8.2.6 - 2022-06-17

- **Breaking changes:**
  - Changed translation resolution. Now the "translation" namespace loads only from `${terria.baseUrl}/languages/{{lng}}/translation.json` (TerriaJS assets) and "languageOverrides" loads from `languages/{{lng}}/languageOverrides.json` (a TerriaMap's assets)
- Removed EN & FR translation files from bundle. All translation files are now loaded on demand.
- Moved translation files from `lib/Language/*/translation.json` to `wwwroot/languages/*/translation.json`.
- Fixed default 3d-tiles styling to add a workaround for a Cesium bug which resulted in wrong translucency value for point clouds.
- Remove Pell dependency, now replaced with TinyMCE (WYSIWYG editor library).
- Added `beforeRestoreAppState` hook for call to `Terria.start()` which gets called before state is restored from share data.
- Made `order` optional for `ICompositeBarItem`.
- Fix `includes` path for `url-loader` rule so that it doesn't incorrectly match package names with `terriajs` as prefix.
- Add help button for bookmarking sharelinks to SharePanel (if that help item exists in config)

#### 8.2.5 - 2022-06-07

- Add Google Analytics event for drag and drop of files onto map.
- Allow users to choose whether Story is included in Share
- Fixed bug that broke Cesium when WebGL was not available. Reverts to Leaflet.
- Fixed bug where `new Terria()` constructror would try to access `document` and throw an error when running in NodeJS.
- Add WPS support for `Date` (additional to existing `DateTime`) and support for `ComplexData` `Date`/`DateTime` WPS Inputs.
- TSXified `StandardUserInterface` and some other components. If your TerriaMap imports `StandardUserInterface.jsx` remove the `.jsx` extension so webpack can find the new `.tsx` file.
- Fix use of `baseMapContrastColor` in region mapping/protomaps and remove `MAX_SELECTABLE_DIMENSION_OPTIONS`.
- `mapItems` can now return arbitrary Cesium primitives.
- Added progress of 3DTiles data source loading to Progress Bar.
- ProgressBar colour now depends on baseMapContrastColor - improves visibility on light map backgrounds.
- Update `terriajs-cesium` to `1.92.0`.
- Replace Pell WYSIWYG editor library with TinyMCE, allows richer editing of Stories in the Story Builder
- Added support for using Compare / Split Screen mode with Cesium 3D Tiles.
- Fix `BottomDock.handleClick` binding
- Use the theme base font to style story share panel.
- Fix problem with Story Prompt not showing
- Fix global body style (font and focus purple)
- Add `color:inherit` to `Button`

#### 8.2.4 - 2022-05-23

- Update protomaps to `1.19.0` - now using offical version.
- Fix Table/VectorStylingWorkflow for datasets with no columns/properties to visualise
- Improve default `activeStyle` in `TableMixin` - if no `scalar` style is found then find first style with enum, text and finally region.
- Add Mustache template support to `modelDimensions` for string properties in `option.value` (with the catalog member as context)
- Added a check for disableExport in ChartPanelDownloadButton.jsx. Prevents download button rendering.
- Fix `CatalogIndex` types
- Moved code for retrieving a model by id, share key or CatalogIndex to a new function `terria.getModelByIdShareKeyOrCatalogIndex`.
- Updated handling of `previewedItemId` to use new function `terria.getModelByIdShareKeyOrCatalogIndex`. This will now use CatalogIndex if the `previewedItemId` cannot be found in models or model share keys.
- Fixed a race condition inside ModalPopup that caused the explorer panel (data catalogue) to be stuck hidden until refresh.
- Fix bug that broke the `DiffTool` preventing it from opening.
- TSify `BottomDock` and `measureElement` components.
- Fixed a bug in `GltfMixin` which resulted in some traits missing from `GltfCatalogItem` and broke tools like the scene editor.
- Leaflet attribution can be set through `config.leafletAttributionPrefix`. Attribution HTML string to show on Leaflet maps. Will use Leaflet's default if undefined. To hide Leaflet attribution - set `leafletAttributionPrefix:""`
- Re-add missing `helpPanel.mapUserGuide` translation string
- Fix `sortMembersBy` for child `Groups` and `References`
- Add `raiseError` convenience method to `TerriaError`
- Improve `filterOutUndefined` types
- Add [Maki icons](https://labs.mapbox.com/maki-icons/) - these can be used in `TablePointStyleTraits`. For example `marker = "hospital"`
- Rename `ProtomapsImageryProvider.duplicate()` to `ProtomapsImageryProvider.clone()`.
- Add [`ts-essentials` library](https://github.com/ts-essentials/ts-essentials) - "a set of high-quality, useful TypeScript types that make writing type-safe code easier"
- `GeojsonMixin` improvements
  - `uveMvt` is now `useTableStylingAndProtomaps`
  - If `useTableStylingAndProtomaps` is true, then protomaps is used for Line and Polygon features, and `TableMixin` is used for Point features (see `createLongitudeLatitudeFeaturePerRow()`)
  - `GeoJsonTraits.style` is now only supported by Cesium primitives (if defined, then `useTableStylingAndProtomaps` will be false). Instead you can use `TableStyleTraits`
- `TableMixin` improvements
  - Add new `TableStyleMap` model, this is used to support `enum`, `bin` and `null` styles for the following:
    - `TablePointStyleTraits` - this supports markers (URLs or Maki icons) and rotation, width, height and pixelOffset.
    - Add `TableOutlineStyleTraits` - this supports color and width.
  - Legends are now handled by `TableAutomaticLegendStratum`
  - Legends will be merged across `TableStyleMaps` and `TableColorMap` - for example, marker icons will be shown in legend with correct colors. See `MergedStyleMapLegend`
  - Default `activeStyle` is now picked by finding the first column of type `scalar`, and then the first column of type `enum`, then `text` and then finally `region`.
- `ArcGisFeatureServiceCatalogItem` now uses Table styling and `protomaps`
- Adapted `BaseModel.addObject` to handle adding objects to `ArrayTraits` with `idProperty="index"` and `isRemoval`. The new object will be placed at the end of the array (across all strata).
- Add `allowCustomInput` property to `SelectableDimensionGroup` - if true then `react-select` will allow custom user input.
- `TableStylingWorkflow` improvements
  - Better handling of swapping between different color scheme types (eg enum or bin)
  - Add point, outline and point-size traits

#### 8.2.3 - 2022-04-22

- **Breaking changes:**
  - `CkanItemReference` no longer copies `default` stratum to target - please use `itemProperties` instead.
- **Revert** Use CKAN Dataset `name` property for WMS `layers` as last resort.
- Add support for `WebMapServiceCatalogGroup` to `CkanItemReference` - this will be used instead of `WebMapServiceCatalogItem` if WMS `layers` can't be identified from CKAN resource metadata.
  - Add `allowEntireWmsServers` to `CkanCatalogGroupTraits` - defaults to `true`
- Ignore WMS `Layers` with duplicate `Name` properties
- Fix selectable dimensions passing reactive objects and arrays to updateModelFromJson (which could cause problems with array detection).

#### 8.2.2 - 2022-04-19

- Fixed a whitescreen with PrintView.

#### 8.2.1 - 2022-04-13

- Fixed selectable-dimension checkbox group rendering bug where the group is hidden when it has empty children.

#### 8.2.0 - 2022-04-12

- **Breaking changes:**
  - Multiple changes to `GtfsCatalogItem`:
    - Removed `apiKey` in favour of more general `headers`
    - Removed unused `bearingDirectionProperty` & `compassDirectionProperty`
    - `image` is no longer resolved relative to the TerriaJS asset folder. This will allow using relative URLs for assets that aren't inside the TerriaJS asset folder. Prepend "build/TerriaJS/" (the value of `terria.baseUrl`) to any existing relative `image` urls.
- Added `colorModelsByProperty` to `GtfsCatalogItem` which will colour 1 model differently for different vehichles based on properties matched by regular expression. E.g. colour a vehicle model by which train line the vehicle is travelling on.
- Fixed a bug where cross-origin billboard images threw errors in Leaflet mode when trying to recolour the image.
- Changed rounding of the numbers of the countdown timer in the workbench UI for items that use polling. The timer wil now show 00:00 for at most 500ms (instead of a full second). This means that for timers that are a multiple of 1000ms the timer will now show 00:01 for the last second before polling, instead of 00:00.
- TSified `BuildShareLink`, `InitSourceData` and `ShareData`.
- Added `HasLocalData` interface - which has `hasLocalData` property to implement.
- Added `ModelJson` interface - which provides loose type hints for Model JSON.
- Added `settings` object to `InitSourceData` - provides `baseMaximumScreenSpaceError, useNativeResolution, alwaysShowTimeline, baseMapId, terrainSplitDirection, depthTestAgainstTerrainEnabled` - these properties are now saved in share links/stories.
- Moved `setAlwaysShowTimeline` logic from `SettingsPanel` to `TimelineStack.ts`.

#### 8.1.27 - 2022-04-08

- Use CKAN Dataset `name` property for WMS `layers` as last resort.
- Set CKAN Group will now set CKAN Item `name` in `definition` stratum.
- Ignore GeoJSON Features with no geometry.
- Fix feedback link styling.
- Improve `CatalogIndexReference` error messages.

#### 8.1.26 - 2022-04-05

- **Breaking changes**
  - All dynamic groups (eg `WebMapServiceCatalogGroup`) will create members and set `definition` strata (instead of `underride`)
- New `GltfMixin`, which `GltfCatalogItem` now uses.
- Hook up `beforeViewerChanged` and `afterViewerChanged` events so they are
  triggered on viewer change. They are raised only on change between 2D and 3D
  viewer mode.
- Removed references to conversion service which is no longer used in version >=8.0.0.
- Added experimental routing system - there may be breaking changes to this system in subsequent patch releases for a short time. The routes currently include:
  - `/story/:share-id` ➡ loads share JSON from a URL `${configParameters.storyRouteUrlPrefix}:share-id` (`configParameters.storyRouteUrlPrefix` must have a trailing slash)
  - `/catalog/:id` ➡ opens the data catalogue to the specified member
- Fixed a polyline position update bug in `LeafletVisualizer`. Polylines with time varying position will now correctly animate in leaflet mode.
- Change button cursor to pointer
- Add `GeoJsonTraits.filterByProperties` - this can be used to filter GeoJSON features by properties
- Add GeoJSON `czmlTemplate` support for `Polygon/MultiPolygon`
- Add custom `heightOffset` property to `czmlTemplate`
- Fixed a bug where Cesium3DTilePointFeature info is not shown when being clicked.
- Added optional `onDrawingComplete` callback to `UserDrawing` to receive drawn points or rectangle when the drawing is complete.
- Fixed a bug in `BoxDrawing` where the box can be below ground after initialization even when setting `keepBoxAboveGround` to true.
- Add `itemProperties`, `itemPropertiesByType` and `itemPropertiesByIds` to `GroupTraits` and `ReferenceTraits`.
  - Properties set `override` strata
  - Item properties will be set in the following order (highest to lowest priority) `itemPropertiesByIds`, `itemPropertiesByType`, `itemProperties`.
  - If a parent group has `itemProperties`, `itemPropertiesByType` or `itemPropertiesByIds` - then child groups will have these values copied to `underride` when the parent group is loaded
  - Similarly with references.
- Fix `viewCatalogMember` bug - where `_previewItem` was being set too late.
- Improve error message in `DataPreview` for references.
- Fix alignment of elements in story panel and move some styling from scss to styled components
- Click on the stories button opens a story builder (button on the left from story number)
- Added ASGS 2021 regions to region mapping:
  - SA1-4 (e.g. sa3_code_2021)
  - GCCSA
  - STE & AUS (aliased to existing 2011/2016 data due to no change in geometry, names & codes)
- Added LGA regions from 2019 & 2021 to region mapping - only usable by lga code
- Increase `ForkTsCheckerWebpackPlugin` memoryLimit to 4GB
- Add `renderInline` option to markdownToHtml/React + TSify files
- Organise `lib/Map` into folder structure
- When `modelDimensions` are changed, `loadMapItems()` is automatically called
- Add `featureCounts` to `GeoJsonMixin` - this tracks number of GeoJSON Features by type
- Add `polygon-stroke`, `polyline-stroke` and `marker-stroke` to GeoJSON `StyleTraits` - these are only applied to geojson-vt features (not Cesium Primitives)
- TableMixin manual region mapping dimensions are now in a `SelectableDimensionGroup`
- Fix misc font/color styles
- Create reusable `StyledTextArea` component
- `Collapsible` improvements:
  - Add `"checkbox"` `btnStyle`
  - `onToggle` can now stop event propagation
  - `title` now supports custom markdown
- Add `rightIcon` and `textLight` props to `Button`
- New `addTerriaScrollbarStyles` scss mixin
- `TableAutomaticStylesStratum` now creates `styles` for every column - but will hide columns depending on `TableColumnType`
- `TableAutomaticStylesStratum.numberFormatOptions` is now `TableStyle.numberFormatOptions`
- Implement `TableColorStyleTraits.legendTicks` - this will determine number of ticks for `ContinuousColorMap` legends
- `DiscreteColorMap` will now use `minimumValue`/`maximumValue` to calculate bins
- `SelectableDimensions` improvements
  - Add `color`, `text`, `numeric` and `button` types
  - Add `onToggle` function to `SelectableDimensionGroup`
  - `Group` and `CheckboxGroup` now share the same UI and use `Collapsible`
  - `enum` (previously `select`) now uses `react-select` component
  - `color` uses `react-color` component
  - `DimensionSelectorSection` / `DimensionSelector*` are now named the same as the model - eg `SelectableDimension`
- Create `Portal`, `PortalContainer`,`SidePanelContainer` and `WorkflowPanelContainer`. There are used by `WorkflowPanel`.
- Create `WorkflowPanel` - a basic building block for creating Workflows that sit on top of the workbench
  - It has three reusable components, `Panel`, `PanelButton`, `PanelMenu`
- Create `selectableDimensionWorkflow` - This uses `WorkflowPanel` to show `SelectableDimensions` in a separate side panel.
  - `TableStylingWorkflow` - set styling options for TableMixin models
  - `VectorStylingWorkflow` - this extends `TableStylingWorkflow` - used to set styling options for GeoJsonMixin models (for Protomaps/geojson-vt only)
- Create `viewingControls` concept. This can be used to add menu items to workbench items menu (eg "Remove", "Export", ...)
  - TSXify `ViewingControls`
- Add temporary `legendButton` property - this is used to show a "Custom" button above the Legend if custom styling has been applied
  - This uses new `TableStyle.isCustom` property
- Move workbench item controls from `WorkbenchItem.jsx` `WorkbenchItemControls.tsx`
- Add `UrlTempalteImageryCatalogItem`, rename `RasterLayerTraits` to `ImageryProviderTraits` and add some properties.
- Added `ViewingControlsMenu` for making catalog wide extensions to viewing controls options.
- Added `MapToolbar`, a simpler API for adding buttons to the map navigation menu for the most common uses cases.
- Added `BoxDrawing` creation methods `fromTransform` and `fromTranslationRotationScale`.
- Fixed a bug where `zoom` hangs for catalog items with trait named `position`.
- Moved workflows to `Models/Workflows` and added helper method `runWorkflow` to invoke a workflow.
- Change NaturalEarth II basemap to use `url-template-imagery`
- Remove Gnaf API related files as the service was terminated.

#### 8.1.25 - 2022-03-16

- Fix broken download link for feature info panel charts when no download urls are specified.
- Fixed parameter names of WPS catalog functions.
- Improve WMS 1.1.1 support
  - Added `useWmsVersion130` trait - Use WMS version 1.3.0. True by default (unless `url` has `"version=1.1.1"` or `"version=1.1.0"`), if false, then WMS version 1.1.1 will be used.
  - Added `getFeatureInfoFormat` trait - Format parameter to pass to GetFeatureInfo requests. Defaults to "application/json", "application/vnd.ogc.gml", "text/html" or "text/plain" - depending on GetCapabilities response
- Add `legendBackgroundColor` to `LegendOwnerTraits` and `backgroundColor` to `LegendTraits`
- Add `sld_version=1.1.0` to `GetLegendGraphics` requests
- Filter `"styles","version","format","srs","crs"` conflicting query parameters from WMS `url`
- WMS `styles`, `tileWidth`, `tileHeight` and `crs`/`srs` will use value in `url` if it is defined (similar to existing behavior with `layers`)
- WMS will now show warning if invalid `layers` (eg if the specified `layers` don't exist in `GetCapabilities`)
- ArcGisFeatureServerCatalogItem can now load more than the maximum feature limit set by the server by making multiple requests, and uses GeojsonMixin
- Avoid creating duplication in categories in ArcGisPortalCatalogGroup.
- Fix `CatalogMemberMixin.hasDescription` null bug
- `TableStyle` now calculates `rectangle` for point based styles
- Fixed error installing dependencies by changing dependency "pell" to use github protocol rather than unencrypted Git protocol, which is no longer supported by GitHub as of 2022-03-15.

#### 8.1.24 - 2022-03-08

- Ignores duplicate model ids in members array in `updateModelFromJson`
- Add support for `crs` property in GeoJSON `Feature`
- Add feature highlighting for Protomaps vector tiles
- Add back props `localDataTypes` and `remoteDataTypes` to the component `MyData` for customizing list of types shown in file upload modal.

#### 8.1.23 - 2022-02-28

- **Breaking changes**:
  - `IDEAL ZOOM` can be customised by providing `lookAt` or `camera` for `idealZoom` in `MappableTraits`. The `lookAt` takes precedence of `camera` if both exist. The values for `camera` can be easily obtained from property `initialCamera` by calling shared link api .

* Fixed crash caused by ArcGisMapServerCatalogItem layer missing legend.
* Refactored StoryPanel and made it be collapsible
* Added animation.ts as a utility function to handle animation end changes (instead of using timeout)
* Fixed a bug where `buildShareLink` serialised the feature highlight model & geometry. Picked features are still serialised and geometry is reloaded on accessing the share link.

#### 8.1.22 - 2022-02-18

- Added play story button in mobile view when there is an active story
- `IDEAL ZOOM` can be customised by providing `idealZoom` property in `MappableTraits`.
- Fix `AddData` options

#### 8.1.21 - 2022-02-08

- Fixed bug where WMS layer would crash terria if it had no styles, introduced in 8.1.14

#### 8.1.20 - 2022-02-04

- Fixed whitescreen on Print View in release/production builds

#### 8.1.19 - 2022-01-25

- Add WMS support for `TIME=current`
- Only show `TableMixin.legends` if we have rows in dataColumnMajor and mapItems to show
- Add `WebMapServiceCatalogGroup.perLayerLinkedWcs`, this can be used to enable `ExportWebCoverageService` for **all** WMS layers. `item.linkedWcsCoverage` will be set to the WMS layer `Name` if it is defined, layer `Title` otherwise.
- MagdaReference can use addOrOverrideAspects trait to add or override "terria" aspect of target.
- Added new print preview page that opens up in a new window
- TSXified PrintView

#### 8.1.18 - 2022-01-21

- Add missing default Legend to `TableAutomaticStylesStratum.defaultStyle`
- Fix a bug in CompositeCatalogItem that causes share URLs to become extremely long.
- Fix `OpacitySection` number precision.
- Add `sortMembersBy` to `GroupTraits`. This can be set to sort group member models - For example `sortMembersBy = "name"` will alphabetically sort members by name.
- Remove `theme.fontImports` from `GlobalTerriaStyles` - it is now handled in `TerriaMap/index.js`
- Add check to `featureDataToGeoJson.getEsriFeature` to make sure geometry exists

#### 8.1.17 - 2022-01-12

- **Breaking changes**:
  - Minimum node version is now 12 after upgrading node-sass dependency

* Automatically cast property value to number in style expressions generated for 3d tiles filter.
* Re-enable procedure and observable selectors for SOS items.
* Fix broken "Ideal zoom" for TableMixin items.
* The opacity of 3d tiles can now be changed with the opacity slider in the workbench
* RasterLayerTraits and Cesium3dTilesTraits now share the newly created OpacityTraits
* `disableOpacityControl` is now a trait and can be set in the catalog.
* TSXified OpacitySection
* Upgrade compiler target from es2018 to es2019
* Fix default table style legends
* Remove SOS defaults legend workaround
* Update NodeJS version to 14 in `npm-publish` GitHub action

#### 8.1.16 - 2021-12-23

- Added region mapping support for Commonwealth Electoral Divisions as at 2 August 2021 (AEC) as com_elb_name_2021.

#### 8.1.15 - 2021-12-22

- Fix sharelink bug, and make `isJson*` type checks more rigorous
- Remove `uniqueId` from `CatalogMemberMixin.nameInCatalog` and add it as fallback to `CatalogMemberMixin.name`
- Add `shareKeys` and `nameInCatalog` to `CatalogIndexReference`.
- Remove `description` field from `CatalogIndex`
  - The `CatalogIndex` can now be used to resolve models in sharelinks
- Add support for zipped `CatalogIndex` json files.
- Fix `SplitReferences` which use `shareKeys`
- Make `isJson*` type assertion functions more rigorous
  - Add `deep` parameter, so you can use old "shallow" type check for performance reasons if needed
- Add Shapefile to `CkanDefaultFormatsStratum`
- Fix `ArcGisMapServerCatalogItem` metadata bug
- Remove legend traits from CatalogMemberMixin, replacing them with LegendOwnerTraits, and add tests to enforce correct use of legends.
- Add better support for retreiving GeoJsonCatalogItem data through APIs, including supporting geojson nested within json objects
- Fixed `ContinuousColorMap` min/max value bug.
- `TableStyle.outlierColor` is now only used if `zFilter` is active, or `colorTraits.outlierColor` is defined
- Add `forceConvertResultsToV8` to `WebProcessingServiceCatalogFunction`. If your WPS processes are returning v7 json, you will either need to set this to `true`, or set `version: 0.0.1` in JSON output (which will then be automatically converted to v8)
- Cleanup `CatalogFunction` error handling
- Fix `SelectAPolygonParameterEditor` feature picking (tsified)
- Add `WebMapServiceCatalogItem.rectangle` support for multiple WMS layers
- Fix picked feature highlighting for ArcGis REST API features (and TSify `featureDataToGeoJson`)
- Re-enable GeoJSON simple styling - now if more than 50% of features have [simple-style-spec properties](https://github.com/mapbox/simplestyle-spec) - automatic styling will be disabled (this behaviour can be disabled by setting `forceCesiumPrimitives = false`)
- Don't show `TableMixin` `legends` or `mapItems` if no data
- Fix `GeoJsonCatalogItem.legends`
- Add `isOpen` to `TerriaReferenceTraits`

#### 8.1.14 - 2021-12-13

- **Breaking changes**:
  - `Result.throwIfUndefined()` will now only throw if `result.value` is undefined - regardless of `result.error`

* Reimplement option to zoom on item when adding it to workbench, `zoomOnAddToWorkbench` is added to `MappableTraits`.
* Update terria-js cesium to `1.81.3`
* Re-allowed models to be added to `workbench` if the are not `Mappable` or `Chartable`
* Moved `WebMapServiceCatalogItem.GetCapbilitiesStratum` to `lib\Models\Catalog\Ows\WebMapServiceCapabilitiesStratum.ts`
* Moved `WebMapServiceCatalogItem.DiffStratum` to `DiffableMixin`
* `callWebCoverageService` now uses version WCS `2.0.0`
  - All WCS export functionality is now in `ExportWebCoverageServiceMixin`
  - Added `WebCoverageServiceParameterTraits` to `WebMapServiceCatalogItemTraits.linkedWcsParameters`. It includes `outputFormat` and `outputCrs`
  - Will attempt to use native CRS and format (from `DescribeCoverage`)
  - No longer sets `width` or `height` - so export will now return native resolution
* Anonymize user IP when using google analytics.
* Fix crash when TableMixin-based catalog item had invalid date values
* Fix `WebMapServiceCatalogItem.styles` if `supportsGetLegendGraphics = false`. This means that if a WMS server doesn't support `GetLegendGraphics` requests, the first style will be set as the default style.

#### 8.1.13 - 2021-12-03

- Paramerterised the support email on the help panel to use the support email in config
- Refactored `TableColumn get type()` to move logic into `guessColumnTypeFromValues()`
- `TableMixin.activeStyle` will set `TableColumnType = hidden` for `scalar` columns with name `"id"`, `"_id_"` or `"fid"`
- Fix bug `TableColumn.type = scalar` even if there were no values.
- Table columns named `"easting"` and `"northing"` are now hidden by default from styles
- `TableColumn.type = enum` requires at least 2 unique values (including null) to be selected by default
- Tweak automatic `TableColumn.type = Enum` for wider range of values
- Exporting `TableMixin` will now add proper file extensions
- Added `TimeVaryingTraits.timeLabel` trait to change label on `DateTimeSelectorSection` (defaults to "Time:")
  - This is set to `timeColumn.title`
- `TableColumn` will try to generate prettier `title` by un-camel casing, removing underscores and capitalising words
- `TableStyle` `startDates`, `finishDates` and `timeIntervals` will only set values for valid `rowGroups` (invalid rows will be set to `null`). For example, this means that rows with invalid regions will be ignored.
- Add "Disable style" option to `TableMixin.styleDimensions` - it can be enabled with `TableTraits.showDisableStyleOption`
- Added `timeDisableDimension` to `TableMixin` - this will render a checkbox to disable time dimension if `rowGroups` only have a single time interval per group (i.e. features aren't "moving" across time) - it can be enabled with `TableTraits.showDisableTimeOption` - `TableAutomaticStylesStratum` will automatically enable this if at least 50% of rowGroups only have one unique time interval (i.e. they don't change over time)\
- Remove border from region mapping if no data
- Add `baseMapContrastColor` and `constrastColor` to `BaseMapModel`
- Fixed `TableMixin.defaultTableStyle.legends` - `defaultTableStyle` is now not observable - it is created once in the `contructor`
- Removed `Terria.configParameters.enableGeojsonMvt` - geojson-vt/Protomaps is now used by default
- `GpxCatalogItem` now uses `GeojsonMixin`
- Add an external link icon to external hyperlink when using method `parseCustomHtmlToReact`. This feature can be switched off by passing `{ disableExternalLinkIcon: true }` in `context` argument.
- Tsify `sendFeedback.ts` and improve error messages/notifications
- Removed unused overrideState from many DataCatalog React components.
- Fixed a bug where adding a timeseries dataset from the preview map's Add to map button didn't add the dataset to the `timelineStack`.
- Fixed incorrect colour for catalog item names in the explorer panel when using dynamic theming.
- Moved `CatalogIndex` loading from constructor (called in `Terria.start`) to `CatalogSearchProvider.doSearch` - this means the index will only be loaded when the user does their first search
- Add basic auth support to `generateCatalogIndex`, fix some bugs and improve performance
- Update terria-js cesium to `1.81.2`
- Add `uniqueId` as fallback to `nameInCatalog`
- Remove duplicated items from `OpenDataSoftGroup` and `SocrataGroup`

#### 8.1.12 - 2021-11-18

- Bigger zoom control icons.
- Modified "ideal zoom" to zoom closer to tilesets and datasources.
- Added `configParameters.feedbackPostamble`. Text showing at the bottom of feedback form, supports the internationalization using the translation key
- `GeoJsonMixin.style["stroke-opacity"]` will now also set `polygonStroke.alpha` and `polylineStroke.alpha`
- Reduce `GeoJsonMixin` default stroke width from `2` to `1`
- Add `TableMixin` styling to `GeoJsonMixin` - it will treat geojson feature properties as "rows" in a table - which can be styled in the same way as `TableMixin` (eg CSV). This is only enabled for geojson-vt/Protomaps (which requires `Terria.configParameters.enableGeojsonMvt = true`). For more info see `GeojsonMixin.forceLoadMapItems()`
  - This can be disabled using `GeojsonTraits.disableTableStyle`
- Opacity and splitting is enabled for Geojson (if using geojson-vt/protomaps)
- Replaced `@types/geojson` Geojson types with `@turf/helpers`
- In `GeojsonMixin` replaced with `customDataLoader`, `loadFromFile` and `loadFromUrl` with `forceLoadGeojsonData`
- `GeojsonMixin` will now convert all geojson objects to FeatureCollection
- Exporting `GeojsonMixin` will now add proper file extensions
- `WebFeatureServiceCatalogItem` now uses `GeoJsonMixin`
- Fix `ProtomapsImageryProvider` geojson feature picking over antimeridian
- Add Socrata group to "Add web data
- Added "marker-stroke-width", "polyline-stroke-width", "polygon-stroke-width" to `GeojsonStyleTraits` (Note these are not apart of [simplestyle-spec](https://github.com/mapbox/simplestyle-spec/tree/master/1.1.0) and can only be used with `geojson-vt`)
- Add a method refreshCatalogMembersFromMagda to Terria class.
- Renable `useNativeResolution` on mobile
- Store `useNativeResolution`, `baseMaximumScreenSpaceError` as local properties
- Moved CKAN default `supportedFormats` to `CkanDefaultFormatsStratum`
- Add properties to `CkanResourceFormatTraits`
  - `maxFileSize` to filter out resources with large files (default values: GeoJSON = 150MB, KML = 30MB, CZML = 50MB)
  - `removeDuplicates` (which defaults to true) so we don't get duplicate formats for a dataset (it will check `resource.name`)
    - If there are multiple matches, then the newest (from resource.created property) will be used
  - `onlyUseIfSoleResource` to give a given resource format unless that is all that exists for a dataset
- Add CKAN `useSingleResource`, if `true`, then the highest match from `supportedResourceFormats` will be used for each dataset
- ArcGis Map/Feature Service will now set CRS from `latestWkid` if it exists (over `wkid`)
- Fix CKAN ArcGisFeatureService resources
- ArcGisFeatureServer will now set `outSR=4326` so we don't need to reproject client-side

#### 8.1.11 - 2021-11-15

- Fix `SettingsPanel` type issue

#### 8.1.10 - 2021-11-15

- Fix `CswCatalogGroup` XML types
- Added `MAINCODE` aliases for all ABS Statistical Area regions that were missing them.
- Fixed `superGet` replacement in webpack builds with babel versions `7.16.0` and above.

#### 8.1.9 - 2021-11-01

- TSify workbench splitter control and fix broken styling.
- Fix app crash when opening AR tool.

#### 8.1.8 - 2021-10-29

- Tsified `SettingPanel`
- Moved `setViewerMode` function from `Terria` class to `ViewerMode`
- Refactored checkbox to use children elements for label instead of label
  property, `isDisabled`, `isChecked` and `font-size: inherit` style is passed
  to each child element (so propper styling is maintained)
- Fix an internal bug where Cesium.prototype.observeModelLayer() fails to remove 3D tilesets in certain cases.
- Rename `TerriaError._shouldRaiseToUser` to `overrideRaiseToUser`
  - Note: `userProperties.ignoreError = "1"` will take precedence over `overrideRaiseToUser = true`
- Fix `overrideRaiseToUser` bug causing `overrideRaiseToUser` to be set to `true` in `TerriaError.combine`
- Add `rollbar.warning` for `TerriaErrorSeverity.Warning`
- Disable `zFilter` by default
- Remove use of word "outlier" in zFilter dimension and legend item (we now use "Extreme values")
- Add `cursor:pointer` to `Checkbox`
- Fix `MapNavigation` getter/setter `visible` bug.
  - Replace `CompositeBarItemController` `visible` setter with `setVisible` function
- Use `yarn` in CI scripts (and upgrade node to v14)
- Fix app crash when previewing a nested reference in the catalog (eg when viewing an indexed search result where the result is a reference).
- Ported feaure from v7 to set WMS layers property from the value of `LAYERS`, `layers` or `typeName` from query string of CKAN resource URL.

#### 8.1.4 - 2021-10-15

- Make flex-search usage (for `CatalogIndex`) web-worker based
- Add `completeKnownContainerUniqueIds` to `Model` class - This will recursively travese tree of knownContainerUniqueIds models to return full list of dependencies
- Add all models from `completeKnownContainerUniqueIds` to shareData.models (even if they are empty)

#### 8.1.3 - 2021-10-14

- Reimplement map viewer url param
- Added `terriaError.importance` property. This can be set to adjust which error messages are presented to the user.
  - `terriaErrorNotification` and `WarningBox` will use the error message with highest importance to show to the user ("Developer details" remains unchanged)
- Add `terriaError.shouldRaiseToUser` override, this can be used to raise errors with `Warning` severity.
- `terriaError.raisedToError` will now check if **any** `TerriaError` has been raised to the user in the tree.
- `workbench.add()` will now keep items which only return `Warning` severity `TerriaErrors` after loading.
- Improve SDMX error messages for no results
- Fix SDMX FeatureInfoSection time-series chart to only show if data exists.
- Improve GeoJSON CRS projection error messages
- Add `Notification` `onDismiss` and `ignore` properties.
- Fix `AsyncLoader` result bug
- Remove `Terria.error` event handler
- Refactor `workbench.add` to return `Result`
- Consolidated network request / CORS error message - it is now in `t("core.terriaError.networkRequestMessage")`.
  - It can be injected into other translation strings like so: `"groupNotAvailableMessage": "$t(core.terriaError.networkRequestMessage)"`
  - Or, you can use `networkRequestError(error)` to wrap up existing `TerriaError` objects
- Fix incorrect default `configParameters.feedbackPreamble`
- Fix incorrect default `configParameters.proj4def` - it is now `"proj4def/"`
- Fix Branding component. It wasn't wrapped in `observer` so it kept getting re-rendered
- Add `FeedbackLink` and `<feedbacklink>` custom component - this can be used to add a button to open feedback dialog (or show `supportEmail` in feedback is disabled)
- Fix `ContinuousColorMap` `Legend` issue due to funky JS precision
- Fix mobx computed cycle in `CkanDatasetStratum` which was making error messages for failed loading of CKAN items worse.

#### 8.1.2 - 2021-10-01

- Removed duplicate Help icon and tooltip from the map navigation menu at the bottom as it is now shown in the top menu.
- Fixed a bug where the app shows a scrollbar in some instances.
- Wrap clean initSources with action.
- Modified `TerriaReference` to retain its name when expanded. Previously, when the reference is expanded, it will assume the name of the group or item of the target.
- Proxy `catalogIndex.url`

#### 8.1.1 - 2021-09-30

- **Breaking changes:**
  - `blacklist` has been renamed to `excludeMembers` for `ArcGisPortalCatalogGroup` and `CkanCatalogGroup`.

* Tsifyied and refactored `RegionProvider` and `RegionProviderList`, and re-enabled `loadRegionIDs`
* `TableColorMap` `minimumValue` and `maximumValue` will now take into account valid regions.
* `tableMixin.loadRegionProviderList()` is now called in `tableMixin.forceLoadMapItems()` instead of `mappableMixin.loadMapItems()`
* Add TableColumn and TableStyle `ready` computed property. Columns will only be rendered if `ready` is `true`. At the moment it is only used to wait until `loadRegionIDs` has finished.
* Moved region mapping `ImageryProvider` code to `lib/Table/createRegionMappedImageryProvider.ts`
* Fix `ChartPanel` import `Result` bug.
* Improve handling of featureInfoTemplate for composite catalog items.
* Mobile help menu will now show a link to map user guide if it is configured in `Terria.configParameters.helpItems`.
* Fixed the layout of items in mobile navigation
* Add Mapbox Vector Tile support. This is using [protomaps.js](https://github.com/protomaps/protomaps.js) in the new `ProtomapsImageryProvider`. This includes subset of MVT style specification JSON support.
* `MapboxVectorCanvasTileLayer` is now called `ImageryProviderLeafletGridLayer`
* `CesiumTileLayer` is now called `ImageryProviderLeafletTileLayer`.
* Added `geojson-vt` support to `GeoJsonMixin`, which will tile geojson into vector tiles on the fly, and use the new `ProtomapsImageryProvider`.
* Added `configParameter.enableGeojsonMvt` temporary feature flag for experimental Geojson-Mapbox vector tiles. Default is `false`.
* Added `forceCesiumPrimitives` to `GeoJsonTraits`. This can be used to render cesium primitives instead of Mapbox vector-tiles (if `configParameter.enableGeojsonMvt` is `true`)
* Add `scale` observable to `TerriaViewer`. This will give distance between two pixels at the bottom center of the screen in meters.
* Fixed `withControlledVisibility` method to inherit `propTypes` of its wrapped component.
* Added `MinMaxLevelMixin` and `MinMaxLevelTraits` to handle defining min and max scale denominator for layers.
* Extracted function `scaleToDenominator` to core - for conversion of scale to zoom level.
* Share/start data conversion will now only occur if `version` property is `0.x.x`. Previously, it was `version` property is **not** `8.x.x`
* Filter table column values by Z Score. This is controlled by the following `TableColorStyleTraits`:
  - `zScoreFilter` - Treat values outside of specifed z-score as outliers, and therefore do not include in color scale. This value is magnitude of z-score - it will apply to positive and negative z-scores. For example a value of `2` will treat all values that are 2 or more standard deviations from the mean as outliers. This must be defined to be enabled - currently it is only enabled for SDMX (with `zScoreFilter=4`).
  - `zScoreFilterEnabled - True, if z-score filter is enabled
  - `rangeFilter` - This is applied after the `zScoreFilter`. It is used to effectively 'disable' the zScoreFilter if it doesn't cut at least the specified percange of the range of values (for both minimum and maximum value). For exmaple if `rangeFilter = 0.2`, then the zScoreFilter will only be effective if it cuts at least 20% of the range of values from the minimum and maximum value
* Add `outlierColor` to `ContinuousColorMap`
* Add `placement` to `SelectableDimension`. This can be used to put `SelectableDimension` below legend using `placement = "belowLegend`
* Add `SelectableDimensionCheckbox` (and rename `SelectableDimension` to `SelectableDimensionSelect`)
* Add `outlierFilterDimension` checkbox `SelectableDimension` to workbench to enable/disable dimension
* Extend `tableStyle.rowGroups` to regions
* Fix `spreadFinishTime` bug
* Fix diverging `ContinuousColorMap` - it will now center color scale around 0.
* Refactor `SocrataMapViewCatalogItem` to use `GeoJsonMixin`
* `SocrataCatalogGroup` will not not return groups for Facets if there is only one - so it skips an unnecessary group level.
* Update protomaps.js to `1.5.0`
* SDMX will now disable the region column if less than 2 valid regions have been found
* Set `spreadStartTime` and `spreadFinishTime` to `true` for SDMX
* Add SDMX `metadataURLs` from dataflow annotations
* Improve SDMX chart titles
* `TableMixin` will now remove data if an error occurs while calling `forceLoadTableData`
* Make `regionColumn` `isNullable` - this means region column can be disabled by setting to `null`.
* Fix scalar column color map with a single value
* TableMixin will now clear data if an error occurs while calling `forceLoadTableData`
* `TableMixin` will now not return `mapItems` or `chartItems` if `isLoading`
* SDMX will now use `initialTimeSource = stop`
* Fix `duplicateModels` duplicating observables across multiple models
* Support group models in workbench -- All members will be automatically added to the map.
* Added location search button to welcome modal in mobile view.
* Add `DataUrlTraits` to `CatalogMemberTraits.dataUrls`. It contains an array of data URLS (with optional `title` which will render a button). It is handled the same as `MetadataUrls` except there is a `type` property which can be set to `wcs`, `wfs`... to show info about the URL.
* Made search location bar span full width in mobile view.
* Automatically hide mobile modal window when user is interacting with the map.
* Disabled feature search in mobile
* Disabled export (clip&ship) in mobile
* Fixed misplaced search icon in mobile safari.
* Prevents story text from covering the whole screen in mobile devices.
* Add `CatalogIndex`, `CatalogIndexReference` and `generateCatalogIndex()` script. These can be used to generate a static JSON index of a terria catalog - which can then be searched through using `flexsearch`
* Added `weakReference` flag `ReferenceMixin`, this can be used to treat References more like a shortcut (this means that `sourceReference` isn't used when models are shared/added to the workbench - the `target` is used instead)
* GroupMixin.isMixedInto and MappableMixin.isMixedInto are now more strict - and won't pass for for References with `isMappable` or `isGroup`.
* `Workbench.add` can now handle nested `References` (eg `CatalogIndexReference -> CkanReference -> WMSCatalogItem`).
* Add `description` trait to `CatalogMemberReferenceTraits`
* Added `excludeMembers` property to `GroupTraits` (this replaced the `blacklist` property in v7). It is an array of strings of excluded group and item names. A group or item name that appears in this list will not be shown to the user. This is case-insensitive and will also apply to all child/nested groups
* Fixes an app crash on load in iOS-Safari mobile which was happening when rendering help panel tooltips.
* Fixed `WebMapServiceCatalogItem` not sending additional `parameters` in `GetFeatureInfo` queries.
* Changed mobile header icons and improved styling.
* Fixed a problem with computeds and AsyncLoader when loading `mapItems` (and hence children's `mapItems`) of a CompositeCatalogItem.
* Fix `YDYRCatalogFunction` `description`
* Extend input field for search in mobile view to full width of the page.
* Automatically hide mobile modal window when user is interacting with the map (like picking a point or drawing a shape).
* Adjusted styling of x-axis labels in feature info panel to prevent its clipping.
* When expanding charts from the same catalog item, we now create a new item if the expanded chart has a different title from the previously expanded chart for the same item. This behavior matches the behavior in `v7`.
* Improve status message when feature info panel chart is loading
* Fix broken chart panel download button.
* Changed @vx/_ dependencies to @visx/_ which is the new home of the chart library
* The glyph style used for chart points can now be customized.
* Added `TerriaReference` item, useful for mounting a catalog tree from an external init file at any position in the current map's catalog tree.
* Changed @vx/_ dependencies to @visx/_ which is the new home of the chart library
* The glyph style used for chart points can now be customized.
* Chart tooltip and legend bar can now fit more legends gracefully.

#### 8.1.0 - 2021-09-08

- **Breaking changes:**
  - Overhaul of map navigation: items no longer added inside UserInterface using <Nav> jsx.

* New version of map navigation ([#5062](https://github.com/TerriaJS/terriajs/pull/5062))
  - It consists of
    - a high level api `MapNavigationModel` for managing the navigation items, which is responsible for managing the state of navigation items. It is passing commands to invidual item controller.
    - a `MapNavigationItemController` that holds and control the state of navigation item. When new navigation item is created it should extend controller and provide the definition on how it state should be updated.
  - Terria exposes instance of navigation model to the world.
  - Converted all existing navigation items to utilise new navigation model, and registered them in terria navigation model (`registerMapNavigations.tsx`).
  - Resolved issue with some navigation items not being clickable on mobile due to overlap from others.
* Fixed a bug in Difference tool where difference image was showing with zero opacity in some situations.
* Fixed `CzmlCatalogItem` to react correctly to input data changes.

#### 8.0.1 - 2021-09-06

- Added `catalog-converter` support for v7 `#start` data.
- add french Help button translation
- Enable FeatureInfoSectionSpec tests
- Add `itemProperties` to `ArcGisMapServerCatalogGroupTraits` so that `ArcGisMapServerCatalogGroup` can override relevant traits of its layers.
- Add `feature` object to `FeatureInfoSection.getTemplateData`
- Add a way to replace text in feature info templates. See [Replace text](doc/connecting-to-data/customizing-data-appearance/feature-info-template.md) for details.
- Fixed unnecessary model reloads or recomputing of `mapItems` when switching between story scenes.
- Fixed story reset button.
- Moved help button to the top menu

#### 8.0.0 - 2021-08-13

- **Breaking changes**:
  - Require `translate#` in front of translatable content id in `config.json` (i.e. `helpContent`).
  - `colorPalette` no longer supports a list of CSS colors (eg `rgb(0,0,255)-rgb(0,255,0)-rgb(255,0,0)`). Instead please use `binColors`.
  - Organise `Traits` folder into `Traits/Decorators` and `Traits/TraitsClasses`
  - Renamed all mixin instance type definitions to `XMixin.Instance`.
  - Basemaps are now defined as `baseMaps` object (see [baseMaps object docs](./doc/customizing/initialization-files.md#basemaps))
    - list of available basemaps is defined in `baseMaps.items`. This list is combined with default base maps so it's possible to override defaults
    - definition of `initBaseMapId` and `initBaseMapName` are moved to `baseMaps.defaultBaseMapId` and `baseMaps.defaultBaseMapName`
    - `previewBaseMapId` is moved to `baseMaps.previewBaseMapId`
    - implemented `baseMaps.enabledBaseMaps` array of base map ids to define a list of baseMaps available to user
    - updated docs for `baseMaps`
  - `$color-splitter` and `theme.colorSplitter` has been replaced with `$color-secondary` and `theme.colorSecondary`
  - `canZoomTo` has bee replaced with `disableZoomTo` in `MappableTraits`
  - `showsInfo` has been replaced with `disableAboutData` in `CatalogMemberTraits`
  - `AsyncLoader` loadXXX methods now return `Result` with `errors` **they no longer throw errors** - if you need errors to be thrown you can use `(await loadXX).throwIfError()`.
  - Removed `openGroup()` - it is replaced by `viewState.viewCatalogMember`
  - Renamed `ReferenceMixin.is` to `ReferenceMixin.isMixedInto`

* Fixed a bug with numeric item search where it sometimes fails to return all matching values.
* Respect order of objects from lower strata in `objectArrayTrait`.
* Fix datetime button margin with scroll in workbench.
* Fix checkbox when click happen on svg icon. (#5550)
* Added progress indicator when loading item search tool.
* Add `nullColor` to `ConstantColorMap` - used when `colorColumn` is of type `region` to hide regions where rows don't exist.
* `TableStyles` will only be created for `text` columns if there are no columns of type `scalar`, `enum` or `region`.
* Moved `TableStyle.colorMap` into `TableColorMap`
* Replaced `colorbrewer.json` with `d3-scale-chromatic` - we now support d3 color scales (in addition to color brewer) - see https://github.com/d3/d3-scale-chromatic
* Added `ContinuousColorMap` - it will now be used by default for `scalar` columns
  - To use `DiscreteColorMap` - you will need to set `numberOfBins` to something other than `0`.
* `TableColorMap` default color palette for `scalar` columns is not `Reds` instead of `RdYlOr`
* Legends for `scalar` columns will now calculate optimal `numberFormatOptions.maximumFractionDigits` and `numberFormatOptions.minimumFractionDigits`
* Fix sharing user added data of type "Auto-detect".
* #5605 tidy up format string used in `MagdaReference`
* Fix wms feature info returning only one feature
* `WebMapServiceCatalogGroup` will now create layer auto-IDs using `Name` field to avoid ID clashes.
* Added `GroupMixin` `shareKey` generation for members - if the group has `shareKeys`.
* Organise `Traits` folder into `Traits/Decorators` and `Traits/TraitsClasses
* Organise `Traits` folder into `Traits/Decorators` and `Traits/TraitsClasses`
* I18n-ify shadow options in 3DTiles and some strings in feature info panel.
* Fix `StyledIcon` css `display` clash
* Limit `SelectableDimension` options to 1000 values
* Added support for `SocrataCatalogGroup` and `SocrataMapViewCatalogGroup`
  - Notes on v7 to v8 Socrata integration:
    - Share links are not preserved
    - Added basic support for dataset resources
* Organise `Models` directory into multiple sub-directories (#5626)
  - New model related classes are moved to `Models/Definition`
  - Catalog related files are moved to `Models/Catalog`
    - ESRI, OWS, GTFS and CKAN related files are moved to their own sub-directories in `Models/Catalog/`
    - Other Catalog items related files are moved to `Models/Catalog/CatalogItems`
    - Other Catalog items related files are moved to `Models/Catalog/CatalogGroups`
    - Catalog functions related files are moved to `Models/Catalog/CatalogFunction`
  - Removed unused Models files
* Modified BadgeBar to be more tolerant to longer strings
* Added `MapboxMapCatalogItem`.
* Added `MapboxStyleCatalogItem`.
* Fix splitter thumb icon vertical position
* Renamed all mixin instance type definitions to `XMixin.Instance`.
* Clean up `ViewControl` colors
  - `$color-splitter` and `theme.colorSplitter` has been replaced with `$color-secondary` and `theme.colorSecondary`
* Clean up `SplitterTraits`
  - `SplitterTraits` is now included in `RasterLayerTraits`
  - Removed `supportsSplitter` variable
  - Added `disableSplitter` trait
* Clean up `canZoomTo`
  - Replaced with `disableZoomTo` in `MappableTraits`
* Clean up `showsInfo`
  - Replaced with `disableAboutData` in `CatalogMemberTraits`
* Add `TerriaErrorSeverity` enum, values can be `Error` or `Warning`.
  - Errors with severity `Error` are presented to the user. `Warning` will just be printed to console.
  - By default, errors will use `Error`
  - `TerriaErrorSeverity` will be copied through nested `TerriaErrors` on creation (eg if you call `TerriaError.from()` on a `Warning` then the parent error will also be `Warning`)
  - Loading models from share links or stories will use `Warning` if the model is **not in the workbench**, otherwise it will use `Error`.
* In `terriaErrorNotification` - show `error.message` (as well as `error.stack`) if `error.stack` is defined
* `AsyncLoader` now has an observable `result` property.
* `viewState.viewCatalogMember()` now handles loading catalog members, opening groups and showing "Add Data" window.
* Fix `MagdaReference` `forceLoadReference` bug.
* Clean up `CkanCatalogGroup` loading - errors are no-longer swallowed.
* Clean up `3dTilesMixin` loading - errors are no-longer swallowed.
* Fix `DataPreviewSections` info section bug.
* Move `FeedbackForm` `z-index` to same as `Notification` - this is so it will appear above Data catalog.
* Added `result.raiseError()`, `result.pushErrorTo()` and `result.clone()` helper methods - and `Result.combine()` convenience function
* Renamed `ReferenceMixin.is` to `ReferenceMixin.isMixedInto`
* Added support for logging to external error service and configuring it via config parameters. See `errorService` in [client configuration](doc/customizing/client-side-config.md).
* Fix `DiscreteColorMap` bug with `binColors` and added warning message if `colorPalette` is invalid.
* Fix `EnumColorMap` bug with `binColors`
* Moved d3-scale-chromatic code into `tableColorMap.colorScaleCategorical()` and `tableColorMap.colorScaleContinuous()`
* Disabled welcome popup for shared stories
* Add WMS support for default value of time dimension.
* Make CompositeCatalogItem sync visibility to its members.
* Add `description` and `example` static properties to `Trait`, and added `@traitClass` decorator.
* Add `parent` property to `Trait`, which contains parent `TraitClass`.
* New model-generated documentation in `generateDocs.ts`
* Refactored some `Traits` classes so they use `mixTraits` instead of extending other `Traits` classes.
* Allow translation of some components.
* Fixed a bug which prevented adding any reference catalog item while the story is playing.
* Bumped terriajs-server to ^3.3.3

#### 8.0.0-alpha.87

- Re-add basemap images to terriajs rather than requiring all TerriaMaps to have those basemap images. Default basemaps will use those images.
- Data from TableMixin always overrides other feature information (e.g. from vector tiles in region mapping) by column name and title for feature info templating (consistent with v7).
- Fixed point entity creation for TableMixin where different columns are used for point size and colour.
- Changed MappableMixin's initialMessage to show while map items are loaded. Map items could be displayed behind the disclaimer before a user accepts the disclaimer.
- Fixed a cyclic dependency between initialMessage and app spinner (globe gif greysreen) that caused the app spinner to be present forever when loading a share link.
- Removed hardcoded credit links and made it configurable via terria config parameters.
- Disable `TableMixin` time column if only one unique time interval

#### 8.0.0-alpha.86

- **Breaking changes**:
  - `EnumColorMap` will only be used for enum `TableColumns` with number of unique values <= number of bins

* Add `options` to CSV papaparsing
* `TableMixin` will now only show points **or** region mapping - not both
* Add `FeatureInfoMixin` support for 2D vector features (in Cesium only)
* `TableStyles` are now hidden from the "Display Variable" selector if the number of colors (enumColors or numberOfBins) is less than 2. As a ColorMap with a single color isn't super useful.
* Improved default `TableColumn.isSampled` - it will be false if a binary column is detected (0 or 1)
* Improved default Table charting - now a time column will be used for xAxis by default
* Added `spreadFinishTime` - which works same way as `spreadStartTime` - if `true`, finish time of feature will be "spread" so that all features are displayed at the latest time step.
* Added support for `OpenDataSoft` - only point or region based features + timeseries
* `GeoJsonMixin`-based catalog items with polygon features can be extruded if a `heightProperty` is specified.
* Bugfix to make time-based geojson work when there are multiple features with the same time property value.
* Add `czmlTemplate` to `GeoJsonTraits` - it can be used to replace GeoJSON Point features with a CZML packet.
* Made the moment points in the chart optionally clickable.

#### 8.0.0-alpha.85

- **Breaking changes**:
  - Removed `registerAnalytics.js`
  - Removed `HelpMenuPanel.jsx`

* Added analytic events related to story, share and help menu items, Also refactored events to use category and action enums.
* Remove table style `SelectableDimension` from SDMX
* `GyroscopeGuidance` can now be translated.
* Wraps tool title bar text using `...`.

#### 8.0.0-alpha.84

- Fix `ArcGisMapServerCatalogGroup` infinite loading by removing the cycle of calling `loadMembers` that was present in the `DataCatalogGroup` React component. However calling `loadMembers` is still not cached as it should for `ArcGisMapServerCatalogGroup`, and the infinite loading bug could return.
- Fix bug `selectableDimensions` bug in `Cesium3dTilesMixin` and `GltfCatalogItem`.

#### 8.0.0-alpha.83

- Add `modelDimensions` to `CatalogMemberMixin` - this can be used to apply model stratum with a `SelectableDimension` (i.e. a drop-down menu).
- `GeoJsonMixin`-based catalog items can now be styled based on to their properties through traits.
- `GeoJsonMixin`-based catalog items can now vary over time if a `timeProperty` is specified.

#### 8.0.0-alpha.82

- **Breaking changes**:
  - IndexedItemSearchProvider: (bounding) `radius` option is no longer supported in `resultsData.csv` of search indexes.

* Show a toast and spinner icon in the "Ideal zoom" button when the map is zooming.
* `zoomTo()` will return a promise that resolves when the zoom animation is complete.
* Modifies `IndexedItemSearchProvider` to reflect changes to `terriajs-indexer` file format.
* Move feature info timeseries chart funtion to `lib\Table\getChartDetailsFn.ts`
* Fix feature info timeseries chart for point (lat/long) timeseries
* Feature info chart x-values are now be sorted in acending order
* Remove merging rows by ID for `PER_ROW` data in `ApiTableCatalogItem`
* Make `ApiTableCatalogItem` more compatible with Table `Traits`
  - `keyToColumnMapping` has been removed, now columns must be defined in `columns` `TableColumnTraits` to be copied from API responses.
* Move notification state change logic from ViewState into new class `NotificationState`
* Catalog items can now show a disclaimer or message before loading through specifying `InitialMessageTraits`
* Added Leaflet hack to remove white-gaps between tiles (https://github.com/Leaflet/Leaflet/issues/3575#issuecomment-688644225)
* Disabled pedestrian mode in mobile view.
* Pedestrian mode will no longer respond to "wasd" keys when the user is typing in some input field.
* Fix references to old `viewState.notification`.
* wiring changeLanguage button to useTranslation hook so that it can be detected in client maps
* Add `canZoomTo` to `TableMixin`
* SDMX changes:
  - Add better SDMX server error messages
  - `conceptOverrides` is now `modelOverrides` - as dataflow dimension traits can now be overridden by codelist ID (which is higher priortiy than concept ID)
  - Added `regionTypeReplacements` to `modelOverride`- to manually override detected regionTypes
  - `modelOverrides` are created for SDMX common concepts `UNIT_MEASURE`, `UNIT_MULT` and `FREQ`
    - `UNIT_MEASURE` will be displayed on legends and charts
    - `UNIT_MULT` will be used to multiple the primary measure by `10^x`
    - `FREQ` will be displayed as "units" in Legends and charts (eg "Monthly")
  - Single values will now be displayed in `ShortReportSections`
  - Custom feature info template to show proper dimension names + time-series chart
  - Smarter region-mapping
  - Removed `viewMode` - not needed now due to better handling of time-series
* Fix `DimensionSelector` Select duplicate ids.
* Add Leaflet splitter support for region mapping
* Fix Leaflet splitter while zooming and panning map
* Split `TableMixin` region mapping `ImageryParts` and `ImageryProvider` to improve opacity/show performance
* Removed `useClipUpdateWorkaround` from Mapbox/Cesium TileLayers (for Leaflet) - because we no longer support IE
* Fix overwriting `previewBaseMapId` with `initBaseMapId` by multiple `initData`.
* GeoJSON Mixin based catalog items can now call an API to retrieve their data as well as fetching it from a url.
* Changes to loadJson and loadJsonBlob to POST a request body rather than always make a GET request.
* Added ApiRequestTraits, and refactor ApiTableCatalogItemTraits to use it. `apiUrl` is now `url`.

#### 8.0.0-alpha.81

- Fix invalid HTML in `DataPreviewSections`.
- Fix pluralisation of mapDataState to support other languages.
- Fix CSW `Stratum` name bug.
- Add `#configUrl` hash parameter for **dev environment only**. It can be used to overwrite Terria config URL.

#### 8.0.0-alpha.80

- Removed `Disclaimer` deny or cancel button when there is no `denyAction` associated with it.

#### 8.0.0-alpha.79

- Make `InfoSections` collapsible in `DataPreview`. This adds `show` property to `InfoSectionTraits`.
  - `WebMapServiceCatalogItem` service description and data description are now collapsed by default.
- Revert commit https://github.com/TerriaJS/terriajs/commit/668ee565004766b64184cd2941bbd53e05068ebb which added `enzyme` devDependency.
- Aliases `lodash` to `lodash-es` and use `babel-plugin-lodash` reducing bundle size by around 1.09MB.
- Fix CkanCatalogGroup filterQuery issue. [#5332](https://github.com/TerriaJS/terriajs/pull/5332)
- Add `cesiumTerrainAssetId` to config.json to allow configuring default terrain.
- Added in language toggle and first draft of french translation.json
  - This is enabled via language languageConfiguration.enabled inside config.json and relies on the language being both enumerated inside languageConfiguration.langagues and availble under {code}/translation.json
- Updated to terriajs-cesium 1.81
- Create the Checkbox component with accessibility in mind.
- Convert `FeedbackForm` to typescript.

#### 8.0.0-alpha.78

- Add `ignoreErrors` url parameter.

#### 8.0.0-alpha.77

- **Breaking changes**:
  - `terria.error.raiseEvent` and `./raiseErrorToUser.ts` have been replaced with `terria.raiseErrorToUser`.
  - `terria.error.addEventListener` has been replaced with `terria.addErrorEventListener`

* New Error handling using `Result` and `TerriaError` now applied to initial loading, `updateModelFromJson()`, `upsertModelFromJson()` and `Traits.fromJson()`. This means errors will propagate through these functions, and a stacktrace will be displayed.
  - `Result` and the new features of `TerriaError` should be considered unstable and may be extensively modified or removed in future 8.0.0-alpha.n releases
* New `terriaErrorNotification()` function, which wraps up error messages.
* `TerriaError` can now contain "child" errors - this includes a few new methods: `flatten()` and `createParentError()`. It also has a few new convenience functions: `TerriaError.from()` and `TerriaError.combine()`.
* Convert `Branding.jsx` to `.tsx`
* Added `configParams.brandBarSmallElements` to set Branding elements for small screen (also added theme props)
* Add `font` variables and `fontImports` to theme - this can be used to import CSS fonts.
* Convert `lib/Styled` `.jsx` files to `.tsx` (including Box, Icon, Text). The most significant changes to these interfaces are:
  - `Box` no longer accepts `<Box positionAbsolute/>` and this should now be passed as `<Box position="absolute"/>`.
  - `Text`'s `styledSize` has been removed. Use the `styledFontSize` prop.
  - `ButtonAsLabel` no longer accepts `dark`. A dark background is now used when `light` is false (or undefined).
* Fixes CZML catalog item so that it appears on the timeline.
* Enable `theme` config parameter. This can now be used to override theme properties.

#### 8.0.0-alpha.76

- Added support for setting custom concurrent request limits per domain through `configParameters.customRequestSchedulerLimits`.
- Added `momentChart` to region-mapped timeseries
- Add time-series chart (in FeatureInfo) for region-mapped timeseries
- Only show `TableMixin` chart if it has more than one
- Add `TableChartStyle` name trait.

#### 8.0.0-alpha.75

- Fix `NotificationWindow` bug with `message`.
- Re-add `loadInitSources` to `Terria.updateApplicationUrl()`
- Added support for `elements` object in catalogue files (aka init files).
  - Using this object you can hide/show most UI elements individually.
  - See https://github.com/TerriaJS/terriajs/pull/5131. More in-depth docs to come.

#### 8.0.0-alpha.74

- Fix JS imports of `TerriaError`

#### 8.0.0-alpha.73

- Add `title` parameter in `raiseErrorToUser` to overwrite error title.
- Added some error handling in `Terria.ts` to deal with loading init sources.
- TSify `updateApplicationOnHashChange` + remove `loadInitSources` from `Terria.updateApplicationUrl()`

#### 8.0.0-alpha.72

- **Breaking changes**:
  - Added clippingRectangle to ImageryParts.
  - Any item that produces ImageryParts in mapItems (any raster items) must now also provide a clippingRectangle.
  - This clippingRectangle should be derived from this.cesiumRectangle (a new computed property) & this.clipToRectangle as demonstrated in many raster catalog items (e.g. OpenStreetMapCatalogItem.ts).

* Adds experimental ApiTableCatalogItem.
* Fixes a bug where FeatureInfoDownload tries to serialize a circular object
* Added `removeDuplicateRows` to `TableTraits`
* `forceLoadTableData` can now return undefined - which will leave `dataColumnMajor` unchanged
* Fix sharing preview item.
* Added z-index to right button group in mobile header menu
* Added cesiumRectangle computed property to MappableMixin. This is computed from the `rectangle` Trait.
* Fixed a Cesium render crash that occured when a capabilities document specified larger bounds than the tiling scheme's supported extent (bug occured with esri-mapServer but wms was probably also affected).
* In fixing Cesium render crash above clipping rectangles are now added to Cesium ImageryLayer (or Leaflet CesiumTileLayer) rather than being included in the ImageryProvider. ImageryParts has been updated to allow passing the clipping rectangle through to Cesium.ts and Leaflet.ts where ImageryLayer/CesiumTileLayer objects are created.

#### 8.0.0-alpha.71

- Fix accidental translation string change in 8.0.0-alpha.70

#### 8.0.0-alpha.70

- **Breaking changes**:
  - Merge `Chartable` and `AsyncChartableMixin` into new **`ChartableMixin`** + `loadChartItems` has been replaced by `loadMapItems`.
  - To set base map use `terriaViewer.setBaseMap()` instead of `terriaViewer.basemap = ...`
  - Incorrect usage of `AsyncLoader` **will now throw errors**

* Add `hideInBaseMapMenu` option to `BaseMapModel`.
* Change default basemap images to relative paths.
* Add `tileWidth` and `tileHeight` traits to `WebMapServiceCatalogItem`.
* Add docs about `AsyncLoader`
* Remove interactions between AsyncLoaders (eg calling `loadMetadata` from `forceLoadMapItems`)
* ... Instead, `loadMapItems` will call `loadMetadata` before triggering its own `AsyncLoader`
* Add `isLoading` to `CatalogMemberMixin` (combines `isLoading` from all the different `AsyncLoader`)
* Move `Loader` (spinner) from `Legend` to `WorkbenchItem`.
* Merge `Chartable` and `AsyncChartableMixin` into **`ChartableMixin`** + remove `AsyncLoader` functionality from `ChartableMixin` - it is now all handled by `loadMapItems`.
* Removed `AsyncLoader` functionality from `TableMixin` - it is now handled by `loadMapItems`.
  - `TableMixin.loadRegionProviderList()` is now called in `MappableMixin.loadMapItems()`
* Added `TerriaViewer.setBaseMap()` function, this now calls `loadMapItems` on basemaps
* Fix load of persisted basemap
* Fix sharing of base map
* Added backward compatibility for `baseMapName` in `initData` (eg share links)
* Add `WebMapService` support for WGS84 tiling scheme

#### 8.0.0-alpha.69

- **Breaking changes**:
  - Basemaps are now configured through catalog JSON instead of TerriaMap - see https://github.com/TerriaJS/terriajs/blob/13362e8b6e2a573b26e1697d9cfa5bae328f7cff/doc/customizing/initialization-files.md#basemaps

* Updated terriajs-cesium to version 1.79.1
* Make base maps configurable from init files and update documentation for init files [#5140](https://github.com/TerriaJS/terriajs/pull/5140).

#### 8.0.0-alpha.68

- Remove points from rectangle `UserDrawing`
- Fix clipboard typing error.
- Ported `WebProcessingServiceCatalogGroup`.
- Add CSW Group support
- Revert "remove wmts interfaces from ows interfaces" (873aa70)
- Add `math-expression-evaluator` library and `ColumnTransformationTraits`. This allows expressions to be used to transform column values (for example `x+10` to add 10 to all values).
- Fix bug in `TableColumn.title` getter.
- Add support for TableColumn quarterly dates in the format yyyy-Qx (eg 2020-Q1).
- Fix region mapping feature highlighting.
- Update clipboard to fix clipboard typing error.
- Added direction indicator to the pedestrian mode minimap.
- Limit up/down look angle in pedestrian mode.
- Automatically disable pedestrian mode when map zooms to a different location.
- Add support for time on `ArcGisMapServerCatalogItem`
- Merge `Mappable` and `AsyncMappableMixin` into **`MappableMixin`**.
- Fixed a issue when multiple filters are set to Cesium3DTilesCatalogItem
- Async/Awaitify `Terria.ts` + fix share links loading after `loadInitSources`.
- Tsified `TerriaError` + added support for "un-rendered" `I18nTranslateString`
- Tsified `raiseErrorToUser` + added `wrapErrorMessage()` to wrap error message in something more user friendly (using `models.raiseError.errorMessage` translation string).

#### 8.0.0-alpha.67

- TSify `Loader` function.
- Added walking mode to pedestrian mode which clamps the pedestrain to a fixed height above the surface.
- Upgraded catalog-converter to fix dependency version problem and ensure that all imports are async to reduce main bundle size.

#### 8.0.0-alpha.66

- **Breaking changes**:
  - Changed merging behaviour of Trait legends (of type `LegendTraits`) in `CatalogMemberTraits`. This affects legends on all `CatalogMember` models. Legend objects in higher strata now replace values in lower strata that match by index, rather than merging properties with them.

* Add `MetadataUrlTraits` to `CatalogMemberTraits.metadataUrls`. It contains an array of metadata URLS (with optional `title` which will render a button)
* Restore `cesiumTerrainUrl` config parameter. [#5124](https://github.com/TerriaJS/terriajs/pull/5124)
* I18n-ify strings in settings panel. [#5124](https://github.com/TerriaJS/terriajs/pull/5124)
* Moved `DataCustodianTraits` into `CatalogMemberTraits` and `CatalogMemberReferenceTraits`.
* `TableMixin` styles ("Display variables") will now look for column title if style title is undefined
* Add fallback colours when Color.fromCssColorString is used.
* Allow nullable `timeColumn` in table styles. Useful for turning off auto-detection of time columns.
* Added tool for searching inside catalog items. Initial implementation works for indexed 3d tilesets.
* Added support for shapefile with `ShapefileCatalogItem`
* Added `GeoJsonMixin` for handling the loading of geojson data.
* Extended the `GeoJsonCatalogItem` to support loading of zip files.
* Fixed broken feature highlighting for raster layers.
* Show a top angle view when zooming to a small feature/building from the item search result.
* Fix `TableTimeStyleTraits.idColumns` trait type.
* Added a new `lineAndPoint` chart type
* CustomChartComponent now has a "chart-type" attribute
* Fix `ArcGisMapServerCatalogItem` layer ID and legends bug
* Re-add region mapping `applyReplacements`.
* Added `SearchParameterTraits` to item search for setting a human readable `name` or passing index specific `queryOptions` for each parameter through the catalog.
* Added `AttributionTraits` to mappable and send it as property when creating Cesium's data sources and imagery providers. [#5167](https://github.com/TerriaJS/terriajs/pull/5167)
* Fixed an issue where a TerriaMap sometimes doesn't build because of typing issues with styled-components.
* Renamed `options` to `providerOptions` in `SearchableItemTraits`.
* Fix `CkanCatalogGroup.groupBy = "none"` members
* Fix `TableMixin` region mapping feature props and make Long/Lat features use column titles (if it exists) to match v7 behaviour.
* Add support for `CkanItemReference` `wms_layer` property
* Add support for `ArcGisMapServerCatalogGroup` to use `sublayerIds`.
* Added Pedestrian mode for easily navigating the map at street level.
* Clean up `LayerOrderingTraits`, remove `WorkbenchItem` interface, fix `keepOnTop` layer insert/re-ordering.
* Remove `wordBreak="break-all"` from Box surrounding DataPreview
* Re-added merging of csv row properties and vector tile feature properties for feature info (to match v7 behaviour).
* Fixes a bug in pedestrian mode where dropping the pedestrian in northern hemisphere will position the camera underground.
* Implement highlight/hide all actions for results of item search.
* Disable pickFeatures for WMS `_nextImageryParts`.
* Fix Leaflet `ImageryLayer` feature info sorting
* Fix hard-coded colour value in Story
* Use `configParameters.cesiumIonAccessToken` in `IonImageryCatalogItem`
* Added support for skipping comments in CSV files
* Fix WMS GetLegendGraphics request `style` parameter
* Loosen Legend `mimeType` check - so now it will treat the Legend URL as an image if the `mimeType` matches **OR** the file extension matches (previously, if `mimeType` was defined, then it wouldn't look at filetype extension)
* Fix `DiffTool` date-picker label `dateComparisonB`
* Fix app crash when switching different tools.
* Create `merge` `TraitsOption` for `objectArrayTrait`
* Move `Description` `metadataUrls` above `infoSections`.
* Upgraded i18next and i18next-http-backend to fix incompatibility.
* Added support for dd/mm/yyyy, dd-mm-yyyy and mm-dd-yyyy date formats.

#### 8.0.0-alpha.65

- Fixed SDMX-group nested categories
- SDMX-group will now remove top-level groups with only 1 child

#### 8.0.0-alpha.64

- Fixed WMS style selector bug.
- `layers` trait for `ArcGisMapServerCatalogItem` can now be a comma separated string of layer IDs or names. Names will be auto-converted to IDs when making the request.

#### 8.0.0-alpha.63

- Add `v7initializationUrls` to terria config. It will convert catalogs to v8 and print warning messages to console.
- Add `shareKeys` support for Madga map-config maps (through `terria` aspect)
- Revert WMS-group item ID generation to match v7
- Add `addShareKeysToMembers` to `GroupMixin` to generate `shareKeys` for dynamic groups (eg `wms-group)
- Added `InitDataPromise` to `InitSources`
- Add reverse `modelIdShareKeysMap` map - `model.id` -> `shareKeys`
- Upgraded `catalog-converter` to 0.0.2-alpha.4
- Reverted Legend use of `object` instead of `img` - sometimes it was showing html error responses
- Legend will now hide if an error is thrown
- Update youtube urls to nocookie version
- Share link conversion (through `catalog-converter`) is now done client-side
- Fix Geoserver legend font colour bug
- Remove legend broken image icon
- Added high-DPI legends for geoserver WMS (+ font size, label margin and a few other tweaks)
- `LegendTraits` is now part of `CatalogMemberTraits`
- Add `imageScaling` to `LegendTraits`
- WMS now `isGeoserver` if "geoserver` is in the URL
- Add WMS `supportsGetLegendRequest` trait
- Improved handling of WMS default styles

#### 8.0.0-alpha.62

- Fixed an issue with not loading the base map from init file and an issue with viewerMode from init files overriding the persisted viewerMode
- Fixed issues surrounding tabbed catalog mode
- Now uses `catalog-converter` to convert terriajs json in WPS response from v7 to v8.
- Fixed a bug in `UserDrawing` which caused points to not be plotted on the map.
- Fixed app crash when switching between different types of parameter in `GeoJsonParameterEditor`.
- Fixed errors when previewing an item in a group that is open by default (`isOpen: true` in init file).
- Fixed mobx warnings when loading geojson catalog items.
- Add `multiplierDefaultDeltaStep` Trait, which tries to calculate sensible multiplier for `DistrectelyTimeVarying` datasets. By default it is set to 2, which results in a new timestep being displayed every 2 seconds (on average) if timeline is playing.
- Hide info sections with empty content in the explorer preview.
- Port `shareKeys` from version 7
- Update/re-enable `GeoJsonCatalogItemSpec` for v8.
- add `DataCustodianTraits` to `WebMapServiceCatalogGroupTraits`
- Changed behaviour of `updateModelFromJson` such that catalog groups with the same id/name from different json files will be merged into one single group.
- Fixed error when selecting an existing polygon in WPS input form.
- Upgraded `catalog-converter` to 0.0.2-alpha.3.

#### 8.0.0-alpha.61

- New `CatalogFunctionMixin` and `CatalogFunctionJobMixin`
- Tsified `FunctionParameters`
- New `YourDataYourRegions` `CatalogFunctionMixin`
- Added `inWorkbench` property
- Added `addModelToTerria` flag to `upsertModelFromJson` function
- Added `DataCustodianTraits` to `WebMapServiceCatalogItem`
- Added `disableDimensionSelectors` trait to `WebMapServiceCatalogItem`. Acheives the same effect of `disableUserChanges` in v7.
- Temporarily stopped using `papaparse` for fetching Csv urls till an upstream bug is fixed.
- Fix async bug with loading `ReferenceMixin` and then `Mappable` items in `initSources`
- Remove `addToWorkbench`, it has been replaced with `workbench.add`
- Improve handling of `ArcGisMapServerCatalogItem` when dealing with tiled layers.
- Ensure there aren't more bins than unique values for a `TableStyle`
- Add access control properties to items fetched from Esri Portal.
- Improves magda based root group mimic behaviour introdcued in 8.0.0-alpha.57 by adding `/` to `knownContainerUniqueIds` when `map-config*` is encountered
- Fixed broken chart disclaimers in shared views.
- Fixed a bug where chart disclaimers were shown even for chart items disabled in the workbench.
- Fixed a bug where charts with titles containing the text "lat" or "lon" were hidden from feature info panel.
- Fixed a bug that occurred when loading config from magda. `initializationUrls` are now applied even if `group` aspect is not set

#### 8.0.0-alpha.60

- Fix WMS legend for default styles.
- Request transparent legend from GeoServer.
- Reverted the following due to various issues with datasets:
  - Add basic routing support
  - Add better page titles when on various routes of the application
  - Add prerendering support on `/catalog/` routes (via `prerender-end` event &
    allowing TerriaMap to hit certain routes)

#### 8.0.0-alpha.59

- Update magda error message
- Add a short report section if trying to view a `3d-tiles` item in a 2d map.
- Fix bug in `Terria.interpretStartData`.
- Add `ThreddsCatalogGroup` model.
- Port `supportsColorScaleRange`, `colorScaleMinimum` and `colorScaleMaximimum` from `master` to `WebMapServiceCatalogItem` model.
- Ported MapboxVectorTileCatalogItem ("mvt").
- When expanding a chart from the feature info panel, we now place a colored dot on the map where the chart was generated from.
- Add basic routing support
- Add better page titles when on various routes of the application
- Add prerendering support on `/catalog/` routes (via `prerender-end` event &
  allowing TerriaMap to hit certain routes)
- Update `WorkbenchButton` to allow for links rather than buttons, including
  changing About Data to a link

#### 8.0.0-alpha.58

- Add `FeatureInfoTraits` to `ArcGisMapServerCatalogItem`
- Fix zooming bug for datasets with invalid bounding boxes.
- Add new model for `ArcGisTerrainCatalogItem`.
- Add 3D Tiles to 'Add web data' dropdown.
- Fix naming of item in a `CkanCatalogGroup` when using an item naming scheme other than the default.

#### 8.0.0-alpha.57

- Fix memoization of `traitsClassToModelClass`.
- Chart expanded from feature info panel will now by default show only the first chart line.
- Chart component attribtues `column-titles` and `column-units` will now accept a simpler syntax like: "Time,Speed" or "ms,kmph"
- Fix presentation of the WMS Dimension metadata.
- Magda based maps now mimic "root group uniqueId === '/'" behaviour, so that mix and matching map init approaches behave more consistently

#### 8.0.0-alpha.56

- Add `itemProperties` trait to `WebMapMapCatalogGroup`.
- Add support for `formats` traits within `featureInfoTemplate` traits.
- Fix handling of `ArcGisPortalItemReference` for when a feature layer contains multiple sublayers.
- Implemented new compass design.

#### 8.0.0-alpha.55

- Upgraded to patched terriajs-cesium v1.73.1 to avoid build error on node 12 & 14.

#### 8.0.0-alpha.54

- Add a `infoAsObject` property to the `CatalogMemberMixin` for providing simpler access to `info` entries within templating
- Add a `contentAsObject` trait to `InfoSectionTraits` where a json object is more suitable than a string.
- Add `serviceDescription` and `dataDescription` to `WebMapServiceCatalogItem` info section.
- Extend `DataPreviewSections.jsx` to support Mustache templates with context provided by the catalog item.
- Add support for `initializationUrls` when loading configuration from Magda.
- Add `:only-child` styling for `menu-bar.scss` to ensure correctly rounded corners on isolated buttons.
- Improve Branding component for mobile header
- Add support for `displayOne` configuration parameter to choose which brand element to show in mobile view
- Update Carto basemaps URL and attribution.
- Add `clipToRectangle` trait to `RasterLayerTraits` and implement on `WebMapServiceCatalogItem`, `ArcGisMapServiceCatalogItem`, `CartoMapCatalogItem`, `WebMapTileServiceCatalogItem`.
- Allow Magda backed maps to use an inline `terria-init` catalog without it getting overwritten by map-config before it can be parsed
- Deprecated `proxyableDomainsUrl` configuration parameter in favour of `serverconfig` route
- Ported a support for `GpxCatalogItem`.
- Feature info is now shareable.
- Add option `canUnsetFeaturePickingState` to `applyInitData` for unsetting feature picking state if it is missing from `initData`. Useful for showing/hiding feature info panel when switching through story slides.
- Properly render for polygons with holes in Leaflet.
- Fixes a bug that showed the chart download button when there is no downloadable source.
- Add `hideWelcomeMessage` url parameter to allow the Welcome Message to be disabled for iframe embeds or sharing scenarios.
- Ensure the `chartDisclaimer` is passed from catalog items to derived chart items.
- Don't calculate a `rectangle` on a `ArcGisPortalReferenceItem` as they appear to contain less precision than the services they point to.
- Allow an `ArcGisPortalReferenceItem` to belong to multiple `CatalogGroup`'s.
- Fix argis reference bug.
- Made possible to internationalize tour contend.
- Added TileErrorHandlerMixin for handling raster layer tile errors.
- Fixed a bug that caused the feature info chart for SOS items to not load.
- SOS & CSV charts are now shareable.

#### 8.0.0-alpha.53

- Ported an implementation of CatalogSearchProvider and set it as the default
- Notification window & SatelliteImageryTimeFilterSection now uses theme colours
- Improved look and feel of `StyledHtml` parsing
- Fix `applyAriaId` on TooltipWrapper causing prop warnings
- Make share conversion notification more pretty (moved from `Terria.ts` to `shareConvertNotification.tsx`)
- Tsxify `Collapsible`
- `ShortReportSections` now uses `Collapsible`
- Add `onToggle`, `btnRight`, `btnStyle`, `titleTextProps` and `bodyBoxProps` props in `Collapsible`
- Add `Notification.message` support for `(viewState: ViewState) => React.ReactNode`
- Added splitting support to `WebMapTileServiceCatalogItem`.

#### 8.0.0-alpha.52

- Prevent duplicate loading of GetCapabilities
- Update the `GtfsCatalogItem` to use the `AutoRefreshingMixin`.
- Add a condition to the `AutoRefreshingMixin` to prevent unnecessary polling when an item is disabled in the workbench.
- Upgraded to Cesium v1.73.
- Removed any references to `BingMapsApi` (now deprecated).
- Add support for resolving `layers` parameter from `Title` and not just `Name` in `WebMapServiceCatalogItem`.
- Change TrainerBar to show all steps even if `markdownDescription` is not provided

#### 8.0.0-alpha.51

- Add WMTS group/item support
- Create `OwsInterfaces` to reduce duplicate code across OWS servies
- Fix story prompt being permanent/un-dismissable
- Fixed a bug that caused the feature info chart for SOS items to not load.

#### 8.0.0-alpha.50

- Support for searching WFS features with WebFeatureServiceSearchProvider
- WFS-based AustralianGazetteerSearchProvider
- Fixed a bug causing users to be brought back to the Data Catalogue tab when clicking on an auto-detected user added catalogue item.
- Fixed a bug causing Data Preview to not appear under the My Data tab.
- Fix WMS style `DimensionSelector` for layers with no styles
- Add WMS legend for items with no styles
- Add warning messages if catalog/share link has been converted by `terriajs-server`.
- Update the scroll style in `HelpVideoPanel` and `SidePanel` helpful hints.
- Updated leaflet attribution to match the style of cesium credits.
- Remove `@computed` props from `WebFeatureServiceCapabilities`
- Fixed bug causing the Related Maps dropdown to be clipped.
- Add SDMX-json support for groups and items (using SDMX-csv for data queries)
- `TableMixin` now uses `ExportableMixin` and `AsyncMappableMixin`
- Move region provider loading in `TableMixin` `forceLoadTableMixin` to `loadRegionProviderList`
- Added `TableAutomaticStylesStratum.stratumName` instead of hard-coded strings
- Added `Dimension` interface for `SelectableDimension` - which can be used for Traits
- Make `SelectableDimension.options` optional

#### 8.0.0-alpha.49

- WMS GetFeatureInfo fix to ensure `style=undefined` is not sent to server
- Add support for splitting CSVs (TableMixins) that are using region mapping.
- `addUserCatalogMember` will now call `addToWorkbench` instead of `workbench.add`.
- Replaces `ShadowSection` with `ShadowMixin` using `SelectableDimensions`
- Fix Webpack Windows path issue
- Updated icons for view and edit story in the hamburger menu.
- Implemented new design for story panel.

#### 8.0.0-alpha.48

- Allow `cacheDuration` to be set on `ArcGisPortalCatalogGroup` and `ArcGisPortalItemReference`.
- Set default `ArcGisPortalCatalogGroup` item sorting by title using REST API parameter.
- Call `registerCatalogMembers` before running tests and remove manual calls to `CatalogMemberFactory.register` and `UrlMapping.register` in various tests so that tests reflect the way the library is used.
- Updated stratum definitions which used hardcoded string to use `CommonStrata` values.

#### 8.0.0-alpha.47

- Removed hard coded senaps base url.
- Added option for manual Table region mapping with `enableManualRegionMapping` TableTrait. This provides `SelectableDimensions` for the region column and region type.
- Added WMS Dimensions (using `SelectableDimensions`)
- Added WMS multi-layer style, dimension and legend support.
- Merged the `StyleSelector` and `DimensionsSelector`, and created a `SelectableDimensions` interface.
- Added `chartColor` trait for DiscretelyTimeVarying items.
- Replaced all instances of `createInfoSection` and `newInfo` with calls to `createStratumInstance` using an initialisation object.
- Added trait `leafletUpdateInterval` to RasterLayerTraits.
- Fix styling of WFS and GeoRSS.
- Fixed a bug that caused re-rendering of xAxis of charts on mouse move. Chart cursor should be somewhat faster as a result of this fix.
- Fixed a bug that caused some catalogue items to remain on the map after clicking "Remove all" on the workbench.
- Deleted old `ChartDisclaimer.jsx`
- Moved `DiscretelyTimeVaryingMixin` from `TableAutomaticStylesStratum` to `TableMixin`
- Added basic region-mapping time support
- Add short report to `ArcGisFeatureServerItem` for exceeding the feature limit.
- Added shift-drag quick zoom

#### 8.0.0-alpha.46

- Fixed i18n initialisation for magda based configurations

#### 8.0.0-alpha.45

- Upgraded to Cesium v1.71.
- Change `ExportableData` interface to `ExportableMixin` and add `disableExport` trait.
- Add basic WFS support with `WebFeatureServiceCatalogGroup` and `WebFeatureServiceCatalogItem`
- Update style of diff tool close button to match new design
- Remove sass code from the `HelpPanel` component
- Added an option for translation override from TerriaMap
- Help content, trainer bar & help terms can use translation overrides
- Accepts `backend` options under a new `terria.start()` property, `i18nOptions`
- Use `wms_api_url` for CKAN resources where it exists
- Tsxified `DateTimePicker` and refactored `objectifiedDates` (moved to `DiscretelyTimeVaryingMixin`).
- Update style of 'Change dates' button in delta to be underlined
- Fix issue with delta 'Date comparison' shifting places when querying new location
- Shows a disabled splitter button when entering diff
- Make Drag & Drop work again (tsxify `DragDropFile.tsx` and refactor `addUserFiles.ts`)
- Add `TimeVarying.is` function

#### 8.0.0-alpha.44

- Pass `format` trait on `TableColumnTraits` down to `TableAutomaticStylesStratum` for generating legends
- Add `multipleTitles` and `maxMultipleTitlesShowed` to `LegendItemTraits`
- Aggregate legend items in `createLegendItemsFromEnumColorMap` by colour, that is merge legend items with the same colour (using `multipleTitles`)
- Only generate `tableStyles` for region columns if no other styles exist
- TableAutomaticStylesStratum & CsvCatalogItem only returns unique `discreteTimes`s now
- Specified specific terriajs config for ForkTsCheckerWebpackPlugin

#### 8.0.0-alpha.43

- Replace `@gov.au/page-alerts` dependency with our own warning box component. This removes all `pancake` processes which were sometimes problematic.

#### 8.0.0-alpha.42

- Added ArcGIS catalog support via ArcGisPortalItemReference

#### 8.0.0-alpha.41

- Add `cacheDuration` and `forceProxy` to `UrlTraits` and add `cacheDuration` defaults to various catalog models.
- Tsify `proxyCatalogItemUrl`.
- Simplified SidePanel React refs by removing the double wrapping of the `withTerriaRef()` HOC
- Merged `withTerriaRef()` HOC with `useRefForTerria()` hook logic
- Breadcrumbs are always shown instead of only when doing a catalog search

#### 8.0.0-alpha.40

- Improve info section of `WebMapServiceCatalogItem` with content from GetCapabilities
- Re-implement `infoSectionOrder` as `CatalogMember` trait.
- Add `infoWithoutSources` getter to `CatalogMemberMixin` to prevent app crash when using `hideSources`
- Add support for nested WMS groups
- Added breadcrumbs when clicking on a catalogue item from a catalogue search

#### 8.0.0-alpha.39

- Development builds sped up by 3~20x - ts-loader is now optional & TypeScript being transpiled by babel-loader, keeping type check safety on a separate thread

#### 8.0.0-alpha.38

- Add `show` to `ShortReportTraits` and Tsxify `ShortReport`
- Convert `ShortReport` to styled-components, add accordian-like UI
- 3D tiles support is now implemented as a Mixin.

#### 8.0.0-alpha.37

- Add `refreshEnabled` trait and `AsyncMappableMixin` to `AutoRefreshMixin`
- Ensure `CkanCatalogGroup` doesn't keep re-requesting data when opening and closing groups.
- Add `typeName` to `CatalogMemberMixin`
- Add `header` option to `loadText`
- Add `isMixedInto` function for `AsyncMappableMixin` and `AsyncChartableMixin`
- Added file upload support for `GltfCatalogItem`. The supported extension is glb.
- Improve runtime themeing via styled components across main UI components
- Updated default welcome video defaults to a newer, slower video
- Difftool will now pick any existing marked location (like from a search result) and filter imagery for that location.
- Updated labelling & copy in Difftool to clarify workflow
- ChartCustomComponent now `abstract`, no longer specific to CSV catalog items. Implement it for custom feature info charts.
- Update date picker to use theme colours
- Removed some sass overrides on `Select` through `StyleSelectorSection`
- Update LeftRightSection to use theme colours
- Ported `GeoRssCatalogItem` to mobx, added support to skip entries without geometry.
- Update Difftool BottomPanel UI to clearer "area filter" and date pickers
- Update Difftool BottomPanel to load into Terria's BottomDock
- Rearrange MapButton layout in DOM to properly reflow with BottomDock
- Update Difftool MainPanel to not get clipped by BottomDock
- Rearrange MapDataCount to exist inside MapColumn for more correct DOM structure & behaviour
- Re-added chart disclaimer.

#### mobx-36

- Added `pointer-events` to `MapNavigation` and `MenuBar` elements, so the bar don't block mouse click outside of the button.
- Fixes "reminder pop-up" for help button being unclickable
- Use `useTranslation` instead of `withTranslation` in functional component (`MapDataCount`)
- Make welcome video url and placeholder configurable via configparameters
- Added `ExportableData` interface.
- Added `ExportData` component for data catalog.
- Added WCS "clip and ship" for WMS
- Added basic CSV export function
- Extend `UserDrawing` to handle rectangles
- Tsxify `MapInteractionMode`
- Changed default orientation for `GltfCatalogItem` to no rotation, instead of zero rotation wrt to terrain
- Added a title to welcome message video

#### mobx-35

- Add "Upload" to tour points
- Add tooltips anywhere required in UI via `parseCustomMarkdownToReactWithOptions` & customisable via `helpContentTerms`
- Add "map state" map data count to highlight state of map data
- Add a reminder "pop-up" that shows the location of the help button
- Fix bug causing story pop-up to be off screen
- Fix bug causing helpful hints to be cut off on smaller screens
- Changed the `Tool` interface, now accepting prop `getToolComponent` instead of `toolComponent`
- Added `ToolButton` for loading/unloading a tool
- Added `TransformationTraits` that can be used to change position/rotation/scale of a model.
- Merge master into mobx. This includes:
  - Upgraded to Cesium v1.68.
  - Story related enhancements:
    - Added a title to story panel with ability to close story panel.
    - Added a popup on remove all stories.
    - Added button for sharing stories.
    - Added a question popup on window close (if there are stories on the map so users don't lose their work).
- Added a new `editor` Icon
- Changed `ToolButton` to show the same icon in open/close state. Previously it showed a close icon in close state.

#### mobx-34

- Bug fix for `DatePicker` in `BottomDock` causing app crash
- Made changes to the video modals: close button has been added, pressing escape now closes the component and some basic unit tests created
- Updated the video modal for _Data Stories: Getting Started_ to use the new `VideoGuide` component
- Tweaked MyData/AddData tabs to make it possible to invoke them without using the `ExplorerWindow` component and also customize the extensions listed in the dropdown.
- Fix the timeline stack handling for when there are multiple time-enabled layers
- Ported timeseries tables.
- Extended the support for styles for ESRI ArcGis Feature Server. Line styles are supported for lines and polygon outlines in both Cesium and Leaflet viewer. #4405
- Fix polygon outline style bug.
- Add a unit test for polygon outline style.
- Add TrainerPane/TrainerBar "Terry the task trainer"
- Use `1.x.x` of `karma-sauce-launcher` to fix CI build failures
- Stop unknown icons specified in config.json from crashing UI
- Creates a `ShadowTraits` class that is shared by `GltfCatalogItem` and `Cesium3DTilesCatalogItem`.
- Fixed a bug where user added data was removed from catalogue when Remove from map button in data catalog is clicked.
- Fix leaflet zoom to work when bounding rectangle exists but doesn't have bounds defined

#### mobx-33

- Updated generic select so icon doesn't block click
- Re-added loading bar for leaflet & cesium viewers

#### mobx-32

- Made expanded SOS chart item shareable.
- Fixed a regression bug where the time filter is shown for all satellite imagery items
- Add unit tests for `WelcomeMessage` and `Disclaimer`
- Fixed minor UI errors in console
- Replaced helpful hints text with the new version
- Made the shapes of some of the workbench components rounded
- Add `clampToGround` property on to holes within polygons in `GeoJsonCatalogItem`
- Set default `clampToGround` trait to `true` for `GeoJsonCatalogItem`
- Fixed a bug where WMS items caused type errors in newer babel and typescript builds, due to mixed mixin methods on DiffableMixin & DiscretelyTimeVaryingMixin
- Fixed a bug where KmlCatalogItem did not use the proxy for any urls.
- Add support for `CkanCatalogGroup` and `CkanItemReference`.
- Added unit test to ensure getAncestors behaviour
- Hide the chart legend if there are more than four items to prevent things like FeatureInfo being pushed out of the view and the map resizing.
- Prevent addedByUser stack overflow
- Fixed a chart bug where moment points do not stick to the basis item when they are of different scale.
- Fixed a bug where the moment point selection highlight is lost when changing the satellite imagery date.
- Removed sass from Clipboard
- Updated LocationSearchResults to support multiple search providers
- Replaced lifesaver icon on the help button with a question mark button
- Fix handling of points and markers around the anti-meridian in the `LeafletVisualizer`.
- Fixed difference tool losing datepicker state by keeping it mounted
- Disabled unhelpful Help button when in `useSmallScreenInterface`
- Fixed a bug where a single incorrect catalog item in a group would prevent subsequent items from loading.
- Improved catalog parsing to include a stub (`StubCatalogItem`) when terriajs can't parse something

#### mobx-31

- Fixes broken time filter location picker when other features are present on the map.
- Fixes the feature info panel button to show imagery at the selected location.
- Added `hideSource` trait to `CatalogMemberTraits`. When set to true source URL won't be visible in the explorer window.
- Added `Title`, `ContactInformation`, `Fees` to the `CapabilitiesService` interface so they are pulled on metadata load.
- Resolved name issue of `WebMapServiceCapabilities`. Now it returns a name resolved from `capabilities` unless it is set by user.
- Added setting of `isOpenInWorkbench`, `isExperiencingIssues`, `hideLegendInWorkbench`, `hideSource` strats for `WebMapServiceCatalogItem` from `WebMapServiceCatalogGroup`.

#### mobx-30

- Ported welcome message to mobx with new designs
- Updated CI clientConfig values to include new help panel default
- Bumped explicit base typescript to 3.9.2
- Lock rollbar to 2.15.2
- Ported disclaimer to mobx with new designs
- Added diff tool for visualizing difference (delta) of images between 2 dates for services that support it.
- Updated workbench ViewingControls styles to line up with icons
- Prevent re-diff on workbench items that are already a diff
- Updated splitter to force trigger resizes so it catches up on any animation delays from the workbench
- Update workbench to trigger resize events onTransitionEnd on top of view-model-triggers
- Added satellite imagery to help panel
- Stop disclaimer clashing with welcome message by only loading WelcomeMessage after disclaimer is no longer visible
- Fixes a difftool bug where left/right items loose their split direction settings when the tool is reset
- Fixes a splitter bug where split direction is not applied to new layers.
- Re-added satellite guide prompt option via `showInAppGuides`
- Changed tour "go back 1 tour point" messaging from "previous" to "back"

#### mobx-29

- Fix handling of urls on `Cesium3DTilesCatalogItem` related to proxying and getting confused between Resource vs URL.
- Renamed `UrlReference.createUrlReferenceFromUrlReference` to `UrlReference.createCatalogMemberFromUrlReference`
- Moved url to catalog member mapping from `createUrlRefernceFromUrl.register` to `UrlToCatalogMemberMapping` (now in `UrlReference.ts` file)
- Added in-app tour framework & base tour items
- Make the help panel customisable for different maps by modifying `config.json`
- Added generic styled select
- Remove maxZoom from leaflet map.
- Run & configure prettier on terriajs lib/ json files
- Changed most of the icons for the `MapNavigation` section (on the right hand side) of the screen
- Added a close button to story panel
- Made `MapIconButton` to animate when expanding
- Remove requirement for browser to render based on make half pixel calculations for the Compass & stop it jumping around when animating

#### mobx-28

- Fix SASS exports causing some build errors in certain webpack conditions

#### mobx-1 through mobx-27

- Fixed DragDropFile and `createCatalogItemFromFileOrUrl` which wasn't enabled/working in mobx, added tests for `createCatalogItemFromFileOrUrl` and renamed `createCatalogItemFromUrl` to `createUrlRefernceFromUrl`.
- Fixed bug in StratumOrder where `sortBottomToTop` would sort strata in the wrong order.
- Allow member re-ordering via GroupMixin's `moveMemberToIndex`
- Fixed a bug where `updateModelFromJson` would ignore its `replaceStratum` parameter.
- Re-added Measure Tool support
- Re-added `CartoMapCatalogItem`
- Re-implemented `addedByUser` to fix bug where previews of user added data would appear in the wrong tab.
- Added header options for loadJson5, & allow header overrides on MagdaReference loading
- Re-added some matcher-type mappings in `registerCatalogMembers`.
- Added `UrlReference` to represent catalog items created from a url with an auto-detected type.
- Modified `upsertModelFromJson` so that when no `id` is provided, the `uniqueId` generated from `localId` or `name` is incremented if necessary to make it unique.
- Re-enable search components if SearchProvider option provided
- Modified tests to not use any real servers.
- Fixed bug causing workbench items to be shared in the wrong order.
- Fix bug where urls in the feature info panel weren't turned into hyperlinks
- Fix preview map's base map and bounding rectangle size
- Fixed positioning of the buttons at the bottom and the timeline component on mobile
- Added `hasLocalData` property to indicate when a catalog item contains local data. This property is used to determine whether the item can be shared or not.
- Fixed bug causing user added data to not be shared. Note that user added catalog item urls are now set at the user stratum rather than the definition stratum.
- Added the ability to filter location search results by an app-wide bounding box configuration parameter
- Re-introduce UI elements for search when a catalogSearchProvider is provided
- Fix bug that prevented live transport data from being hidden
- Hide opacity control for point-table catalog items.
- Fixed bug where `Catalog` would sometimes end up with an undefined `userAddedDataGroup`.
- Show About Data for all items by default.
- Fixed translation strings for the descriptive text about WMS and WFS URLs in the data catalogue.
- Fix bug that throws an error when clicking on ArcGIS Map Service features
- Fix initialisation of `terria`'s `shareDataService`.
- Support Zoom to Data on `CsvCatalogItem` when data has lat-lon columns.
- Add a trait called `showShadowUi` to `Cesium3DTilesCatalogItem` which hide shadows on workbench item UI.
- Re-added `ArcGisFeatureServerCatalogItem` and `ArcGisFeatureServerCatalogGroup`
- Prevent TerriaMap from crashing when timeline is on and changing to 2D
- Rewrite charts using `vx` svg charting library.
- Fixed bug causing `ArcGisFeatureServerCatalogItem` to throw an error when a token is included in the proxy url.
- Fix a bug for zooming to `ArcGisMapServerCatalogItem` layers
- Modified creation of catalog item from urls to set the item name to be the url at the defaults stratum rather than the definition stratum. This prevents actual item names at load strata from being overridden by a definition stratum name which is just a url.
- Fixed a bug causing highlighting of features with `_cesium3DTileFeature` to sometimes stop working. Also changed highlight colour to make it more visible.
- Fixed bug causing user added data with an auto-detected data type to not be shared properly.
- Modified `addToWorkbench` so that when a catalog item fails to load it is removed from the workbench and an error message is displayed.
- Add support for feature picking on region mapped datasets
- Revamp map buttons at top to support two menu configuration
- Viewer (2d/3d/3d-non-terrain) & basemap preferences are persisted to local storage again, and loaded back at startup
- Dramatically simplified map button styling (pre-styled-components)
- Allow DropdownPanel(InnerPanel) to show centered instead of offset toward the left
- Added AccessControlMixin for tracking access control of a given MagdaReference
- Add a legend title trait
- Show private or public dataset status on data catalog UI via AccessControlMixin
- Added `pointSizeMap` to `TableStyle` to allow point size to be scaled by value
- Added `isExperiencingIssues` to `CatalogMemberTraits`. When set to true, an alert is displayed above the catalog item description.
- Add gyroscope guidance
- Enable StyleSelectorSection workbench control for `WebMapServiceCatalogItem`
- New-new ui
- Add WIP help panes
- Added "Split Screen Mode" into workbench
- Moved excess workbench viewing controls into menu
- Updated bottom attribution styling
- Begin styled components themeing
- Make `clampToGround` default to true for `ArcGisFeatureServerCatalogItemTraits` to stop things from floating
- Add fix for `WebMapServiceCatalogItem` in `styleSelector` to prevent crash.
- Revert changes to `StyleSelectorSelection` component and refactor `WebMapServiceCatalogItem` styleSelector getter.
- Added a temporary fix for bug where a single model failing to load in `applyInitData` in `Terria` would cause other models in the same `initData` object to not load as well.
- Change gyroscope focus/hover behaviour to move buttons on hover
- Stop showing previewed item when catalog is closed
- Prevent `StoryPanel.jsx` from reloading magda references on move through story.
- Add google analytics to mobx
- Fixed google analytics on story panel
- Fixed path event name undefined labelling
- Enable zoomTo and splitter on `CartoMapCatalogItem`.
- Added name to `MapServerStratum` in `ArcGisMapServerCatalogItem`.
- Readded basic `CompositeCatalogItem`.
- Ported Augmented Reality features
- Fixed bug causing "Terrain hides underground features" checkbox to sometimes become out of sync between `SettingPanel` and `WorkbenchSplitScreen`.
- Ports the Filter by Location" feature for Satellite imagery. The property name setting is renamed to `timeFilterPropertyName` from `featureTimesProperty`.
- Made split screen window in workbench hidden when viewer is changed to 3D Smooth and 2D
- Tidy Help UI code
- Added `allowFeatureInfoRequests` property to `Terria` and prevent unnecessary feature info requests when creating `UserDrawing`s.
- Tidied up analytics port, fixed `getAncestors` & added `getPath` helper
- Updated upload icon to point upwards
- Prevent catalog item names from overflowing and pushing the collapse button off the workbench
- Stopped analytics launch event sending bad label
- Add .tsx tests for UI components
- Provide a fallback name for an `ArcGisServerCatalogItem`
- Ensure `CesiumTileLayer.getTileUrl` returns a string.
- Polished help UI to match designs
- Adds methods `removeModelReferences` to Terria & ViewState for unregistering and removing models from different parts of the UI.
- Add basic support for various error provider services, implementing support for Rollbar.
- Add trait to enabling hiding legends for a `CatalogMember` in the workbench.
- Added new help menu item on how to navigate 3d data
- Add traits to customize color blending and highlight color for `Cesium3DTilesCatalogItem`
- Reimplemented splitting using `SplitItemReference`.
- Fix bug that caused contents on the video panel of the help UI to overlay the actual video
- Overhauled location search to be a dropdown instead of list of results
- Fixed bug causing full app crash or viewer zoom refresh when using 3D view and changing settings or changing the terrain provider.
- Implements `SensorObservationServiceCatalogItem`.
- Add support for styling CSVs using a region mapped or text columns.
- Update Compass UI to include larger rotation target, remove sass from compass
- Link Compass "help" button to `navigation` HelpPanelItem (requires generalisation later down the track)
- Improve keyboard traversal through right-hand-side map icon buttons
- Link Compass Gyroscope guidance footer text to `navigation` HelpPanelItem (requires generalisation later down the track)
- Removed hardcoded workbench & Panel button colours
- Ensure CSV column names are trimmed of whitespace.
- Really stop analytics launch event sending bad & now empty & now finally the real label
- Re-added `ArcGisMapServerCatalogGroup` and `ArcGisServerGroup`.
- Tidy Compass UI animations, styles, titles
- Bumped mobx minor to 4.15.x, mobx-react major to 6.x.x
- Add `dateFormat` trait to `TimeVaryingTraits` to allowing formatting of datestrings in workbench and bottomdock.
- Tidy Gyroscope Guidance positioning
- Fixed FeatureInfoPanel using old class state
- Fixed MapIconButton & FeedbackButton proptypes being defined incorrectly
- Implement SenapsLocationsCatalogItem
- Update papaparse and improve handling for retrieveing CSVs via chunking that have no ContentLenth header

### v7.11.17

- Moved strings in DateTimeSelector and FeatureInfoPanel into i18next translation file.

### v7.11.16

- Fixed a bug where the timeline would not update properly when the timeline panel was resized.

### v7.11.15

- Fixed a bug when clicking the expand button on a chart in feature info when the clicked feature was a polygon.

### v7.11.14

- Update CARTO Basemaps CDN URL and attribution.
- Fixed issue with node 12 & 14 introduced in Cesium upgrade.

### v7.11.13

- Upgraded to Cesium v1.73.
- Removed any references to `BingMapsApi` (now deprecated).

### v7.11.12

- Fixed a crash with GeoJsonCatalogItem when you set a `stroke-opacity` in `styles`.

### v7.11.11

- If `showIEMessage` is `true` in config.json, warn IE11 users that support is ending.

### v7.11.10

- Remove caching from TerriaJsonCatalogFunction requests.
- Upgraded minimum node-sass version to one that has binaries for node v14.

### v7.11.9

- Update Geoscience Australia Topo basemap.
- Remove caching from WPS requests.
- Fix entity outline alpha value when de-selecting a feature.

### v7.11.8

- Upgraded to terriajs-cesium v1.71.3 which fixes a bug running gulp tasks on node v14.

### v7.11.7

- Add additional region mapping boundaries.

### v7.11.6

- Rework the handling of point datasets on the anti-meridian when using LeafletJS.
- Fix indices in some translation strings including strings for descriptions of WMS and WMS service.
- Upgraded to Cesium v1.71.

### v7.11.5

- Added `GeoRssCatalogItem` for displaying GeoRSS files comming from rss2 and atom feeds.
- Bug fix: Prevent geojson files from appearing twice in the workbench when dropped with the .json extension
- Story related enhancements:
  - Added a title to story panel with ability to close story panel.
  - Added a popup on remove all stories.
  - Added button for sharing stories.
  - Added a question popup on window close (if there are stories on the map so users don't lose their work).
- Pinned `html-to-react` to version 1.3.4 to avoid IE11 incompatibility with newer version of deep dependency `entities`. See https://github.com/fb55/entities/issues/209
- Added a `MapboxStyleCatalogItem` for showing Mapbox styles.
- Add a `tileErrorThresholdBeforeDisabling` parameter to `ImageryLayerCatalogItem` to allow a threshold to set for allowed number of tile failures before disabling the layer.

### v7.11.4

- Add support for `classBreaks` renderer to `ArcGisFeatureServerCatalogItem`.
- Upgraded to Cesium v1.68.
- Replace `defineProperties` and `freezeObject` to `Object.defineProperties` and `Object.freeze` respectively.
- Bumped travis build environment to node 10.
- Upgraded to `generate-terriajs-schema` to v1.5.0.

### v7.11.3

- Added babel dynamic import plugin for webpack builds.
- `ignoreUnknownTileErrors` will now also ignore HTTP 200 responses that are not proper images.

### v7.11.2

- Pass minimumLevel, in Cesium, to minNativeZoom, in Leaflet.
- Upgraded to Cesium v1.66.

### v7.11.1

- Fix for color of markers on the map associated with chart items

### v7.11.0

- Fix draggable workbench/story items with translation HOC
- Added first revision of "delta feature" for change detection of WMS catalog items which indicate `supportsDeltaComparison`
- Improve menu bar button hover/focus states when interacting with its panel contents
- Add ability to set opacity on `GeoJsonCatalogItem`
- Expanded test cases to ensure WorkbenchItem & Story have the correct order of components composed
- Fix broken catalog functions when used with translation HOC
- Fix bug with momentPoints chart type when plotting against series with null values
- Make the default `Legend` width a little smaller to account for the workbench scrollbar
- Bug fix for expanding chart - avoid creating marker where no lat lon exists.
- Add a `ChartDisclaimer` component to display an additional disclaimer above the chart panel in the bottom dock.
- Add `allowFeatureInfoRequests` property to `Terria` and prevent unnecessary feature info requests when creating `UserDrawing`s.
- Removes unsupported data that is drag and dropped from the workbench and user catalog.
- Adjusted z-index values so that the explorer panel is on top of the side panel and the notification window appears at the very top layer.
- Allow `CkanCatalogItem` names to be constructed from dataset and resource names where multiple resources are available for a single dataset
- Set the name of ArcGis MapServer CatalogGroup and CatalogItem on load
- Improve autodetecting WFS format, naming of the WFS catalog group and retaining the zoomToExtent
- Remove unnecessary nbsp; from chart download and expand buttons introduced through internationalization.
- Fix story prompt flag not being set after dismissing story, if `showFeaturePrompts` has been enabled

### v7.10.0

- Added proper basic internationalisation beginnings via i18next & react-i18next
- Fixed a bug where calling `openAddData()` or `closeCatalog()` on ViewState did not correctly apply the relevant `mobileViewOptions` for mobile views.
- Fixed filter by available dates on ImageryLayerCatalogItem not copying to the clone when the item is split.
- Fixed an error in `regionMapping.json` that causes some states to be mismatched when using Australian state codes in a column labelled "state". It is still recommended to use "ste", "ste_code" or "ste_code_2016" over "state" for column labels when matching against Australian state codes.
- Fixed bug where "User data" catalog did not have add-buttons.
- Added ability to re-add "User data" CSV items once removed from workbench.
- Changed catalog item event labels to include the full catalog item path, rather than just the catalog item name.
- Added support for `openAddData` option in config.json. If true, the "Add Data" dialog is automatically opened at startup.
- Welcome message, in-app guides & new feature prompts are now disabled by default. These can be re-enabled by setting the `showWelcomeMessage`, `showInAppGuides` & `showFeaturePrompts` options in config.json.
- Updated Welcome Message to pass its props to `WelcomeMessagePrimaryBtnClick` & `WelcomeMessageSecondaryBtnClick` overrides
- Welcome message, in-app guides & new feature prompts are now disabled by default. These can be re-enabled by setting the `showWelcomeMessage`, `showInAppGuides` & `showFeaturePrompts` options in config.json.
- Updated Welcome Message to pass its props to `WelcomeMessagePrimaryBtnClick` & `WelcomeMessageSecondaryBtnClick` overrides.
- Fixed a bug in anti-meridian handling causing excessive memory use.
- Handled coordinate conversion for GeoJson geometries with an empty `coordinates` array.
- Fixed height of My Data drag and drop box in Safari and IE.

### v7.9.0

- Upgraded to Cesium v1.63.1. This upgrade may cause more problems than usual because Cesium has switched from AMD to ES6 modules. If you run into problems, please contact us: https://terria.io/contact

### v7.8.0

- Added ability to do in-app, "static guides" through `<Guide />`s
- Added in-app Guide for time enabled WMS items
- Initial implementation of language overrides to support setting custom text throughout the application.
- Added ability to pass `leafletUpdateInterval` to an `ImageryLayerCatalogItem` to throttle the number of requests made to a server.

### v7.7.0

- Added a quality slider for the 3D map to the Map panel, allowing control of Cesium's maximumScreenSpaceError and resolutionScale properties.
- Allowed MapboxMapCatalogItems to be specified in catalog files using type `mapbox-map`.
- We now use styles derived from `drawingInfo` from Esri Feature Services.
- Chart related enhancements:
  - Added momentPoints chart type to plot points along an available line chart.
  - Added zooming and panning on the chart panel.
  - Various preventative fixes to prevent chart crashes.
- Increased the tolerance for intermittent tile failures from time-varying raster layers. More failures will now be allowed before the layer is disabled.
- Sensor Observation Service `GetFeatureOfInterest` requests no longer erroneously include `temporalFilters`. Also improved the generated request XML to be more compliant with the specification.
- Fixed a bug where differences in available dates for `ImageryLayerCatalogItem` from original list of dates vs a new list of dates, would cause an error.
- Improved support for layers rendered across the anti-meridian in 2D (Leaflet).
- Fixed a crash when splitting a layer with a `momentPoints` chart item.
- Fixed a crash when the specified Web Map Service (WMS) layer could not be found in the `GetCapabilities` document and an alternate legend was not explicitly specified.

### v7.6.11

- Added a workaround for a bug in Google Chrome v76 and v77 that caused problems with sizing of the bottom dock, such as cutting off the timeline and flickering on and off over the map.
- Set cesium rendering resolution to CSS pixel resolution. This is required because Cesium renders in native device resolution since 1.61.0.

### v7.6.10

- Fixed error when opening a URL shared from an explorer tab. #3614
- Resolve a bug with `SdmxJsonCatalogItem`'s v2.0 where they were being redrawn when dimensions we're changed. #3659
- Upgrades terriajs-cesium to 1.61.0

### v7.6.9

- Automatically set `linkedWcsCoverage` on a WebMapServiceCatalogItem.

### v7.6.8

- Added ability in TerriaJsonCatalogFunction to handle long requests via HTTP:202 Accepted.

### v7.6.7

- Fixed share disclaimer to warn only when user has added items that cannot be shared.

### v7.6.6

- Basemaps are now loaded before being enabled & showed

### v7.6.5

- Add the filename to a workbench item from a drag'n'dropped file so it isn't undisplayed as 'Unnamed item'.
- Fixed inability to share SOS items.
- Added an option to the mobile menu to allow a story to be resumed after it is closed.
- The "Introducing Data Stories" prompt now only needs to be dismissed once. Previously it would continue to appear on every load until you clicked the "Story" button.
- Fixed a crash that could occur when the feature info panel has a chart but the selected feature has no chart data.
- Fixed a bug where the feature info panel would show information on a vector tile region mapped dataset that had no match.

### v7.6.4

- Add scrollbar to dropdown boxes.
- Add support for SDMX version 2.1 to existing `SdmxJsonCatalogItem`.
- Add a warning when sharing a map describing datasets which will be missing.
- Enable the story panel to be ordered to the front.
- Disable the autocomplete on the title field when adding a new scene to a story.
- Fix SED codes for regionmapping

### v7.6.3

- Fixed a bug with picking features that cross the anti-meridian in 2D mode .
- Fixed a bug where `ArcGisMapServerCatalogItem` legends were being created during search.
- Fixed a bug where region mapping would not accurately reflect share link parameters.

### v7.6.2

- Fixed a bug that made some input boxes unreadable in some web browsers.

### v7.6.1

- Fixed a bug that prevented the "Feedback" button from working correctly.
- Fix a bug that could cause a lot of extra space to the left of a chart on the feature info panel.

### v7.6.0

- Added video intro to building a story
- Allow vector tiles for region mapping to return 404 for empty tiles.

### v7.5.2

- Upgraded to Cesium v1.58.1.
- Charts are now shared in share & story links

### v7.5.1

- Fixed a bug in Cesium that prevented the new Bing Maps "on demand" basemaps from working on `https` sites.

### v7.5.0

- Added the "Story" feature for building and sharing guided tours of maps and data.
- Added sharing within the data catalog to share a given catalog group or item
- Switched to using the new "on demand" versions of the Bing Maps aerial and roads basemaps. The previous versions are deprecated.

### v7.4.1

- Remove dangling comma in `regionMapping.json`.
- `WebMapServicCatalogItem` now includes the current `style` in generated `GetLegendGraphic` URLs.

### v7.4.0

- Upgraded to Cesium v1.57.
- Fixed a bug where all available styles were being retrieved from a `GetCapabilities` for each layer within a WMS Group resulting in memory crashes on WMSs with many layers.
- Support State Electoral Districts 2018 and 2016 (SED_Code_2018, SED_Code_2016, SED_Name_2018, SED_Name_2016)

### v7.3.0

- Added `GltfCatalogItem` for displaying [glTF](https://www.khronos.org/gltf/) models on the 3D scene.
- Fixed a bug where the Map settings '2D' button activated '3D Smooth' view when configured without support for '3D Terrain'.
- Added `clampToTerrain` property to `GeoJsonCatalogItem`.
- When clicking a polygon in 3D Terrain mode, the white outline is now correctly shown on the terrain surface. Note that Internet Explorer 11 and old GPU hardware cannot support drawing the highlight on terrain, so it will not be drawn at all in these environments.

### v7.2.1

- Removed an extra close curly brace from `regionMapping.json`.

### v7.2.0

- Added `hideLayerAfterMinScaleDenominator` property to `WebMapServiceCatalogItem`. When true, TerriaJS will show a message and display nothing rather than silently show a scaled-up version of the layer when the user zooms in past the layer's advertised `MinScaleDenominator`.
- Added `GeoJsonParameterEditor`.
- Fixed a bug that resulted in blank titles for catalog groups loaded from automatically detected (WMS) servers
- Fixed a bug that caused some chart "Expand" options to be hidden.
- Added `CED_CODE18` and `CED_NAME18` region types to `regionMapping.json`. These are now the default for CSV files that reference `ced`, `ced_code` and `ced_name` (previously the 2016 versions were used).
- Improved support for WMTS, setting a maximum level to request tiles at.

### v7.1.0

- Support displaying availability for imagery layers on charts, by adding `"showOnChart": true" or clicking a button in the UI.
- Added a `featureTimesProperty` property to all `ImageryLayerCatalogItem`s. This is useful for datasets that do not have data for all locations at all times, such as daily sensor swaths of near-real-time or historical satellite imagery. The property specifies the name of a property returned by the layer's feature information query that indicates the times when data is available at that particular location. When this property is set, TerriaJS will display an interface on the workbench to allow the user to filter the times to only those times where data is available at a particular location. It will also display a button at the bottom of the Feature Information panel allowing the user to filter for the selected location.
- Added `disablePreview` option to all catalog items. This is useful when the preview map in the catalog will be slow to load.
- When using the splitter, the feature info panel will now show only the features on the clicked side of the splitter.
- Vector polygons and polylines are now higlighted when clicked.
- Fixed a bug that prevented catalog item split state (left/right/both) from being shared for CSV layers.
- Fixed a bug where the 3D globe would not immediately refresh when toggling between the "Terrain" and "Smooth" viewer modes.
- Fixed a bug that could cause the chart panel at the bottom to flicker on and off rapidly when there is an error loading chart data.
- Fixed map tool button positioning on small-screen devices when viewing time series layers.

### v7.0.2

- Fixed a bug that prevented billboard images from working on the 2D map.
- Implemented "Zoom To" support for KML, CZML, and other vector data sources.
- Upgraded to Cesium v1.55.

### v7.0.1

- Breaking Changes:
  - TerriaJS no longer supports Internet Explorer 9 or 10.
  - An application-level polyfill suite is now highly recommended, and it is required for Internet Explorer 11 compatibility. The easiest approach is to add `<script src="https://cdn.polyfill.io/v2/polyfill.min.js"></script>` to the `<head>` element of your application's HTML page, which will deliver a polyfill suite tailored to the end-user's browser.
  - TerriaJS now requires Node.js v8.0 or later.
  - TerriaJS now requires Webpack v4.0 or later.
  - TerriaJS now uses Gulp v4.0. If you have Gulp 3 installed globally, you'll need to use `npm run gulp` to run TerriaJS gulp tasks, or upgrade your global Gulp to v4 with `npm install -g gulp@4`.
  - TerriaJS now uses Babel v7.0.
  - Removed `UrthecastCatalogItem`, `UrthecastCatalogGroup`, and `registerUrthcastCatalogItems`. The Urthecast functionality was dependent on an npm package that hadn't been updated in three years and had potential security vulnerabilities. Please [let us know](https://gitter.im/TerriaJS/terriajs) if you were using this functionality.

### v6.5.0

- Add support for rendering Mapbox Vector Tiles (MVT) layers. Currently, polygons are the only supported geometry type, and all polygons are drawn with the same outline and fill colors.
- `wwwroot/data/regionMapping.json` is now the default region mapping file (rather than a file provided by TerriaMap), and needs to be explicitly overridden by a `regionMappingDefinitionsUrl` setting in config.json.

### v6.4.0

- The Feature Info panel can now be moved by clicking and dragging it.
- The map tool buttons are now arranged horizontally instead of vertically on small-screen mobile devices.
- When using a Web Map Service (WMS) catalog item with the `linkedWcsUrl` and `linkedWcsCoverage` properties, we now pass the selected WMS style to the Web Coverage Service (WCS) so that it can optionally return different information based on the selected style.
- Added `stationIdWhitelist` and `stationIdBlacklist` properties to `SensorObservationServiceCatalogItem` to allow filtering certain monitoring stations in/out.
- Fixed a bug that caused a crash when attempting to use a `style` attribute on an `<a>` tag in Markdown+HTML strings such as feature info templates.
- Fixed a bug that displaced the chart dropdown list on mobile Safari.

### v6.3.7

- Upgraded to Cesium v1.53.

### v6.3.6

- Dragging/dropping files now displays a more subtle notification rather than opening the large Add Data / My Data panel.
- The `sendFeedback` function can now be used to send additional information if the server is configured to receive it (i.e. `devserverconfig.json`).
- Made custom feedback controls stay in the lower-right corner of the map.
- Improved the look of the toolbar icons in the top right, and added an icon for the About page.

### v6.3.5

- Changed the title text for the new button next to "Add Data" on the workbench to "Load local/web data".
- Fixed a bug that caused the area to the right of the Terria log on the 2D map to be registered as a click on the logo instead of a click on the map.
- Fixed a bug that caused the standard "Give Feedback" button to fail to open the feedback panel.
- Swapped the positions of the group expand/collapse icon and the "Remove from catalogue" icon on the My Data panel, for more consistent alignment.
- Made notifications honor the `width` and `height` properties. Previously, these values were ignored.

### v6.3.4

- Added the ability to add custom components to the feedback area (lower right) of the user interface.

### v6.3.3

- Upgraded to Cesium v1.51.

### v6.3.2

- Added "filterByProcedures" property to "sos" item (default: true). When false, the list of procedures is not passed as a filter to GetFeatureOfInterest request, which works better for BoM Water Data Online services.

### v6.3.1

- Fixed a bug that caused the compass control to be misaligned in Internet Explorer 11.

### v6.3.0

- Changed the "My Data" interface to be much more intuitive and tweaked the visual style of the catalog.
- Added `CartoMapCatalogItem` to connect to layers using the [Carto Maps API](https://carto.com/developers/maps-api/).

## v6.2.3

- Made it possible to configure the compass control's colors using CSS.

### v6.2.2

- Removed the Terria logo from the preview map and made the credit there smaller.
- Fall back to the style name in the workbench styles dropdown when no title is given for a style in WMS GetCapabilities.

### v6.2.1

- We now use Cesium Ion for the Bing Maps basemaps, unless a `bingMapsKey` is provided in [config.json](https://docs.terria.io/guide/customizing/client-side-config/#parameters). You can control this behavior with the `useCesiumIonBingImagery` property. Please note that if a `bingMapsKey` is not provided, the Bing Maps geocoder will always return no results.
- Added a Terria logo in the lower left of the map. It can be disabled by setting `"hideTerriaLogo": true` in `config.json`.
- Improved the credits display on the 2D map to be more similar to the 3D credits.
- Fixed a bug that caused some legends to be missing or incomplete in Apple Safari.

### v6.2.0

- Added a simple WCS "clip and ship" functionality for WMS layers with corresponding a WCS endpoint and coverage.
- Fixed problems canceling drag-and-drop when using some web browsers.
- Fixed a bug that created a time period where no data is shown at the end of a time-varying CSV.
- Fixed a bug that could cause endless tile requests with certain types of incorrect server responses.
- Fixed a bug that could cause endless region tile requests when loading a CSV with a time column where none of the column values could actually be interpreted as a time.
- Added automatic retry with jittered, exponential backoff for tile requests that result in a 5xx HTTP status code. This is especially useful for servers that return 503 or 504 under load. Previously, TerriaJS would frequently disable the layer and hit the user with an error message when accessing such servers.
- Updated British National Grid transform in `Proj4Definitions` to a more accurate (~2 m) 7 parameter version https://epsg.io/27700.
- Distinguished between 3D Terrain and 3D Smooth in share links and init files.
- Upgraded to Cesium v1.50.

### v6.1.4

- Fixed a bug that could cause the workbench to appear narrower than expected on some systems, and the map to be off-center when collapsing the workbench on all systems.

### v6.1.3

- When clicking a `Split` button on the workbench, the new catalog item will no longer be attached to the timeline even if the original was. This avoids a confusing situation where both catalog items would be locked to the same time.
- Added KMZ to the whitelisted formats for `MagdaCatalogItem`.
- Fixed a bug that caused a crash when switching to 2D with vector data already on the map, including when visiting a share link with vector data when the map ends up being 2D.
- The "Hide Workbench" button is now attached to the side of the Workbench, instead of on the opposite side of the screen from it.

### v6.1.2

- Fixed a bug that prevented `BingMapsSearchProviderViewModel` and other uses of `loadJsonp` from working correctly.

### v6.1.1

- Upgraded to terriajs-server v2.7.4.

### v6.1.0

- The previous default terrain provider, STK World Terrain, has been deprecated by its provider. _To continue using terrain in your deployed applications, you *must* obtain a Cesium Ion key and add it to `config.json`_. See https://cesium.com/ to create an Ion account. New options are available in `config.json` to configure terrain from Cesium Ion or from another source. See https://terria.io/Documentation/guide/customizing/client-side-config/#parameters for configuration details.
- Upgraded to Cesium v1.48.
- Added `Cesium3DTilesCatalogItem` for visualizing [Cesium 3D Tiles](https://github.com/AnalyticalGraphicsInc/3d-tiles) datasets.
- Added `IonImageryCatalogItem` for accessing imagery assets on [Cesium Ion](https://cesium.com/).
- Added support for Cesium Ion terrain assets to `CesiumTerrainProvider`. To use an asset from Ion, specify the `ionAssetId` and optionally the `ionAccessToken` and `ionServer` properties instead of specifying a `url`.
- Fixed a bug that could cause legends to be missing from `WebMapServiceCatalogItems` that had `isEnabled` set to true.

### v6.0.5

- Added `rel="noreferrer noopener"` to all `target="_blank"` links. This prevents the target page from being able to navigate the source tab to a new page.
- Fixed a bug that caused the order of items on the Workbench to change when visiting a share link.

### v6.0.4

- Changed `CesiumSelectionIndicator` to no longer use Knockout binding. This will avoid a problem in some environments, such as when a Content Security Policy (CSP) is in place.

### v6.0.3

- Fixed a bug that prevented users from being able to enter coordinates directly into catalog function point parameter fields.

### v6.0.2

- Fixed a bug that prevented interaction with the 3D map when the splitter was active.

### v6.0.1

- Added `parameters` property to `ArcGisMapServerCatalogItem`, allowing arbitrary parameters to be passed in tile and feature info requests.

### v6.0.0

- Breaking Changes:
  - An application-level polyfill suite is now required for Internet Explorer 9 and 10 compatibility. The easiest approach is to add `<script src="https://cdn.polyfill.io/v2/polyfill.min.js"></script>` to the `<head>` element of your application's HTML page.
  - In TerriaJS v7.0.0 (the _next_ major release), a polyfill suite may be required for Internet Explorer 11 as well. Adopting the approach above now will ensure you don't need to worry about it then.
- Overhauled support for printing. There is now a Print button on the Share panel that will provide a much better printable form of the map than the browser's built-in print feature. If a user uses the browser's print button instead, a message at the top will suggest using the TerriaJS Print feature and open the Share panel. Calling `window.print` (e.g. on a TerriaJS instance inside an iframe) will invoke the new TerriaJS print feature directly.
- Fixed a bug that caused `Leaflet.captureScreenshot` to show all layers on both sides even with the splitter active.
- Fixed a bug that prevented some vector features from appearing in `Leaflet.captureScreenshot`.
- Added ability to move the splitter thumb position vertically so that users can move it to prevent occlusions.
- Added `TerriaJsonCatalogFunction`. This catalog function allows an arbitrary HTTP GET to be invoked with user-provided parameters and return TerriaJS catalog JSON.
- Fixed a bug that could cause the feature info panel to sometimes be nearly transparent in Internet Explorer 11.
- Fixed a bug that caused an expanded preview chart's workbench item to erroneously show the date picker.
- Updated `MagdaCatalogItem` to match Magda project

### 5.7.0

- Added `MagdaCatalogItem` to load details of a catalog item from [Magda](https://github.com/TerriaJS/magda).
- Fixed a bug that could cause a time-dynamic WMS layer to fail to ever show up on the map if the initial time on the timeline was outside the intervals where the layer had data.
- Fixed a bug which could cause a crash during load from share link when the layer default is to not `useOwnClock` but the share link has `useOwnClock` set.
- Fixed an issue that caused a 'This data source is already shown' error in particular circumstances.

### 5.6.4

- Fixed a bug causing an error message when adding tabular data to the workbench before it was loaded.

### 5.6.3

- Display of Lat Lon changed from 3 deciml places to 5 decimal places - just over 1m precision at equator.
- Fixed a bug that caused the timeline to appear when changing the time on the workbench for a layer not attached to the timeline.
- The workbench date/time picker is now available for time varying point and region CSVs.
- Fixed a bug that caused the workbench date picker controls to disappear when the item was attached to the timeline and the timeline's current time was outside the valid range for the item.

### 5.6.2

- Renamed search marker to location marker.
- Added the clicked coordinates to the bottom of the feature info panel. Clicking the marker icon will cause the location to be indicated on the map.
- The location marker is now included in shared map views.
- Fixed a bug that could cause split WMS layers to show the incorrect layer data for the date shown in the workbench.
- Refactored current time handling for `CatalogItem` to reduce the complexity and number of duplicated current time states.
- Fixed feature info updating when the time is changed from the workbench for `TableCatalogItem`.
- Change the workbench catalog item date picker so that updating the date does not disable the timeslider.
- Fix a bug that meant that, when the current time was updated on an `ImageryCatalogItem` while the layer wasn't shown, the old time was still shown when the layer was re-enabled.
- Added `{{terria.currentTime}}` to feature info template.
- Added a way to format times within a feature info tempate. E.g. `{{#terria.formatDateTime}}{"format": "dd-mm-yyyy HH:MM:ss"}{{terria.currentTime}}{{/terria.formatDateTime}}`.
- Fixed a bug that caused the selection indicator to float strangely when visiting a share link with a selected feature.
- Fixed a bug that caused a region to be selected even when clicking on a hole in that region.
- Fixed a bug that prevented the selection indicator from following moving features on the 2D map.
- Fixed a bug that caused Leaflet to stop rendering further points in a layer and throw errors when calculating extent when one point had invalid characters in the latitude or longitude field.
- We now default to `autoPlay: false` if it's not specified in `config.json`.
- Changed search box placeholders to more precisely reflect their functionality.
- CartoDB basemaps are now always loaded over HTTPS.

### 5.6.1

- Fixed a bug that could cause the workbench UI to hang when toggling concepts, particularly for an `SdmxJsonCatalogItem`.
- Added previous and next buttons to workbench catalog item date picker.

### 5.6.0

- Upgraded to Cesium 1.41.

### 5.5.7

- Added support for using tokens to access WMS layers, particularly using the WMS interface to ArcGIS servers.

### 5.5.6

- Tweaked the sizing of the feature info panel.
- Fixed a bug that caused `ArcGisMapServerCatalogItem` to always use the server's single fused map cache, if available. Now, if the `layers` property is specified, we request individual dynamic layers and ignore the fused map cache.

### 5.5.5

- Fixed a bug that caused the feature info panel to stop working after clicking on a location search marker.
- Added support for ArcGIS tokens on the 2D map. Previously, tokens only worked reliably in 3D.
- Improved handling of tile errors, making it more consistent between 2D and 3D.
- Fixed a bug that prevented the Add Data button from working Internet Explorer 9 unless the DevTools were also open.
- Improved the sizing of the feature info panel so it is less likely to completely obscure the map.

### 5.5.4

- Fixed a serious bug that prevented opening the Data Catalog in Internet Explorer.
- Fixed some problems with the Terria Spatial Analytics `CatalogFunctions`.

### 5.5.3

- Fixed a bug in SDMX-JSON when using `cannotSum`.

### 5.5.2

- Deprecated SDMX-JSON catalog items' `cannotDisplayPercentMap` in favour of `cannotSum`.
- Updated `cannotSum` so that it does not display a total in some cases, as well as suppressing the regional-percentage checkbox. `cannotSum` can be either a mapping of concept ids to the values that prevent summing, or simply `true` to always prevent summing.
- Fixed a bug that caused an error when Splitting a layer that does not have a `clock`.

### 5.5.1

- Added `cannotDisplayPercentMap` to SDMX-JSON catalog items, to optionally turn off the "display as a percentage of regional total" checkbox when the data is not a count (eg. a rate or an average).

### 5.5.0

- Added the ability to split the screen into a left-side and right-side, and show raster and region mapped layers on only one side of the splitter.
- Added the ability to use a tabbed catalog in the explorer panel on desktop site. Setting `tabbedCatalog` parameter to `true` in `config.json` causes top-level groups in the catalog to list items in separate explorer panel tabs.
- Added the ability to use vector tile properties in feature info templates when using region mapping (data row attributes will overwrite vector tile properties with the same name)
- Properties available in feature info templates are now JSON parsed and replaced by their javascript object if they start with `[` or `{` and parse successfully
- Decreased flickering of time-varying region mapped layers by pre-rendering the next time interval.
- Fixed a bug in `WebMapServiceCatalogItem` that could cause a WMS time time dimension to be interpreted incorrectly if it was specified only using dates (not times) and with a periodicity of less than a day.

### 5.4.5

- Improved behaviour of SDMX-JSON items when no data is available.

### 5.4.4

- Added support for specifying namespaced layer names in the `WebMapServiceCatalogItem` `layers` property.
- Made TerriaJS tolerant of XML/HTML inside text elements in WMS GetCapabilities without being properly wrapped in `CDATA`.

### 5.4.3

- Fixed a build problem on case-sensitive file systems (e.g. most Linux systems).

### 5.4.2

- We no longer show the Zoom To button on the workbench when there is no rectangle to zoom to.

### 5.4.1

- Fixed a bug when sharing SDMX-JSON catalog items.
- Improved display of "Add Data" panel on small screens when Feedback and Feature Info panels are open.
- Added "search in data catalog" link to mobile search.
- Added a button to automatically copy share url into clipboard in share panel.
- Added `initFragmentPaths` property to the `parameters` section of `config.json`. It can be used to specify an array of base paths for resolving init fragments in the URL.
- Modified `CkanCatalogItem` to exclude files that advertise themselves as KML files but have the file extension .ZIP.
- Removed "View full size image" link on the share panel. Chrome 60 removed the ability to navigate to a data URI, and other browsers are expected to follow this lead.

### 5.4.0

- Breaking change: removed some old types that haven't been used since the new React-based user interface in v4.0.0, specifically `KnockoutHammerBinding`, `KnockoutMarkdownBinding`, `PopupMessageConfirmationViewModel`, `PopupMessageViewModel`, and `PopupViewModel`.
- Added the ability to use tokens from terriajs-server for layers requiring ESRI tokens.
- Catalog group items are now sorted by their in-catalog name

### 5.3.0

- Added the ability to use the analytics region picker with vector tile region mapping by specifiying a WMS server & layer for analytics only.
- Updated the client side validation to use the server-provided file size limit when drag/dropping a file requiring the conversion service.
- `zoomOnEnable` now works even for a catalog item that is initially enabled in the catalog. Previously, it only worked for catalog items enabled via the user interface or otherwise outside of the load process.
- Added `initialTimeSource` property to `CsvCatalogItem` so it is possible to specify the value of the animation timeline at start from init files.
- Added to documentation for customizing data appearance.
- Added `CatalogShortcut` for creating tool items for linking to a `CatalogItem`.
- Renamed `ViewState.viewCatalogItem()` to `viewCatalogMember` to reflect that it can be used for all `CatalogMembers`, not just `CatalogItems`.
- Fixed a bug that could cause a crash when switching to 2D when the `initialView` was just a `Rectangle` instead of a `CameraView`.
- Fixed a bug that caused multiple layers with generated, gradient legends to all show the same legend on the Workbench.

### 5.2.11

- Pinned `urijs` to v1.18.10 to work around a breaking change in v1.18.11.

### 5.2.10

- Improved the conversion of Esri polygons to GeoJSON by `featureDataToGeoJson`. It now correctly handles polygons with holes and with multiple outer rings.
- Added some fields to the dataset info page for `CkanCatalogItem`.
- Fixed a bug that could cause some layers, especially the Bing Maps basemap, to occasionally be missing from the 2D map.
- Fixed a bug that could cause the selected time to move to the end time when sharing a map with a time-dynamic layer.

### 5.2.9

- A catalog item's `cacheDuration` property now takes precedence over the cache duration specified by the code. Previously, the `cacheDuration` would only override the default duration (2 weeks).

### 5.2.8

- Added option to expand the HTML embed code and toggle URL shorting for the share link.
- The Share feature now includes the current time selected on the timeline, so that anyone visiting a share link will see the map at the intended time.

### 5.2.7

- Added the Latitude and Longitude to the filename for the Feature Information file download.
- Added the time to the timeline labels when zoomed in to a single day. Previously, the label sometimes only showed the date.

### 5.2.6

- Added the ability to disable the conversion service so that no user data is sent outside of the client by setting `conversionServiceBaseUrl` to `false` in the `parameters` section of `config.json`.
- Added the ability to disable the location button by setting `disableMyLocation` to `true` in the `parameters` section of `config.json`.
- Fixed a bug that caused the share functionality to fail (both screenshot and share link) in 2d mode.
- Fixed a bug with explicitly styled enum columns in Internet Explorer.
- Fixed a bug that caused the selected column in a csv to be the second column when a time column is present.

### 5.2.5

- Fixed a bug with `forceProxy: true` which meant that vector tiles would try, and fail, to load over the proxy.
- Added documentation for customizing data appearance, and folded in existing but orphaned documentation for creating feature info templates.
- Changed the LocateMe button so that it toggles and continuously updates the location when Augmented Reality is enabled.
- Added the ability to set SDMX-JSON region names from a region type dimension, using a Mustache template. This was required so regions can be mapped to specific years, even if not specified by the SDMX-JSON server.
- Added `viewermode` to the users persistent local storage to remember the last `ViewerMode` used.
- Added the ability to customize the preamble text on the feedback form ("We would love to hear from you!") by setting `feedbackPreamble` in the `parameters` section of `config.json`.

### 5.2.4

- Fixed a bug that prevented error messages, such as when a dataset fails to load, from being shown to the user. Instead, the errors were silently ignored.

### 5.2.3

- Fixed a bug that gave expanded Sensor Observation Service charts poor names.
- Fixed a bug that prevented some table-based datasets from loading.

### 5.2.2

- Fixed download of selected dataset (as csv) so that quotes are handled in accordance with https://tools.ietf.org/html/rfc4180. As a result, more such downloads can be directly re-loaded in Terria by dragging and dropping them.

### 5.2.1

- Changed the default opacity for points from CSV files without a value column to 1.0 (previously it was 0.6). This is a workaround for a Cesium bug (https://github.com/AnalyticalGraphicsInc/cesium/issues/5307) but really a better choice anyway.
- Fixed a bug which meant non-standard properties of some table data sources (eg. csv, SOS, SDMX-JSON) were missing in the feature info panel, because of a breaking change in Cesium 1.33.

### 5.2.0

- Fixed a bug that caused layer disclaimers to fail to appear when the layer was enabled via a share link. Since the user was unable to accept the disclaimer, the layer also failed to appear.
- Added `AugmentedVirtuality` (user facing feature name Augmented Reality) to allow users to use their mobile device's orientation to set the camera view.
- Added the `showFeaturesAtAllTimes` option to Sensor Observation Service items. This improves the user experience if the server returns
  some features starting in 1990, say, and some starting in 1995, so that the latter still appear (as grey points with no data) in 1990.
- Fixed a bug that prevented preview charts in the feature info panel from updating when the user changed the Sensor Observation Service frequency.
- Fixed a bug that allowed the user to de-select all the display choices for Sensor Observation Service items.
- Improved the appearance of charts where all the y-values are null. (It now shows "No preview available".)
- Upgraded to Leaflet 1.0.3 for the 2D and preview maps.
- Upgraded to [Cesium 1.33](https://github.com/AnalyticalGraphicsInc/cesium/blob/1.33/CHANGES.md) for the 3D view.

### 5.1.1

- Fixed a bug that caused an 'added' and a 'shown' event for "Unnamed Item" to be logged to Google Analytics when previewing an item in the catalog.
- Added a 'preview' Google Analytics event when a catalog item is shown on the preview map in the catalog.
- Fixed a bug that prevented csv files with missing dates from loading.
- Fixed a bug that could cause an error when adding a layer without previewing it first.

### 5.1.0

- Fixed a bug that prevented `WebMapServiceCatalogItem` from acting as a time-dynamic layer when the time dimension was inherited from a parent layer.
- `WebMapServiceCatalogItem` now supports WMS 1.1.1 style dimensions (with an `Extent` element) in addition to the 1.3.0 style (`Dimension` only).
- `WebMapServiceCatalogItem` now passes dates only (rather than dates and times) to the server when the TIME dimension uses the `start/stop/period` form, `start` is a date only, and `period` does not include hours, minutes, or seconds.
- `WebMapServiceCatalogItem` now supports years and months (in addition to days, hours, minutes, and seconds) in the period specified of a TIME dimension.
- `WebMapServiceCatalogItem` now ignores [leap seconds](https://en.wikipedia.org/wiki/Leap_second) when evaluating ISO8601 periods in a time dimension. As a result, 2 hours after `2016-06-30T23:00:00Z` is now `2016-07-01T01:00:00Z` instead of `2016-07-01T00:59:59Z` even though a leap second at the end of June 2016 makes that technically 2 hours and 1 second. We expect that this is more likely to align with the expectations of WMS server software.
- Added option to specify `mobileDefaultViewerMode` in the `parameters` section of `config.json` to specify the default view mode when running on a mobile platform.
- Added support for `itemProperties` to `CswCatalogGroup`.
- Added `terria.urlEncode` function for use in feature info templates.
- Fixed a layout problem that caused the coordinates on the location bar to be displayed below the bar itself in Internet Explorer 11.
- Updated syntax to remove deprecation warnings with React version 15.5.

### 5.0.1

- Breaking changes:
  - Starting with this release, TerriaJS is meant to be built with Webpack 2. The best way to upgrade your application is to merge from [TerriaMap](https://github.com/TerriaJS/TerriaMap). If you run into trouble, post a message on the [TerriaJS forum](https://groups.google.com/forum/#!forum/terriajs).
  - Removed the following previously-deprecated modules: `registerKnockoutBindings` (no replacement), `AsyncFunctionResultCatalogItem` (now `ResultPendingCatalogItem`), `PlacesLikeMeFunction` (now `PlacesLikeMeCatalogFunction`), `SpatialDetailingFunction` (now `SpatialDetailingCatalogFunction`), and `WhyAmISpecialFunction` (now `WhyAmISpecialCatalogFunction`).
  - Removed `lib/Sass/StandardUserInterface.scss`. It is no longer necessary to include this in your application.
  - Removed the previously-deprecated third pararameter, `getColorCallback`, of `DisplayVariablesConcept`. Pass it inside the `options` parameter instead.
  - Removed the following previously-deprecated properties from `TableColumn`: `indicesIntoUniqueValues` (use `uniqueValues`), `indicesOrValues` (use `values`), `indicesOrNumericalValues` (use `uniqueValues` or `numericalValues`), and `usesIndicesIntoUniqueValues` (use `isEnum`).
  - Removed the previously-deprecated `dataSetID` property from `AbsIttCatalogItem`. Use `datasetId` instead.
  - Removed the previously-deprecated `allowGroups` property from `CkanCatalogItem`. Use `allowWmsGroups` or `allowWfsGroups` instead.
  - Removed the previously-deprecated `RegionMapping.setRegionColumnType` function. Use the `setRegionColumnType` on an _instance_ of `RegionMapping` instead.
  - Removed the previously-deprecated `regionMapping.regionDetails[].column` and `.disambigColumn`. Use `.columnName` and `.disambigColumnName` instead.
  - Removed the previously-deprecated `options.regionMappingDefinitionsUrl` parameter from the `Terria` constructor. Set the `regionMappingDefinitionsUrl` inside `parameters` in `config.json` instead.
- Fixed a bug in `WebMapServiceCatalogItem` that prevented TerriaJS from correctly determining the projections supported by a WMS layer when supported projections are inherited from parent layers.
- Changed "no value" colour of region-mapped data to fully transparent, not black.
- Fixed an issue where expanding a chart from an SDMX-JSON or SOS feature twice, with different data choices selected, would overwrite the previous chart.
- Improved SDMX-JSON items to still show properly, even if the `selectedInitially` property is invalid.
- Added `Score` column to `GNAFAddressGeocoder` to indicate relative quality, which maps as default variable.

### 4.10.5

- Improved error message when accessing the user's location under http with Chrome.
- When searching locations, the button to instead search the catalog is now above the results instead of below them.
- Changed "go to full screen mode" tooltip to "Hide workbench", and "Exit Full Screen" button to "Show Workbench". The term "full screen" was misleading.
- Fixed a bug where a chartable (non-geo-spatial) CSV file with a column including the text "height" would not let the user choose the "height" column as the y-axis of a chart.
- Added support for non-default x-axes for charts via `<chart x-column="x">` and the new `tableStyle.xAxis` parameter.
- Added support for a `charSet` parameter on CSV catalog items, which overrides the server's mime-type if present.

### 4.10.4

- Added the ability for `CkanCatalogGroup` to receive results in pages, rather than all in one request. This will happen automatically when the server returns partial results.
- Improved the performance of the catalog UI by not creating React elements for the contents of a group until that group is opened.
- Close polygons used as input to a `CatalogFunction` by making the last position the same as the first one.
- Added support for a new `nameInCatalog` property on all catalog members which overrides `name` when displayed in the catalog, if present.
- Added `terria.urlEncodeComponent` function for use in feature info templates.
- `yAxisMin` and `yAxisMax` are now honored when multiple charts are active, by using the minimum `yAxisMin` and the maximum `yAxisMax` of all charts.

### 4.10.3

- Locked third-party dependency proj4 to v2.3.x because v2.4.0 breaks our build.

### 4.10.2

- New sections are now merged info `CatalogMember.info` when `updateFromJson` is called multiple times, rather than the later `info` completely replacing the earlier one. This is most useful when using `itemProperties` to override some of the info sections in a child catalog item.
- Fixed a bug where csv files with a date column would sometimes fail if a date is missing.

### 4.10.1

- Improved the SDMX-JSON catalog item to handle huge dimensions, allow a blacklist, handle bad responses better, and more.
- Fixed a bug that prevented the proxy from being used for loading legends, even in situations where it is necessary such as an `http` legend accessed from an `https` site.
- Added link to re-download local files, noting that TerriaJS may have done additional processing (eg. geocoding).

### 4.10.0

- Changed defaults:
  - `WebProcessingServiceCatalogFunction` now defaults to invoking the `Execute` service via an HTTP POST with XML encoding rather than an HTTP GET with KVP encoding. This is a more sensible default because the WPS specification requires that servers support POST/XML while GET/KVP is optional. Plus, POST/XML allows large input parameters, such as a polygon descibing all of Australia, to be successfully passed to the WPS process. To force use of GET/KVP, set the `executeWithHttpGet` property to `true`.
- Fixed problems with third-party dependencies causing `npm install` and `npm run gulp` to fail.

### 4.9.0

- Added a help overlay system. A TerriaJS application can define a set of help sequences that interactively walk the user through a task, such as adding data to the map or changing map settings. The help sequences usually appear as a drop-down Help menu in the top-right corner.
- Fixed a bug with calculating bounding rectangles in `ArcGisCatalogItem` caused by changes to `proj4` package.
- Fixed a bug preventing chart axis labels from being visible on a white background.
- Fixed a bug that caused the Feedback panel to appear below the chart panel, making it difficult to use.

### 4.8.2

- Fixed a bug that prevented a `shareUrl` specified in `config.json` from actually being used by the `ShareDataService`.
- Adding a JSON init file by dropping it on the map or selecting it from the My Data tab no longer adds an entry to the Workbench and My Data catalog.
- WPS return type can now be `application/vnd.terriajs.catalog-member+json` which allows a json catalog member to be returned in WPS along with the usual attributes to control display.
- `chartLineColor` tableStyle attribute added, allowing per column specification of chart line color.
- Fixed a bug that caused a `WebMapServiceCatalogItem` inside a `WebMapServiceCatalogGroup` to revert to defaults from GetCapabilities instead of using shared properties.
- Fix a bug that prevented drawing the marker and zooming to the point when searching for a location in 2D.
- Fixed a bug where `WebMapTileServiceCatalogItem` would incorrectly interpret a bounding box and return only the lower left corner causing Cesium to crash on render.
- Fixed a bug that caused the feedback form to be submitted when unchecking "Share my map view".

### 4.8.1

- `CkanCatalogGroup` now automatically adds the type of the resource (e.g. `(WMS)`) after the name when a dataset contains multiple resources that can be turned into catalog items and `useResourceName` is false.
- Added support for ArcGIS FeatureServers to `CkanCatalogGroup` and `CkanCatalogItem`. In order for `CkanCatalogGroup` to include FeatureServers, `includeEsriFeatureServer` must be set to true.
- Changed default URL for the share service from `/share` to `share` and made it configurable by specifying `shareUrl` in config.json. This helps with deployments in subdirectories.

### 4.8.0

- Fixed a bug that prevented downloading data from the chart panel if the map was started in 2D mode.
- Changed the default opacity of table data to 0.8 from 0.6.
- Added the ability to read dates in the format "2017-Q2".
- Improved support for SDMX-JSON, including showing values as a percent of regional totals, showing the selected conditions in a more concise format, and fixing some bugs.
- Updated `TableCatalogItem`s to show a download URL in About This Dataset, which downloads the entire dataset as csv, even if the original data was more complex (eg. from an API).
- The icon specified to the `MenuPanel` / `DropdownPanel` theme can now be either the identifier of an icon from `Icon.GLYPHS` or an actual SVG `require`'d via the `svg-sprite-loader`.
- Fixed a bug that caused time-varying points from a CSV file to leave a trail on the 2D map.
- Add `Terria.filterStartDataCallback`. This callback gives an application the opportunity to modify start (share) data supplied in a URL before TerriaJS loads it.
- Reduced the size of the initial TerriaJS JavaScript code by about 30% when starting in 2D mode.
- Upgraded to [Cesium 1.29](https://github.com/AnalyticalGraphicsInc/cesium/blob/1.29/CHANGES.md).

### 4.7.4

- Renamed `SpatialDetailingFunction`, `WhyAmISpecialFunction`, and `PlacesLikeMeFunction` to `SpatialDetailingCatalogFunction`, `WhyAmISpecialCatalogFunction`, and `PlacesLikeMeCatalogFunction`, respectively. The old names will be removed in a future release.
- Fixed incorrect tooltip text for the Share button.
- Improved the build process and content of the user guide documentation.

### 4.7.3

- Canceled pending tile requests when removing a layer from the 2D map. This should drastically improve the responsiveness when dragging the time slider of a time-dynamic layer in 2D mode.
- Added the data source and data service details to the "About this dataset" (preview) panel.
- Fixed a bug introduced in 4.7.2 which made the Feature Info panel background too pale.

### 4.7.2

- Updated GNAF API to new Lucene-based backend, which should improve performance.
- Updated custom `<chart>` tag to allow a `colors` attribute, containing comma separated css strings (one per column), allowing users to customize chart colors. The `colors` attribute in charts can also be passed through from a WPS ComplexData response.
- Updated styling of Give Feedback form.
- Improved consistency of "Search" and "Add Data" font sizes.
- Improved flexibility of Feature Info Panel styling.
- Fixed a bug that could cause an extra `/` to be added to end of URLs by `ArcGisMapServerCatalogItem`, causing some servers to reject the request.
- Added a workaround for a bug in Internet Explorer 11 on Windows 7 that could cause the user interface to hang.

### 4.7.1

- Fixed a bug where providing feedback did not properly share the map view.
- Updated to terriajs-server 2.6.2.
- Fixed a bug leading to oversized graphics being displayed from WPS calls.

### 4.7.0

- Added the ability for users to share their view of the map when providing feedback.
- Extra components can now be added to FeatureInfoSection.
- Updated "Download Data" in FeatureInfoSection to "Download Data for this Feature".
- Fixed the color of visited links in client apps with their own css variables.
- Fixed a bug that prevented the scale bar from displaying correctly.

### 4.6.1

- Added support for creating custom WPS types, and for reusing `Point`, `Polygon`, and `Region` editors in custom types.
- Fixed a bug that caused the legend to be missing for WMS catalog items where the legend came from GetCapabilities but the URL did not contain `GetLegendGraphic`.

### 4.6.0

- Changed defaults:
  - The `clipToRectangle` property of raster catalog items (`WebMapServiceCatalogItem`, `ArcGisMapServerCatalogItem`, etc.) now defaults to `true`. It was `false` in previous releases. Using `false` prevents features (especially point features) right at the edge of the layer's rectangle from being cut off when the server reports too tight a rectangle, but also causes the layer to load much more slowly in many cases. Starting in this version, we favour performance and the much more common case that the rectangle can be trusted.
- Made `WebMapServiceCatalogItem` tolerant of a `GetCapabilities` where a `LegendURL` element does not have an `OnlineResource` or a `Dimension` does not have any values.
- Added support for 'Long' type hint to CSV data for specifying longitude.
- The marker indicating the location of a search result is now placed correctly on the terrain surface.
- `CatalogFunction` region parameters are now selected on the main map rather than the preview map.
- Some regions that were previously not selectable in Analytics, except via autocomplete, are now selectable.
- Added hover text that shows the position of data catalog search results in the full catalog.
- Widened scrollbars and improve their contrast.
- Removed the default maximum number of 10 results when searching the data catalog.
- Allow users to browse for JSON configuration files when adding "Local Data".
- Made it easier to use custom fonts and colors in applications built on TerriaJS, via new SCSS variables.
- Fixed a bug that caused a `CswCatalogGroup` to fail to load if the server had a `references` element without a `protocol`.

### 4.5.1

- The order of the legend for an `ArcGisMapServerCatalogItem` now matches the order used by ArcGIS itself.
- Large legends are now scaled down to fit within the width of the workbench panel.
- Improved the styling of links inside the Feature Information panel.
- Fixed a bug that could cause the Feature Information panel's close button to initially appear in the wrong place, and then jump to the right place when moving the mouse near it.

### 4.5.0

- Added support for the Sensor Observation Service format, via the `SensorObservationServiceCatalogItem`.
- Added support for end date columns in CSV data (automatic with column names containing `end_date`, `end date`, `end_time`, `end time`; or set in json file using `isEndDate` in `tableStyle.columns`.
- Fixed calculation of end dates for moving-point CSV files, which could lead to points disappearing periodically.
- Fixed a bug that prevented fractional seconds in time-varying WMS periodicity.
- Added the ability to the workbench UI to select the `style` to use to display a Web Map Service (WMS) layer when multiple styles are available.
- Added the ability to the workbench UI to select from among the available dimensions of a Web Map Service (WMS) layer.
- Improved the error reporting and handling when specifying invalid values for the WMS COLORSCALERANGE parameter in the UI.
- Added the ability to drag existing points when creating a `UserDrawing`.
- Fixed a bug that could cause nonsensical legends for CSV columns with all null values.
- Fixed a bug that prevented the Share panel from being used at all if the URL shortening service encountered an error.
- Fixed a bug that could cause an error when adding multiple catalog items to the map quickly.
- Tweaked the z-order of the window that appears when hovering over a chart series, so that it does not appear on top of the Feature Information panel.
- Fixed a bug that could lead to incorrect colors in a legend for a CSV file with explicit `colorBins` and cut off at a minimum and maximum.
- We now show the feature info panel the first time a dataset is added, containing a suggestion to click the map to learn more about a location. Also improved the wording for the feature info panel when there is no data.
- Fixed support for time-varying feature info for vector tile based region mapping.
- `updateApplicationOnMessageFromParentWindow` now also allows messages from the `opener` window, i.e. the window that opened the page by calling `window.open`. The parent or opener may now also send a message with an `allowOrigin` property to specify an origin that should be allowed to post messages.
- Fixed a bug that prevented charts from loading http urls from https.
- The `isNcWMS` property of `WebMapServiceCatalogItem` is now set to true, and the COLORSCALERANGE controls are available in the UI, for ncWMS2 servers.
- Added the ability to prevent CSVs with time and `id` columns from appearing as moving points, by setting `idColumns` to either `null` or `[]`.
- Fixed a bug that prevented default parameters to `CatalogFunction`s from being shown in the user interface.
- Fixed a problem that made `BooleanParameter`s show up incorrectly in the user interface.
- Embedded `<chart>` elements now support two new optional attributes:
  - `title`: overrides the title that would otherwise be derived from the name of the feature.
  - `hide-buttons`: If `"true"`, the Expand and Download buttons are hidden from the chart.
- Fixed a bug in embedded `<collapsible>` elements that prevented them from being expandable.
- Improved SDMX-JSON support to make it possible to change region type in the UI.
- Deprecated `RegionMapping.setRegionColumnType` in favour of `RegionMapping.prototype.setRegionColumnType`. `regionDetails[].column` and `.disambigColumn` have also been deprecated.

### 4.4.1

- Improved feature info display of time-varying region-mapped csvs, so that chart is still shown at times with no data.
- Fix visual hierarchy of groups and items in the catalog.

### 4.4.0

- Fixed a bug that caused Cesium (3D view) to crash when plotting a CSV with non-numerical data in the depth column.
- Added automatic time-series charts of attributes to the feature info of time-varying region-mapped csvs.
- Refactored Csv, AbsItt and Sdmx-Json catalog items to depend on a common `TableCatalogItem`. Deprecated `CsvCatalogItem.setActiveTimeColumn` in favour of `tableStructure.setActiveTimeColumn`.
- Error in geocoding addresses in csv files now shows in dialog box.
- Fixed CSS styling of the timeline and added padding to the feature info panel.
- Enhanced JSON support to recognise JSON5 format for user-added files.
- Deprecated `indicesIntoUniqueValues`, `indicesOrValues`, `indicesOrNumericalValues` and `usesIndicesIntoUniqueValues` in `TableColumn` (`isEnum` replaces `usesIndicesIntoUniqueValues`).
- Added support for explicitly colouring enum columns using a `tableStyle.colorBins` array of `{"value":v, "color":c}` objects
- Improved rendering speed when changing the display variable for large lat/lon csv files.
- Default to moving feature CSVs if a time, latitude, longitude and a column named `id` are present.
- Fixed a bug so units flow through to charts of moving CSV features.
- Fixed a bug that prevented the `contextItem` of a `CatalogFunction` from showing during location selection.
- Fixed a bug that caused `&amp;` to appear in some URLs instead of simply `&`, leading to an error when visiting the link.
- Added the ability to pass a LineString to a Web Processing Service.
- Fixed a bug that prevented `tableStyle.dataVariable` = `null` from working.
- Uses a smarter default column for CSV files.
- Fixed a bug that caused an error message to appear repeatedly when there was an error downloading tiles for a base map.
- Fixed a bug that caused WMS layer names and WFS type names to not be displayed on the dataset info page.
- We now preserve the state of the feature information panel when sharing. This was lost in the transition to the new user interface in 4.0.0.
- Added a popup message when using region mapping on old browsers without an `ArrayBuffer` type (such as Internet Explorer 9). These browsers won't support vector tile based region mapping.
- Fixed bug where generic parameters such as strings were not passed through to WPS services.
- Fixed a bug where the chart panel did not update with polled data files.
- Removed the Australian Hydrography layer from `createAustraliaBaseMapOptions`, as the source is no longer available.
- Fixed a bug that caused the GetCapabilities URL of a WMS catalog item to be shown even when `hideSource` was set to true.
- Newly-added user data is now automatically selected for the preview map.
- Fixed a bug where selecting a new column on a moving point CSV file did not update the chart in the feature info panel.
- Fixed dropdowns dropping from the bounds of the screen in Safari.
- Fixed a bug that prevented the feature info panel from updating with polled lat/lon csvs.
- Improved handing of missing data in charts, so that it is ignored instead of shown as 0.

### 4.3.3

- Use react-rangeslider 1.0.4 because 1.0.5 was published incorrectly.

### 4.3.2

- Fixed css styling of shorten URL checkbox.

### 4.3.1

- Added the ability to specify the URL to the `serverConfig` service in `config.json` as `parameters.serverConfigUrl`.

### 4.3.0

- Added `Terria.batchGeocoder` property. If set, the batch geocoder is used to resolve addresses in CSV files so that they can be shown as points on the map.
- Added `GnafAddressGeocoder` to resolve Australian addresses using the GNAF API.
- Added a loading indicator for user-added files.
- Fixed a bug that prevented printing the map in the 2D mode.
- Fixed a bug when changing between x-axis units in the chart panel.
- Moved all Terria styles into CSS-modules code (except Leaflet) - `lib/Sass/StandardUserInterface.scss` no longer needs to be imported and now only includes styles for backwards compatibility.

### 4.2.1

- Fixed bug that prevented the preview map displaying on mobile devices.

### 4.2.0

- There is a known bug in this version which prevents the user from being able to choose a region for some Analytics functions.
- Added support for ArcGis FeatureServers, using the new catalog types `esri-featureServer` and `esri-featureServer-group`. Catalog type `esri-group` can load REST service, MapServer and FeatureServer endpoints. (For backwards compatibility, catalog type `esri-mapServer-group` continues to work for REST service as well as MapServer endpoints.)
- Enumeration parameter now defaults to what is shown in UI, and if parameter is optional, '' is default.
- Adds bulk geocoding capability for Australian addresses. So GnafAPI can be used with batches of addresses, if configured.
- Fixed a bug that caused the selection indicator to get small when near the right edge of the map and to overlap the side panel when past the left edge.
- Map controls and menus now become translucent while the explorer window (Data Catalog) is visible.
- Removed find-and-replace for cesium workers from the webpack build as it's done in terriajs-cesium now.
- Legend images that fail to load are now hidden entirely.
- Improved the appearance of the opacity slider and added a percentage display.
- AllowedValues for LiteralData WPS input now works even if only one value specified.
- Fixed bug in WPS polygon datatype to return valid polygon geojson.
- Fix regression: cursor changes in UserDrawing now functions in 2D as well as 3D.
- Updated to [Cesium](http://cesiumjs.org) 1.23 (from 1.20). See the [change log](https://github.com/AnalyticalGraphicsInc/cesium/blob/1.23/CHANGES.md) for details.
- Fixed a bug which prevented feature info showing for Gpx-, Ogr-, WebFeatureService-, ArcGisFeatureServer-, and WebProcessingService- CatalogItems.
- Added support for a wider range of SDMX-JSON data files, including the ability to sum over dimensions via `aggregatedDimensionIds`.
- Added support for `tableStyle.colorBins` as array of values specifying the boundaries between the color bins in the legend, eg. `[3000, 3500, 3900, 4000]`. `colorBins` can still be an integer specifying the number of bins, in which case Terria determines the boundaries.
- Made explorer panel not rendered at all when hidden and made the preview map destroy itself when unmounted - this mitigates performance issues from having Leaflet running in the background on very busy vector datasets.
- Fixed a bug which prevented time-varying CZML feature info from updating.
- Added support for moving-point csv files, via an `idColumns` array on csv catalog items. By default, feature positions, color and size are interpolated between the known time values; set `isSampled` to false to prevent this. (Color and size are never interpolated when they are drawn from a text column.)
- Added support for polling csv files with a partial update, and by using `idColumns` to identify features across updates.
- Added a time series chart to the Feature Info Panel for sampled, moving features.
- Fixed a bug which sometimes prevented feature info from appearing when two region-mapped csv files were displayed.
- Fixed the preview map extent being one item behind what was actually selected.

### 4.1.2

- Fixed a bug that prevented sharing from working in Internet Explorer.

### 4.1.1

- Stopped IE9 from setting bizarre inline dimensions on custom branding images.
- Fixed workbench reordering in browsers other than Chrome.
- URLs on the dataset info page are now auto-selected by clicked, making them easier to copy.

### 4.1.0

- Made the column title for time-based CSV exports from chart default to 'date'
- Stopped the CSV creation webworker from being run multiple times on viewing a chart.
- Removed the empty circles from non-selected base maps on the Map settings panel.
- Prevented text from being selected when dragging the compass control.
- Added the `MeasureTool` to allow users to interactively measure the distance between points.
- Worked around a problem in the Websense Web Filter that caused it to block access to some of the TerriaJS Web Workers due to a URL in the license text in a comment in a source file.

### 4.0.2

- Fixed a bug that prevented opening catalog groups on iOS.
- Fixed a CSS warning.

### 4.0.1

- Fixed a bug that caused an error message to be formatted incorrectly when displayed to the user.

### 4.0.0

- Rewrote the TerriaJS user interface using React. We believe the new interface is a drastic improvement, incorporating user feedback and the results of usability testing. Currently, it is a bit harder to customize than our old user interface, so if your application has extensive customizations, we suggest delaying upgrading to this version for a little while logner.
- Added support for non-geospatial CSV files, which display in a new chart panel.
- Added support for customisable tags in Feature Info templates.
- Implemented [`<chart>` and `<collapsible>`](https://github.com/TerriaJS/terriajs/blob/4.0.0/lib/ReactViews/Custom/registerCustomComponentTypes.js#L52-L106) tags in Feature Info templates.
- Added support for [polling](https://github.com/TerriaJS/terriajs/blob/4.0.0/lib/Models/Polling.js) for updates to CSV files.
- `CswCatalogGroup` will now include Web Processing Services from the catalog if configured with `includeWps` set to true.
- `WebMapServiceCatalogItem` will now detect ncWMS servers and set isNcWMS to true.
- New `ShareDataService` which can store and resolve data. Currently it is used as a replacement for Google URL Shortener, which can't handle long URLs.
- New `ServerConfig` object which provides configuration information about the server, including which domains can be proxied for. This changes the way CorsProxy is initialised.
- Added partial support for the SDMX-JSON format.
- `UserDrawing` added for drawing lines and polygons on the map.
- CkanCatalogGroup's `filterQuery` items can now be specified as objects instead of URL-encoded strings.

### 3.5.0

- Ungrouped items in CKAN catalog items are now grouped under an item whose title is determined by .ungroupedTitle (default: "No group").
- CKAN's default search regex for KMLs also includes KMZ.
- Add documentation of camera properties.

### 3.4.0

- Support JSON5 (http://json5.org/) use in init files and config files, so comments can be used and object keys don't need to be quoted.
- Fixed a bug that caused the `corsProxyBaseUrl` specified in `config.json` to be ignored.
- Fixed a bug preventing downloading feature info data in CSV format if it contained nulls.
- Added support for the WMS Style/MetadataURL tag in layer description.
- Long titles in locally-generated titles now word-wrap in most web browsers.
- Long auto-generated legend titles now word wrap in most web browsers.

### 3.3.0

- Support `parameters` property in WebFeatureServiceCatalogItem to allow accessing URLs that need additional parameters.
- Fixed a bug where visiting a shared link with a time-series layer would crash load.
- Added a direct way to format numbers in feature info templates, eg. `{{#terria.formatNumber}}{"useGrouping": true, "maximumFractionDigits": 3}{{value}}{{/terria.formatNumber}}`. The quotes around the keys are optional.
- When the number of unique values in a CSV column exceeds the number of color bins available, the legend now displays "XX other values" as the label for the last bucket rather than simply "Other".
- CSV columns with up to 21 unique values can now be fully displayed in the legend. Previously, the number of bins was limited to 9.
- Added `cycle` option to `tableColumnStyle.colorBinMethod` for enumeration-type CSV columns. When the number of unique values in the column exceeds the number of color bins available, this option makes TerriaJS color all values by cycling through the available colors, rather than coloring only the most common values and lumping the rest into an "Other" bucket.
- Metadata and single data files (e.g. KML, GeoJSON) are now consistently cached for one day instead of two weeks.
- `WebMapServiceCatalogItem` now uses the legend for the `style` specified in `parameters` when possible. It also now includes the `parameters` when building a `GetLegendGraphic` URL.
- Fixed a bug that prevented switching to the 3D view after starting the application in 2D mode.

### 3.2.1

- Fixed a bug on IE9 which prevented shortened URLs from loading.
- Fixed a map started with smooth terrain being unable to switch to 3D terrain.
- Fixed a bug in `CkanCatalogItem` that prevented it from using the proxy for dataset URLs.
- Fixed feature picking when displaying a point-based vector and a region mapped layer at the same time.
- Stopped generation of WMS intervals being dependent on JS dates and hence sensitive to DST time gaps.
- Fixed a bug which led to zero property values being considered time-varying in the Feature Info panel.
- Fixed a bug which prevented lat/lon injection into templates with time-varying properties.

### 3.2.0

- Deprecated in this version:
  - `CkanCatalogItem.createCatalogItemFromResource`'s `options` `allowGroups` has been replaced with `allowWmsGroups` and `allowWfsGroups`.
- Added support for WFS in CKAN items.
- Fixed bug which prevented the terria-server's `"proxyAllDomains": true` option from working.
- Added support in FeatureInfoTemplate for referencing csv columns by either their name in the csv file, or the name they are given via `TableStyle.columns...name` (if any).
- Improved CSV handling to ignore any blank lines, ie. those containing only commas.
- Fixed a bug in `CswCatalogGroup` that prevented it from working in Internet Explorer.

### 3.1.0

- Only trigger a search when the user presses enter or stops typing for 3 seconds. This will greatly reduce the number of times that searches are performed, which is important with a geocoder like Bing Maps that counts each geocode as a transaction.
- Reduced the tendency for search to lock up the web browser while it is in progress.
- Include "engines" attribute in package.json to indicate required Node and NPM version.
- For WMS catalog items that have animated data, the initial time of the timeslider can be specified with `initialTimeSource` as `start`, `end`, `present` (nearest date to present), or with an ISO8601 date.
- Added ability to remove csv columns from the Now Viewing panel, using `"type": "HIDDEN"` in `tableStyle.columns`.

### 3.0.0

- TerriaJS-based application are now best built using Webpack instead of Browserify.
- Injected clicked lat and long into templates under `{{terria.coords.latitude}}` and `{{terria.coords.longitude}}`.
- Fixed an exception being thrown when selecting a region while another region highlight was still loading.
- Added `CesiumTerrainCatalogItem` to display a 3D surface model in a supported Cesium format.
- Added support for configuration of how time is displayed on the timeline - catalog items can now specify a dateFormat hash
  in their configuration that has formats for `timelineTic` (what is displayed on the timeline itself) and `currentTime`
  (which is the current time at the top-left).
- Fixed display when `tableStyle.colorBins` is 0.
- Added `fogSettings` option to init file to customize fog settings, introduced in Cesium 1.16.
- Improved zooming to csvs, to include a small margin around the points.
- Support ArcGis MapServer extents specified in a wider range of projections, including GDA MGA zones.
- WMS legends now use a bigger font, include labels, and are anti-aliased when we can determine that the server is Geoserver and supports these options.
- Updated to [Cesium](http://cesiumjs.org) 1.20. Significant changes relevant to TerriaJS users include:
  - Fixed loading for KML `NetworkLink` to not append a `?` if there isn't a query string.
  - Fixed handling of non-standard KML `styleUrl` references within a `StyleMap`.
  - Fixed issue in KML where StyleMaps from external documents fail to load.
  - Added translucent and colored image support to KML ground overlays
  - `GeoJsonDataSource` now handles CRS `urn:ogc:def:crs:EPSG::4326`
  - Fix a race condition that would cause the terrain to continue loading and unloading or cause a crash when changing terrain providers. [#3690](https://github.com/AnalyticalGraphicsInc/cesium/issues/3690)
  - Fix issue where the `GroundPrimitive` volume was being clipped by the far plane. [#3706](https://github.com/AnalyticalGraphicsInc/cesium/issues/3706)
  - Fixed a reentrancy bug in `EntityCollection.collectionChanged`. [#3739](https://github.com/AnalyticalGraphicsInc/cesium/pull/3739)
  - Fixed a crash that would occur if you added and removed an `Entity` with a path without ever actually rendering it. [#3738](https://github.com/AnalyticalGraphicsInc/cesium/pull/3738)
  - Fixed issue causing parts of geometry and billboards/labels to be clipped. [#3748](https://github.com/AnalyticalGraphicsInc/cesium/issues/3748)
  - Fixed bug where transparent image materials were drawn black.
  - Fixed `Color.fromCssColorString` from reusing the input `result` alpha value in some cases.
- Added support for time-series data sets with gaps - these are skipped when scrubbing on the timeline or playing.

### 2.3.0

- Share links now contain details about the picked point, picked features and currently selected feature.
- Reorganised the display of disclaimers so that they're triggered by `CatalogGroup` and `CatalogItem` models, which trigger `terria.disclaimerEvent`, which is listened to by DisclaimerViewModel`. `DisclaimerViewModel` must be added by the map that's using Terria.
- Added a mechanism for hiding the source of a CatalogItem in the view info popup.
- Added the `hideSource` flag to the init json for hiding the source of a CatalogItem in the View Info popup.
- Fixed a bug where `CatalogMember.load` would return a new promise every time it was called, instead of retaining the one in progress.
- Added support for the `copyrightText` property for ArcGis layers - this now shows up in info under "Copyright Text"
- Showed a message in the catalog item info panel that informs the user that a catalog item is local and can't be shared.
- TerriaJS now obtains its list of domains that the proxy will proxy for from the `proxyableDomains/` service. The URL can be overridden by setting `parameters.proxyableDomainsUrl` in `config.json`.
- Updated to [Cesium](http://cesiumjs.org) 1.19. Significant changes relevant to TerriaJS users include:
  - Improved KML support.
    - Added support for `NetworkLink` refresh modes `onInterval`, `onExpire` and `onStop`. Includes support for `viewboundScale`, `viewFormat`, `httpQuery`.
    - Added partial support for `NetworkLinkControl` including `minRefreshPeriod`, `cookie` and `expires`.
    - Added support for local `StyleMap`. The `highlight` style is still ignored.
    - Added support for `root://` URLs.
    - Added more warnings for unsupported features.
    - Improved style processing in IE.

### 2.2.1

- Improved legend and coloring of ENUM (string) columns of CSV files, to sort first by frequency, then alphabetically.

### 2.2.0

- Warn user when the requested WMS layer doesn't exist, and try to provide a suggestion.
- Fixed the calculation of a CSV file's extent so that missing latitudes and longitudes are ignored, not treated as zero.
- Improved the user experience around uploading files in a format not directly supported by TerriaJS and optionally using the conversion service.
- Improved performance of large CSV files, especially the loading time, and the time taken to change the display variable of region-mapped files.
- Added support for CSV files with only location (lat/lon or region) columns, and no value columns, using a file-specific color. Revised GeoJSON display to draw from the same palette of colors.
- Fixed a bug that prevented GeoJSON styles from being applied correctly in some cases.
- Fixed an error when adding a CSV with one line of data.
- Fixed error when adding a CSV file with numeric column names.
- Polygons and polylines are now highlighted on click when the geometry is available.
- Improved legend and coloring of ENUM (string) columns of CSV files; only the most common values are colored differently, with the rest shown as 'Other'.
- Added support for running the automated tests on the local system (via `gulp test`), on BrowserStack (via `gulp test-browserstack`), and on Sauce Labs (via `gulp test-saucelabs`).
- Changed `tableStyle`'s `format` to only accept `useGrouping`, `maximumFractionDigits` and `styling: "percent"` options. Previously some other options may have worked in some browsers.
- Improved color palette for string (ENUM) columns of CSV files.
- Improved CSV loading to ignore any completely blank lines after the header row (ie. lines which do not even have commas).
- Added support for grouping catalog items retrieved from a CSW server according to criteria specified in the init file (via the `metadataGroups` property) or from a `domainSpecification` and a call to the `GetDomain` service on the CSW server.
- Added `UrlTemplateCatalogItem`, which can be used to access maps via a URL template.
- Improved ABS display (to hide the regions) when a concept is deselected.
- Improved readability of ArcGIS catalog items and legends by replacing underscores with spaces.
- `ArcGisMapServerCatalogItem` metadata is now cached by the proxy for only 24 hours.
- Improved the feature info panel to update the display of time-varying region-mapped CSV files for the current time.
- Updated to [Cesium](http://cesiumjs.org) 1.18. Significant changes relevant to TerriaJS users include:
  - Improved terrain performance by up to 35%. Added support for fog near the horizon, which improves performance by rendering less terrain tiles and reduces terrain tile requests. [#3154](https://github.com/AnalyticalGraphicsInc/cesium/pull/3154)
  - Reduced the amount of GPU and CPU memory used by terrain by using compression. The CPU memory was reduced by up to 40%, and approximately another 25% in Chrome.
  - Fixed an issue where the sun texture is not generated correctly on some mobile devices. [#3141](https://github.com/AnalyticalGraphicsInc/cesium/issues/3141)
  - Cesium now honors window.devicePixelRatio on browsers that support the CSS imageRendering attribute. This greatly improves performance on mobile devices and high DPI displays by rendering at the browser-recommended resolution. This also reduces bandwidth usage and increases battery life in these cases.

### 2.1.1

- Fixed sharing of time-varying czml files; the timeline was not showing on the shared link.
- Fixed sharing of user-added time-varying csv files.
- Fixed a bug in `CkanCatalogItem` that made it build URLs incorrectly when given a base URL ending in a slash.

### 2.1.0

- Moved `TableColumn`, `TableStructure`, and the classes based on `Concept` to `lib/Map`. Moved `LegendHelper` to `lib/Models`.
- Added column-specific styling to CSV files, using a new `tableStyle.columns` json parameter. This is an object whose keys are column names or indices, and whose values are objects of column-specific tableStyle parameters. See the CSV column-specific group in `wwwroot/test/init/test-tablestyle.json` for an example. [#1097](https://github.com/TerriaJS/terriajs/issues/1097)
- Added the following column-specific `tableStyle` parameters:
  - `name`: renames the column.
  - `type`: sets the column type; can be one of LON, LAT, ALT, TIME, SCALAR, or ENUM.
  - `format`: sets the column number format, using the format of the [Javascript Intl options parameter](https://developer.mozilla.org/en-US/docs/Web/JavaScript/Reference/Global_Objects/Number/toLocaleString), eg. `{"format": {"useGrouping": true, "maximumFractionDigits": 2}}` to add thousands separators to numbers and show only two decimal places. Only the `useGrouping`, `maximumFractionDigits` and `styling: "percent"` options are guaranteed to work in all browsers.
- Added column-specific formatting to the feature info panel for all file types, eg. `"featureInfoTemplate" : {"template": "{{SPEED}} m/s", "formats": {"SPEED": {"maximumFractionDigits": 2}}}`. The formatting options are the same as above.
- Changed the default number format in the Feature Info Panel to not separate thousands with commas.
- Fixed a bug that caused the content on the feature info panel to be rendered as pure HTML instead of as mixed HTML / Markdown.
- Changed the default for `tableStyle.replaceWithZeroValues` to `[]`, ie. nothing.
- Changed the default for `tableStyle.replaceWithNullValues` to `["-", "na", "NA"]`.
- Changed the default for `tableStyle.nullLabel` to '(No value)'.
- Application name and support email can now be set in config.json's "parameters" section as "appName" and "supportEmail".
- Fixed showWarnings in config json not being respected by CSV catalog items.
- Fixed hidden region mapped layers being displayed when variable selection changes.
- Fixed exporting raw data as CSV not escaping commas in the data itself.

### 2.0.1

- Fixed a bug that caused the last selected ABS concept not to appear in the feature info panel.

### 2.0.0

- The following previously-deprecated functionality was removed in this version:
  - `ArcGisMapServerCatalogGroup`
  - `CatalogItemControl`
  - `CatalogItemDownloadControl`
  - Calling `BrandBarViewModel.create` with more than one parameter.
  - `CatalogMemberControl.leftSideItemControls`
  - `CatalogMemberControl.rightSideItemControls`
  - `DataCatalogTabViewModel.getRightSideItemControls`
  - `DataCatalogTabViewModel.getLeftSideItemControls`
  - `registerCatalogItemControls`
  - `AusGlobeViewer`
- Streamlined CSV handling framework. Breaking changes include the APIs of (not including those which begin with `_`):
  - `CsvCatalogItem`: `rowProperties`, `rowPropertiesByCode`, `dynamicUpdate` have been removed.
  - `AbsIttCatalogItem`: Completely rewritten. The `dataSetID` json parameter has been deprecated in favor of `datasetId` (different capitalization).
  - For the 2011 Australian Census data, requires `sa4_code_2011` to appear as an alias in `regionMapping.json` (it was previously missing in NationalMap).
  - `TableDataSource`: Completely rewritten and moved from `Map` to `Models` directory. Handles csvs with latitude & longitude columns.
  - `RegionMapping`: Used instead of TableDataSource for region-mapped csvs.
  - `DataTable` and `DataVariable` have been replaced with new classes, `TableStructure` and `TableColumn`.
  - `RegionProvider`: `loadRegionsFromWfs`, `processRegionIds`, `applyReplacements`, `findRegionIndex` have been made internal functions.
  - `RegionProviderList`: `chooseRegionProvider` has been changed and renamed `getRegionDetails`.
  - `ColorMap`: `fromArray` and `fromString` have been removed, with the constructor taking on that functionality.
  - `LegendUrl` has been moved to the `Map` directory.
  - `TableStyle`: `loadColorMap` and `chooseColorMap` have been removed. Moved from `Map` to `Models` directory.
  - `FeatureInfoPanelSectionViewModel`: its constructor now takes a `FeatureInfoPanelViewModel` as its first argument, instead of `Terria`.
  - `Models/ModelError` has been replaced with `Core/TerriaError`.
- Removed blank feature info sections for uncoloured regions of region-mapped CSVs.
- Recognises the CSV datetime formats: YYYY, YYYY-MM and YYYY-MM-DD HH:MM(:SS).
- Introduced five new json tableStyle parameters:
  - `replaceWithZeroValues`: Defaults to `[null, "-"]`. These values are coloured as if they were zero if they appear in a list with numbers. `null` catches missing values.
  - `replaceWithNullValues`: Defaults to `["na", "NA"]`. These values are coloured as if they were null if they appear in a list with numbers.
  - `nullColor`: A css string. Defaults to black. This colour is used to display null values. It is also used to colour points when no variable is selected.
  - `nullLabel`: A string used to label null or blank values in the legend. Defaults to ''.
  - `timeColumn`: Provide the name or index (starting at 0) of a csv column, if any. Defaults to the first time column found, if any. Use `null` to explicitly disregard all time columns.
- Removed variables consisting only of html tags from the Now Viewing panel.
- Added support for the csv datetime formats: YYYY, YYYY-MM and YYYY-MM-DD HH:MM(:SS).
- Improved formatting of datetimes from csv files in the feature info panel.
- Removed variables consisting only of html tags from the Now Viewing panel.
- Improved handling of rows with missing dates in csv time columns.
- Introduced four new json tableStyle parameters:
  - `replaceWithZeroValues`: Defaults to `[null, '-']`. These values are coloured as if they were zero if they appear in a csv column with numbers. `null` catches missing values. These rows are ignored if they appear in a csv time column.
  - `replaceWithNullValues`: Defaults to `['na', 'NA']`. These values are coloured as if they were null if they appear in a csv column with numbers. These rows are ignored if they appear in a csv time column.
  - `nullColor`: A css string. Defaults to a dark blue. This colour is used to display null values (but it does not appear on the legend). It is also used to colour points when no variable is selected.
  - `timeColumn`: Provide the name or index (starting at 0) of a csv column, if any. Defaults to the first time column found, if any. Use `null` to explicitly disregard all time columns.
- Added id matching for catalog members:
- Improved formatting of datetimes from csv files in the feature info panel.
- Removed variables consisting only of HTML tags from the Now Viewing panel.
- Added ID matching for catalog members:
  - An `id` field can now be set in JSON for catalog members
  - When sharing an enabled catalog item via a share link, the share link will reference the catalog item's ID
    rather than its name as is done currently.
  - The ID of an item should be accessed via `uniqueId` - if a catalog member doesn't have an ID set, this returns a
    default value of the item's name plus the ID of its parent. This means that if all the ancestors of a catalog
    member have no ID set, its ID will be its full path in the catalog.
  - This means that if an item is renamed or moved, share links that reference it will still work.
  - A `shareKeys` property can be also be set that contains an array of all ids that should lead to this item. This means
    that a share link for an item that didn't previously have an ID set can still be used if it's moved, as long as it
    has its old default ID set in `shareKeys`
  - Old share links will still work as long as the items they lead to aren't renamed or moved.
  - Refactor of JSON serialization - now rather than passing a number of flags that determine what should and shouldn't be
    serialized, an `itemFilter` and `propertyFilter` are passed in options. These are usually composed of multiple filters,
    combined using `combineFilters`.
  - An index of all items currently in the catalog against all of that item's shareKeys is now maintained in `Catalog`
    and can be used for O(1) lookups of any item regardless of its location.
  - CatalogMembers now contain a reference to their parent CatalogGroup - this means that the catalog tree can now be
    traversed in both directions.
  - When serializing user-added items in the catalog, the children of `CatalogGroup`s with the `url` property set are
    not serialized. Settings like `opacity` for their descendants that need to be preserved are serialized separately.
- Generated legends now use SVG (vector) format, which look better on high resolution devices.
- Created new Legend class, making it easy to generate client-side legends for different kinds of data.
- Generate client-side legends for ArcGIS MapServer catalog items, by fetching JSON file, instead of just providing link to external page.
- Fix Leaflet feature selection when zoomed out enough that the world is repeated.
- Improved handling of lat/lon CSV files with missing latitude or longitude values.
- Fixed a bug that prevented `SocrataCataloGroup` from working in Internet Explorer 9.
- Added `CkanCatalogItem`, which can be used to reference a particular resource of any compatible type on a CKAN server.
- Fixed a bug that caused the Now Viewing tab to display incorrectly in Internet Explorer 11 when switching directly to it from the Data Catalogue tab.

### 1.0.54

- Fixed a bug in `AbsIttCatalogItem` that caused no legend to be displayed.

### 1.0.53

- Improved compatibility with Internet Explorer 9.
- Made `CswCatalogGroup` able to find geospatial datasets on more CSW servers.
- Allow WMS parameters to be specified in json in uppercase (eg. STYLES).

### 1.0.52

- Added `MapBoxMapCatalogItem`, which is especially useful for base maps. A valid access token must be provided.
- Added a `getContainer()` method to Terria's `currentViewer`.
- Dramatically improved the performance of region mapping.
- Introduced new quantisation (color binning) methods to dramatically improve the display of choropleths (numerical quantities displayed as colors) for CSV files, instead of always using linear. Four values for `colorBinMethod` are supported:
  - "auto" (default), usually means "ckmeans"
  - "ckmeans": use "CK means" method, an improved version of Jenks Even Breaks to form clusters of values that are as distinct as possible.
  - "quantile": use quantiles, evenly distributing values between bins
  - "none": use the previous linear color mapping method.
- The default style for CSV files is now 7 color bins with CK means method.
- Added support for color palettes from Color Brewer (colorbrewer2.org). Within `tableStyle`, use a value like `"colorPalette": "10-class BrBG"`.
- Improved the display of legends for CSV files, accordingly.
- URLs for legends are now encapsulated in a `LegendUrl` model, which accepts a mime type that will affect how the
  legend is rendered in the sidebar.
- Added support for the Socrata "new backend" with GeoJSON download to `SocrataCatalogGroup`.
- Moved URL config parameters to config.json, with sensible defaults. Specifically:
  - regionMappingDefinitionsUrl: 'data/regionMapping.json',
  - conversionServiceBaseUrl: '/convert/',
  - proj4ServiceBaseUrl: '/proj4/',
  - corsProxyBaseUrl: '/proxy/'
- Deprecated terria.regionMappingDefinitionsUrl (set it in config.json or leave it as default).

### 1.0.51

- Fixed a typo that prevented clearing the search query
- Added support for Nominatim search API hosted by OpenStreetMap (http://wiki.openstreetmap.org/wiki/Nominatim) with `NominatimSearchProviderViewModel`. This works by merging to 2 queries : one with the bounding parameter for the nearest results, and the other without the bounding parameter. The `countryCodes` property can be set to limit the result to a set of specific countries.
- Added `MapProgressBarViewModel`. When added to the user interface with `MapProgressBarViewModel.create`, it shows a bar at the top of the map window indicating tile load progress.
- We no longer show the entity's ID (which is usually a meaningless GUID) on the feature info panel when the feature does not have a name. Instead, we leave the area blank.
- Fixed a bug with time-dynamic imagery layers that caused features to be picked from the next time to be displayed, in addition to the current one.
- Replace `.` and `#` with `_` in property names meant to be used with `featureInfoTemplate`, so that these properties can be accessed by the [mustache](https://mustache.github.io/) templating engine.
- Added support for time-varying properties (e.g. from a CZML file) on the feature info panel.
- `Cesium.zoomTo` now takes the terrain height into account when zooming to a rectangle.

### 1.0.50

- Put a white background behind legend images to fix legend images with transparent background being nearly invisible.
- Search entries are no longer duplicated for catalog items that appear in multiple places in the Data Catalogue
- Fixed the layer order changing in Cesium when a CSV variable is chosen.
- Layer name is now shown in the catalog item info panel for ESRI ArcGIS MapServer layers.
- Retrieve WFS or WCS URL associated with WMS data sources using DescribeLayer if no dataUrl is present.
- Downgrade Leaflet to 0.7.3 to fix specific feature clicking problems with 2D maps.
- Use `PolylineGraphics` instead of `PolygonGraphics` for unfilled polygons with an outline width greater than 1. This works around the fact that Cesium does not support polygons with outline width great than 1 on Windows due to a WebGL limitation.
- Sorted ABS age variables numerically, not alphabetically.
- Removed extra space at the bottom of base map buttons.
- Share links now remember the currently active tab in the `ExplorerPanelViewModel`.
- Fixed a bug that prevented region mapping from working over HTTPS.
- The proxy is now used to avoid a mixed content warning when accessing an HTTP dataset from an HTTPS deployment of TerriaJS.
- Added `CameraView.fromLookAt` and `CameraView.fromPositionHeadingPitchRoll` functions. These functions can be used to position the camera in new ways.

### 1.0.49

- Fixed a bug that caused poor performance when clicking a point on the map with lots of features and then closing the feature information panel.
- Apply linkify, instead of markdown, to properties shown in the Feature Info Panel.
- Fixed a bug that prevented feature scaling by value.
- Fixed a bug that prevented the csv `displayDuration` from working.
- Fixed a bug that ignored which column of the csv file to show as the legend initially.
- `NowViewingTabViewModel` is now composed of a number of sections. Each section is given the opportunity to determine whether it applies to each catalog item. Custom sections may be added by adding them to NowViewingTabViewModel.sections`.
- `CsvCatalogItem` and `AbsIttCatalogItem` now expose a `concepts` property that can be used to adjust the display.
- Added `Terria.cesiumBaseUrl` property.
- The user interface container DOM element may now be provided to `TerriaViewer` by specifying `uiContainer` in its options. Previously it always used an element named `ui`.
- Legend URLs are now accessed via the proxy, if applicable.
- Fixed a bug that prevented feature scaling by value.
- Added support for [Urthecast](https://www.urthecast.com/) with `UrthecastCatalogGroup`.
- Fixed a bug that caused a `TypeError` on load when the share URL included enabled datasets with an order different from their order in the catalog.
- Improved the message that is shown to the user when their browser supports WebGL but it has a "major performance caveat".
- Fixed a bug that could cause an exception in some browsers (Internet Explorer, Safari) when loading a GeoJSON with embedded styles.
- Fixed a bug with Leaflet 2D map where clicks on animation controls or timeline would also register on the map underneath causing undesired feature selection and, when double clicked, zooming (also removed an old hack that disabled dragging while using the timeline slider)
- Changed Australian Topography base map server and updated the associated thumbnail.
- Added `updateApplicationOnMessageFromParentWindow` function. After an app calls this function at startup, TerriaJS can be controlled by its parent window when embedded in an `iframe` by messages sent with `window.postMessage`.

### 1.0.48

- Added the ability to disable feature picking for `ArcGisMapServerCatalogItem`.
- Disabled feature picking for the Australian Topography and Australian Hydrography base layers created by `createAustraliaBaseMapOptions`.

### 1.0.47

- Make it possible to disable CSV region mapping warnings with the `showWarnings` init parameter.
- The `name` of a feature from a CSV file is now taken from a `name` or `title` column, if it exists. Previously the name was always "Site Data".
- Fixed a bug that caused time-dynamic WMS layers with just one time to not be displayed.
- Underscores are now replaced with spaces in the feature info panel for `GeoJsonCatalogItem`.
- Added Proj4 projections to the location bar. Clicking on the bar switches between lats/longs and projected coordinates. To enable this, set `useProjection` to `true`
- Show information for all WMS features when a location is clicked.
- Fixed a bug that caused an exception when running inside an `<iframe>` and the user's browser blocked 3rd-party cookies.
- HTML and Markdown text in catalog item metadata, feature information, etc. is now formatted in a more typical way. For example, text inside `<h1>` now looks like a heading. Previously, most HTML styling was stripped out.
- Supports FeatureInfoTemplates on all catalog item types (previously only available on ImageryLayers).
- Apply markdown to properties shown in the Feature Info Panel.
- Add `includeCzml` option to CkanCatalogGroup.
- Fixed a bug that caused `WebMapServiceCatalogItem` to incorrectly populate the catalog item's metadata with data from GetCapabilities when another layer had a `Title` with the same value as the expected layer's `Name`.
- Update the default Australian topography basemap to Geoscience Australia's new worldwide layer (http://www.ga.gov.au/gisimg/rest/services/topography/National_Map_Colour_Basemap/MapServer)
- Allow color maps in CSV catalog items to be expressed as strings: colorMapString: "red-white-blue".
- Updated to [Cesium](http://cesiumjs.org) 1.15. Significant changes relevant to TerriaJS users include:
  - Added support for the [glTF 1.0](https://github.com/KhronosGroup/glTF/blob/master/specification/README.md) draft specification.
  - Added support for the glTF extensions [KHR_binary_glTF](https://github.com/KhronosGroup/glTF/tree/master/extensions/Khronos/KHR_binary_glTF) and [KHR_materials_common](https://github.com/KhronosGroup/glTF/tree/KHR_materials_common/extensions/Khronos/KHR_materials_common).
  - `ImageryLayerFeatureInfo` now has an `imageryLayer` property, indicating the layer that contains the feature.
  - Make KML invalid coordinate processing match Google Earth behavior. [#3124](https://github.com/AnalyticalGraphicsInc/cesium/pull/3124)

### 1.0.46

- Fixed an incorrect require (`URIjs` instead of `urijs`).

### 1.0.45

- Major refactor of `CsvCatalogItem`, splitting region-mapping functionality out into `RegionProvider` and `RegionProviderList`. Dozens of new test cases. In the process, fixed a number of bugs and added new features including:
  - Regions can be matched using regular expressions, enabling matching of messy fields like local government names ("Baw Baw", "Baw Baw Shire", "Baw Baw (S)", "Shire of Baw Baw" etc).
  - Regions can be matched using a second field for disambiguation (eg, "Campbelltown" + "SA")
  - Drag-and-dropped datasets with a time column behave much better: rather than a fixed time being allocated to each row, each row occupies all the time up until the next row is shown.
  - Enumerated fields are colour coded in lat-long files, consist with region-mapped files.
  - Feedback is now provided after region mapping, showing which regions failed to match, and which matched more than once.
  - Bug: Fields with names starting with 'lon', 'lat' etc were too aggressively matched.
  - Bug: Numeric codes beginning with zeros (eg, certain NT 08xx postcodes) were treated as numbers and failed to match.
  - Bug: Fields with names that could be interpreted as regions weren't available as data variables.
- Avoid mixed content warnings when using the CartoDB basemaps.
- Allow Composite catalog items
- Handle WMS time interval specifications (time/time and time/time/periodicity)
- Moved `url` property to base CatalogItem base class. Previously it was defined separately on most derived catalog items.
- Most catalog items now automatically expose a `dataUrl` that is the same as their `url`.
- Added custom definable controls to `CatalogMember`s.
  - To define a control, subclass `CatalogMemberControl` and register the control in `ViewModels/registerCatalogMemberControl` with a unique control name, control class and required property name.
  - If a `CatalogMember` has a property with the required property name either directly on the member or in its `customProperties` object, the control will appear in the catalog with the member and will fire the `activate` function when clicked.
  - Controls can be registered to appear on both the left and right side using `registerLeftSideControl` and `registerRightSideControl` respectively.
  - An example can be seen in the `CatalogMemberDownloadControl`
  - Currently top level members do not show controls.
- The `LocationBarViewModel` now shows the latitude and longitude coordinates of the mouse cursor in 2D as well as 3D.
- The `LocationBarViewModel` no longer displays a misleading elevation of 0m when in "3D Smooth" mode.
- Added `@menu-bar-right-offset` LESS parameter to control the right position of the menu bar.
- Added `forceProxy` flag to all catalog members to indicate that an individual item should use the proxy regardless of whether the domain is in the list of domains to proxy.
- Allow a single layer of an ArcGIS MapServer to be added through the "Add Data" interface.
- Added `WfsFeaturesCatalogGroup`. This group is populated with a catalog item for each feature queried from a WFS server.
- The Feature Info panel now shows all selected features in an accordion control. Previously it only showed the first one.
- Added `featureInfoTemplate` property to `CatalogItem`. It is used to provide a custom Markdown or HTML template to display when a feature in the catalog item is clicked. The template is parameterized on the properties of the feature.
- Updated to [Cesium](http://cesiumjs.org) 1.14. Significant changes relevant to TerriaJS users include:
  - Fixed issues causing the terrain and sky to disappear when the camera is near the surface. [#2415](https://github.com/AnalyticalGraphicsInc/cesium/issues/2415) and [#2271](https://github.com/AnalyticalGraphicsInc/cesium/issues/2271)
  - Fixed issues causing the terrain and sky to disappear when the camera is near the surface. [#2415](https://github.com/AnalyticalGraphicsInc/cesium/issues/2415) and [#2271](https://github.com/AnalyticalGraphicsInc/cesium/issues/2271)
  - Provided a workaround for Safari 9 where WebGL constants can't be accessed through `WebGLRenderingContext`. Now constants are hard-coded in `WebGLConstants`. [#2989](https://github.com/AnalyticalGraphicsInc/cesium/issues/2989)
  - Added a workaround for Chrome 45, where the first character in a label with a small font size would not appear. [#3011](https://github.com/AnalyticalGraphicsInc/cesium/pull/3011)
  - Fixed an issue with drill picking at low frame rates that would cause a crash. [#3010](https://github.com/AnalyticalGraphicsInc/cesium/pull/3010)

### 1.0.44

- Fixed a bug that could cause timeseries animation to "jump" when resuming play after it was paused.
- Make it possible for catalog item initialMessage to require confirmation, and to be shown every time.
- When catalog items are enabled, the checkbox now animates to indicate that loading is in progress.
- Add `mode=preview` option in the hash portion of the URL. When present, it is assumed that TerriaJS is being used as a previewer and the "small screen warning" will not be shown.
- Added `maximumLeafletZoomLevel` constructor option to `TerriaViewer`, which can be used to force Leaflet to allow zooming closer than its default of level 18.
- Added the `attribution` property to catalog items. The attribution is displayed on the map when the catalog item is enabled.
- Remove an unnecessary instance of the Cesium InfoBox class when viewing in 2D
- Fixed a bug that prevented `AbsIttCatalogGroup` from successfully loading its list of catalog items.
- Allow missing URLs on embedded data (eg. embedded czml data)
- Fixed a bug loading URLs for ArcGIS services names that start with a number.
- Updated to [Cesium](http://cesiumjs.org) 1.13. Significant changes relevant to TerriaJS users include:
  - The default `CTRL + Left Click Drag` mouse behavior is now duplicated for `CTRL + Right Click Drag` for better compatibility with Firefox on Mac OS [#2913](https://github.com/AnalyticalGraphicsInc/cesium/pull/2913).
  - Fixed an issue where non-feature nodes prevented KML documents from loading. [#2945](https://github.com/AnalyticalGraphicsInc/cesium/pull/2945)

### 1.0.43

- Fixed a bug that prevent the opened/closed state of groups from being preserved when sharing.

### 1.0.42

- Added a `cacheDuration` property to all catalog items. The new property is used to specify, using Varnish-like notation (e.g. '1d', '10000s') the default length of time to cache URLs related to the catalog item.
- Fix bug when generating share URLs containing CSV items.
- Improve wording about downloading data from non-GeoJSON-supporting WFS servers.

### 1.0.41

- Improvements to `AbsIttCatalogItem` caching from the Tools menu.

### 1.0.40

- `ArcGisMapServerCatalogItem` now shows "NoData" tiles by default even after showing the popup message saying that max zoom is exceeded. This can be disabled by setting its `showTilesAfterMessage` property to false.

### 1.0.39

- Fixed a race condition in `AbsIttCatalogItem` that could cause the legend and map to show different state than the Now Viewing UI suggested.
- Fixed a bug where an ABS concept with a comma in its name (e.g. "South Eastern Europe,nfd(c)" in Country of Birth) would cause values for concept that follow to be misappropriated to the wrong concepts.

### 1.0.38

- `AbsIttCatalogItem` now allows the region type to be set on demand rather than only at load time.
- `CsvCatalogItem` can now have no display variable selected, in which case all points are the same color.

### 1.0.37

- Added `CswCatalogGroup` for populating a catalog by querying an OGC CSW service.
- Added `CatalogMember.infoSectionOrder` property, to allow the order of info sections to be configured per catalog item when necessary.
- Fixed a bug that prevented WMTS layers with a single `TileMatrixSetLink` from working correctly.
- Added support for WMTS layers that can only provide tiles in JPEG format.
- Fixed testing and caching of ArcGis layers from tools and added More information option for imagery layers.
- TerriaJS no longer requires Google Analytics. If a global `ga` function exists, it is used just as before. Otherwise, events are, by default, logged to the console.
- The default event analytics behavior can be specified by passing an instance of `ConsoleAnalytics` or `GoogleAnalytics` to the `Terria` constructor. The API key to use with `GoogleAnalytics` can be specified explicitly to its constructor, or it can be specified in the `parameter.googleAnalyticsKey` property in `config.json`.
- Made polygons drastically faster in 2D.
- TerriaJS now shortens share URLs by default when a URL shortener is available.
- Added Google Analytics reporting of the application URL. This is useful for tracking use of share URLs.
- Added the ability to specify a specific dynamic layer of an ArcGIS Server using just a URL.

### 1.0.36

- Calculate extent of TopoJSON files so that the viewer correctly pans+zooms when a TopoJSON file is loaded.
- Fixed a bug that caused the `Terria#clock` to keep ticking (and therefore using CPU / battery) once started even after selecting a non-time-dynamic dataset.
- Fixed a bug that caused the popup message to appear twice when a dataset failed to load.
- Added layer information to the Info popup for WMS datasets.
- Added ability to filter catalog search results by:
  - type: `is:wms`, `-is:esri-mapserver`. A result must match any 'is:' and no '-is:'.
  - url: `url:vic.gov.au`, `-url:nicta.com.au`. A result must match any 'url:', and no '-url:'.
- Added ability to control the number of catalog search results: `show:20`, `show:all`

### 1.0.35

- Polygons from GeoJSON datasets are now filled.
- Left-aligned feature info table column and added some space between columns.
- Added `EarthGravityModel1996`.
- Extended `LocationBarViewModel` to show heights relative to a geoid / mean sea level model. By default, EGM96 is used.
- Added support for styling GeoJSON files, either in catalog (add .style{} object) or embedded directly in the file following the [SimpleStyle spec](https://github.com/mapbox/simplestyle-spec).
- Fixed a bug that caused the 3D view to use significant CPU time even when idle.
- Added CartoDB's Positron and Dark Matter base maps to `createGlobalBaseMapOptions`.
- Added support for subdomains to `OpenStreetMapCatalogItem`.

### 1.0.34

- Fixed a bug that prevented catalog items inside groups on the Search tab from being enabled.
- Added `PopupMessageConfirmationViewModel`. It prevents the Popup from being closed unless the confirm button is pressed. Can also optionally have a deny button with a custom action.
- Added support for discovering GeoJSON datasets from CKAN.
- Added support for zipped GeoJSON files.
- Made `KmlCatalogItem` use the proxy when required.
- Made `FeatureInfoPanelViewModel` use the white panel background in more cases.
- Significantly improved the experience on devices with small screens, such as phones.
- Fixed a bug that caused only the portion of a CKAN group name before the first comma to be used.

### 1.0.33

- Added the `legendUrls` property to allow a catalog item to optionally have multiple legend images.
- Added a popup message when zooming in to the "No Data" scales of an `ArcGisMapServerCatalogItem`.
- Added `CatalogGroup.sortFunction` property to allow custom sorting of catalog items within a group.
- Added `ImageryLayerCatalogItem.treat403AsError` property.
- Added a title text when hovering over the label of an enabled catalog item. The title text informs the user that clicking will zoom to the item.
- Added `createBingBaseMapOptions` function.
- Added an option to `KnockoutMarkdownBinding` to optionally skip HTML sanitization and therefore to allow unsafe HTML.
- Upgraded to Cesium 1.11.
- `CatalogItem.zoomTo` can now zoom to much smaller bounding box rectangles.

### 1.0.32

- Fixed CKAN resource format matching for KML, CSV, and Esri REST.

### 1.0.31

- Added support for optionally generating shorter URLs when sharing by using the Google URL shortening service.

### 1.0.30

- `WebMapServiceCatalogItem` and `ArcGisMapServerCatalogItem` now augment directly-specified metadata with metadata queried from the server.
- "Data Details" and "Service Details" on the catalog item info panel are now collapsed by default. This improves the performance of the panel and hides some overly technical details.
- `ArcGisMapServerCatalogItem.layers` can now specify layer names in addition to layer IDs. Layer names are matched in a case-insensitive manner and only if a direct ID match is not found.
- `itemProperties` are now applied through the normal JSON loading mechanism, so properties that are represented differently in code and in JSON will now work as well.
- Added support for `csv-geo-*` (e.g. csv-geo-au) to `CkanCatalogGroup`.
- The format name used in CKAN can now be specified to `CkanCatalogGroup` using the `wmsResourceFormat`, `kmlResourceFormat`, `csvResourceFormat`, and `esriMapServerResourceFormat` properties. These properties are all regular expressions. When the format of a CKAN resource returned from `package_search` matches one of these regular expressions, it is treated as that type within TerriaJS.
- `CkanCatalogGroup` now fills the `dataUrl` property of created items by pointing to the dataset's page on CKAN.
- The catalog item information panel now displays `info` sections in a consistent order. The order can be overridden by setting `CatalogItemInfoViewModel.infoSectionOrder`.
- An empty `description` or `info` section is no longer shown on the catalog item information panel. This can be used to remove sections that would otherwise be populated from dataset metadata.

### 1.0.29

- Add support for loading init files via the proxy when necessary.
- Switched to using the updated URL for STK World Terrain, `//assets.agi.com/stk-terrain/v1/tilesets/world/tiles`.

### 1.0.28

- Fixed a bug that prevented links to non-image (e.g. ArcGIS Map Server) legends from appearing on the Now Viewing panel.

### 1.0.27

- Use terriajs-cesium 1.10.7, fixing a module load problem in really old browers like IE8.

### 1.0.25

- Fixed incorrect date formatting in the timeline and animation controls on Internet Explorer 9.
- Add support for CSV files with longitude and latitude columns but no numeric value column. Such datasets are visualized as points with a default color and do not have a legend.
- The Feature Information popup is now automatically closed when the user changes the `AbsIttCatalogItem` filter.

### 1.0.24

- Deprecated:
  - Renamed `AusGlobeViewer` to `TerriaViewer`. `AusGlobeViewer` will continue to work until 2.0 but using it will print a deprecation warning to the browser console.
  - `BrandBarViewModel.create` now takes a single `options` parameter. The container element, which used to be specified as the first parameter, should now be specified as the `container` property of the `options` parameter. The old function signature will continue to work until 2.0 but using it will print a deprecation warning to the browser console.
- `WebMapServiceCatalogItem` now determines its rectangle from the GetCapabilities metadata even when configured to use multiple WMS layers.
- Added the ability to specify the terrain URL or the `TerrainProvider` to use in the 3D view when constructing `TerriaViewer`.
- `AbsIttCatalogItem` styles can now be set using the `tableStyle` property, much like `CsvCatalogItem`.
- Improved `AbsIttCatalogItem`'s tolerance of errors from the server.
- `NavigationViewModel` can now be constructed with a list of `controls` to include, instead of the standard `ZoomInNavigationControl`, `ResetViewNavigationControl`, and `ZoomOutNavigationControl`.
- Fixed a bug that caused the brand bar to slide away with the explorer panel on Internet Explorer 9.

### 1.0.23

- Fixed a bug that prevented features from being pickable from ABS datasets on the 2D map.
- Fixed a bug that caused the Explorer Panel tabs to be missing or misaligned in Firefox.

### 1.0.22

- Changed to use JPEG instead of PNG format for the Natural Earth II basemap. This makes the tile download substantially smaller.

### 1.0.21

- Added an `itemProperties` property to `AbsIttCatalogGroup`.
- Added a `nowViewingMessage` property to `CatalogItem`. This message is shown by the `NowViewingAttentionGrabberViewModel` when the item is enabled. Each unique message is shown only once.

### 1.0.20

- Added the ability to specify SVG icons on Explorer Panel tabs.
- Added an icon to the Search tab.
- Added support for accessing Australian Bureau of Statistics data via the ABS-ITT API, using `AbsIttCatalogGroup` and `AbsIttCatalogItem`.
- The Now Viewing panel now contains controls for selecting which column to show in CSV datasets.

### 1.0.19

- Added `NowViewingAttentionGrabberViewModel`. It calls attention the Now Viewing tab the first time a catalog item is enabled.
- Added `isHidden` property to catalog items and groups. Hidden items and groups do not show up in the catalog or in search results.

### 1.0.18

- Added `featureInfoFields` property to `CsvCatalogItem.tableStyle`. It allows setting which fields to show in the Feature Info popup, and the name to use for each.
- Added `OpenStreetMapCatalogItem` for connecting to tile servers using the OpenStreetMap tiling scheme.
- Added `CkanCatalogGroup.allowEntireWmsServers` property. When set and the group discovers a WMS resource without a layer parameter, it adds a catalog item for the entire server instead of ignoring the resource.
- Added `WebMapTileServiceCatalogGroup` and `WebMapTileServiceCatalogItem` for accessing WMTS servers.
- Handle the case of an `ArcGisMapServerCatalogItem` with an advertised extent that is outside the valid range.
- We now pass ArcGIS MapServer metadata, when it's available, through to Cesium's `ArcGisMapServerImageryProvider` so that it doesn't need to re-request the metadata.
- Changed the style of the Menu Bar to have visually-separate menu items.
- Added support for SVG menu item icons to `MenuBarViewModel`.
- Improved popup message box sizing.

### 1.0.17

- Upgraded to TerriajS Cesium 1.10.2.
- Added `ImageryLayerCatalogItem.isRequiredForRendering`. This is set to false by default and to true for base maps. Slow datasets with `isRequiredForRendering=false` are less likely to prevent other datasets from appearing in the 3D view.
- The "Dataset Testing" functionality (on the hidden Tools menu accessible by adding `#tools=1` to the URL) now gives up tile requests and considers them failed after two seconds. It also outputs some JSON that can be used as the `blacklist` property to blacklist all of the datasets that timed out.
- Added a feature to count the total number of datasets from the hidden Tools menu.
- Fixed a bug that caused the 2D / 3D buttons the Maps menu to get out of sync with the actual state of the map after switching automatically to 2D due to a performance problem.

### 1.0.16

- Deprecated:
  - `ArcGisMapServerCatalogGroup` has been deprecated. Please use `ArcGisCatalogGroup` instead.
- Replaced Cesium animation controller with TerriaJS animation controller.
- Replaced Cesium Viewer widget with the CesiumWidget when running Cesium.
- Added the ability to turn a complete ArcGIS Server, or individual folders within it, into a catalog group using `ArcGisCatalogGroup`.

### 1.0.15

- Fix imagery attribution on the 2D map.

### 1.0.14

- Fixed share URL generation when the application is not running at the root directory of its web server.
- Fixed a bug that caused Internet Explorer 8 users to see a blank page instead of a message saying their browser is incompatible.

### 1.0.13

- Breaking changes:
  - Added a required `@brand-bar-height` property.
- `ExplorerPanelViewModel` can now be created with `isOpen` initially set to false.
- TerriaJS now raises an error and hides the dataset when asked to show an `ImageryLayerCatalogItem` in Leaflet and that catalog item does not use the Web Mercator (EPSG:3857) projection. Previously, the dataset would silently fail to display.
- Improved error handling in `CzmlCatalogItem`, `GeoJsonCatalogItem`, and `KmlCatalogItem`.
- Made the `clipToRectangle` property available on all `ImageryProvider`-based catalog items, not just `WebMapServiceCatalogItem`.
- Added `CatalogMember.isPromoted` property. Promoted catalog groups and items are displayed above non-promoted groups and items.
- Add support for ArcGIS MapServer "Raster Layers" in addition to "Feature Layers".

### 1.0.12

- Allow Esri ArcGIS MapServers to be added via the "Add Data" panel.
- Adds `baseMapName` and `viewerMode` fields to init files and share links. `baseMapName` is any base map name in the map settings panel and `viewerMode` can be set to `'2d'` or `'3d'`.
- Added `tableStyle.legendTicks` property to `CsvCatalogItem`. When specified, the generated legend will have the specified number of equally-spaced lines with labels in its legend.

### 1.0.11

- Fixed a bug that prevented HTML feature information from showing up with a white background in Internet Explorer 9 and 10.
- Fixed a bug that prevented WMS GetCapabilities properties, such as CRS, from being properly inherited from the root layer.
- Tweaked credit / attribution styling.

### 1.0.10

- Added support for a developer attribution on the map.
- Fixed a bug that could cause results from previous async catalog searches to appear in the search results.

### 1.0.9

- Show Cesium `ImageryProvider` tile credits / attribution in Leaflet when using `CesiumTileLayer`.

### 1.0.8

- `WebMapServiceCatalogGroup` now populates the catalog using the hierarchy of layers returned by the WMS server in GetCapabilities. To keep the previous behavior, set the `flatten` property to true.
- Potentially breaking changes:
  - The `getFeatureInfoAsGeoJson` and `getFeatureInfoAsXml` properties have been removed. Use `getFeatureInfoFormats` instead.
- Added support for text/html responses from WMS GetFeatureInfo.
- Make the `FeatureInfoPanelViewModel` use a white background when displaying a complete HTML document.
- `KnockoutMarkdownBinding` no longer tries to interpret complete HTML documents (i.e. those that contain an <html> tag) as Markdown.
- The feature info popup for points loaded from CSV files now shows numeric columns with a missing value as blank instead of as 1e-34.
- `ArcGisMapServerCatalogItem` now offers metadata, used to populate the Data Details and Service Details sections of the catalog item info panel.
- `ArcGisMapServerCatalogGroup` now populates a "Service Description" and a "Data Description" info section for each catalog item from the MapServer's metadata.
- The `metadataUrl` is now populated (and shown) from the regular MapServer URL.
- Added 'keepOnTop' flag support for imageryLayers in init file to allow a layer to serve as a mask.
- Added 'keepOnTop' support to region mapping to allow arbitrary masks based on supported regions.
- Checkboxes in the Data Catalogue and Search tabs now have a larger clickable area.

### 1.0.7

- `CatalogItemNameSearchProviderViewModel` now asynchronously loads groups so items in unloaded groups can be found, too.
- Do not automatically fly to the first location when pressing Enter in the Search input box.
- Changed `ArcGisMapServerCatalogItem` to interpret a `maxScale` of 0 from an ArcGIS MapServer as "not specified".
- Added an `itemProperties` property to `ArcGisMapServerCatalogGroup`, allowing properties of auto-discovered layers to be specified explicitly.
- Added `validDropElements`, `validDropClasses`, `invalidDropElements`, and `invalidDropClasses` properties to `DragDropViewModel` for finer control over where dropping is allowed.
- Arbitrary parameters can now be specified in `config.json` by adding them to the `parameters` property.

### 1.0.6

- Added support for region mapping based on region names instead of region numbers (example in `public/test/countries.csv`).
- Added support for time-dynamic region mapping (example in `public/test/droughts.csv`).
- Added the ability to specify CSV styling in the init file (example in `public/init/test.json`).
- Improved the appearance of the legends generated with region mapping.
- Added the ability to region-map countries (example in `public/test/countries.csv`).
- Elminated distracting "jumping" of the selection indicator when picking point features while zoomed in very close to the surface.
- Fixed a bug that caused features to be picked from all layers in an Esri MapServer, instead of just the visible ones.
- Added support for the WMS MinScaleDenominator property and the Esri MapServer maxScale property, preventing layers from disappearing when zoomed in to close to the surface.
- Polygons loaded from KML files are now placed on the terrain surface.
- The 3D viewer now shows Bing Maps imagery unmodified, matching the 2D viewer. Previously, it applied a gamma correction.
- All catalog items now have an `info` property that allows arbitrary sections to be shown for the item in the info popup.
- `CkanCatalogGroup` now has a `groupBy` property to control whether catalog items are grouped by CKAN group ("group"), CKAN organization ("organization"), or not grouped at all ("none").
- `CkanCatalogGroup` now has a `useResourceName` property to control whether the name of the catalog item is derived from the resource (true), or the dataset itself (false).
- The catalog item info page now renders a much more complete set of Markdown and HTML elements.<|MERGE_RESOLUTION|>--- conflicted
+++ resolved
@@ -18,14 +18,11 @@
 - Update `csv-geo-au` support to include the latest Australian Government regions.
 - Add `backgroundColor` trait to base maps for changing the map container background in 2D/Leaflet mode ([7718](https://github.com/TerriaJS/terriajs/pull/7718))
 - Keep camera steady when switching between viewer modes.
-<<<<<<< HEAD
 - Add UI to show toast messages.
 - Add `<settingspanel>` custom component to open Map settings panel from template code (like short report, feature info etc).
 - Add `workbenchControlFlags` trait to all catalog members for enabling or disabling workbench controls.
 - [The next improvement]
-=======
 - Fix a bug where some georeferenced tiles where incorrectly positioned in Terria.
->>>>>>> bbd14f5a
 
 #### 8.11.0 - 2025-10-09
 
