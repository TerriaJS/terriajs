--- conflicted
+++ resolved
@@ -2,11 +2,8 @@
 
 #### next release (8.5.1)
 
-<<<<<<< HEAD
 - `BingMapsCatalogItem` now supports Bing's `culture` parameter.
-=======
 - Update a prompt text in DataPreview.
->>>>>>> c7f40663
 - [The next improvement]
 
 #### 8.5.0 - 2024-02-07
