# Change Log

#### next release (8.7.10)

- Update to node-notifier 10.0.1 to fix security vulnerabilities.
- Remove unused ts-loader dependency.
- Remove unused class-list dependency.
- TSify `ConsoleAnalytics` module.
<<<<<<< HEAD
- Update to gulp 5.0 to fix security vulnerabilities.
=======
- Update to dompurify 2.5.7 to fix security vulnerabilities.
>>>>>>> 0f6c54e8
- [The next improvement]

#### 8.7.9 - 2024-11-22

- Add "searchBarConfig.showSearchInCatalog" to configParameters so that the link in location search results can be disabled.
- Properly initialize react ref in functional components
- Add NominatimSearchProvider.
- Removed the basemaps - positron, darkmatter and black-marble - from the default settings. The Carto ones are no longer free and requires an [Enterprise or Grantee license](https://carto.com/basemaps). If you have the appropriate license you can add them via your [initialization file](https://docs.terria.io/guide/customizing/initialization-files/#basemaps). [Example configuration](https://gist.github.com/na9da/ef7871afee7cbe3d0a95e5b6351834c9).
- Restrict mobx version to '< 6.13.0' to avoid tsc errors because mobx now uses iterator helper types introduced in TypeScript 5.6.
- Remove unused ts-node dependency.

#### 8.7.8 - 2024-11-01

- Fix the layout of the story builder and the item search tool.
- Add support for Cloud Optimised Geotiff (cog) in Cesium mode. Currently supports EPSG 4326 and 3857. There is experimental support for other projections but performance might suffer and there could be other issues.
- Fix `Workbench.collapseAll()` and `Workbench.expandAll()` for References.
- Add to the "doZoomTo" function the case of an imagery layer with imageryProvider.rectangle
- Add "leafletMaxZoom" to configParameters so that the maxZoom of the Leaflet viewer can be changed.
- Restrict `sass` version to `< 1.80`- to avoid deprecations.

#### 8.7.7 - 2024-10-01

- **Breaking changes:**

  - Remove RollbarErrorServiceProvder
  - Error services now instantiated externally to terriajs

- Fix remaining lint warnings
- Augment cesium types and start using import instead of require in ts files
- Update to sass 1.79.1
- Add option to import assets from Cesium ion through the Add data panel. Use map config parameter "cesiumIonOAuth2ApplicationID" to enable the feature.

#### 8.7.6 - 2024-08-22

- Add I3SCatalogItem
  - getFeaturesFromPickResult now async to handle I3SNode.loadFields()
  - extract common style logic to new Cesium3dTilesStyleMixin.ts
- Set default value for date and datetime WPS fields only when the field is marked as required.
- Fix Sass deprecation warnings (declarations after nested blocks)
- Fix legend shown for WMS difference output item
- Add `diffItemProperties` trait to override properties of WSM difference output item. Useful for customizing feature info template strings etc.
- Add Proj4 definition for EPSG:8059
- Upgrade to terriajs-cesium 8.0.1.
- Re-enable terrain splitting.
- Add support for ArcGis ImageServer - this includes
  - Support for "dynamic" `exportImage` endpoint (using `102100` wkid)
  - Support for web mercator and wgs84 precached tiles
  - Basic support for raster functions - a dropdown is rendered in the workbench for custom raster functions
  - Traits to configure `bandIds` and `renderingRule`
- Increase `maxRefreshIntervals` from 1000 to 10000 for `WebMapServiceCatalogItem` and `ArcGisMapServerCatalogItem`.
- Add `nextDiscreteJulianDate` helper computed value to `DiscretelyTimeVaryingMixin`
- Add `EPSG:7899` to `Proj4Definitions`

#### 8.7.5 - 2024-06-26

- TSify some `js` and `jsx` files and provide `.d.ts` ambient type files for a few others. This is so that running `tsc` on an external project that imports Terria code will typecheck successfully.
- Upgraded a bunch of d3 dependencies for fixing security errors.
- Show rectangle selector for WPS bounding box parameter
- Fix `store` and `status` values send in WPS Execute request.
- Add docs for `modelDimensions`

#### 8.7.4 - 2024-06-07

- Fix position of draggable point after moving.
- Fix `getFeatureProperties` (in `FeatureInfoSection`) failing due to bad JSON parsing of nested strings.
- The `TableFeatureInfoStratum` default `featureInfoTemplate` will now not show `_id_` (internal Terria feature ID) in feature info
- Fix bug in FilterSection

#### 8.7.3 - 2024-05-28

- Fix broken chart selector
- Feature info template `<chart>` definition now accepts a `y-column` attribute to set the y-column that should be rendered in the feature info panel chart.
- Upgrade `thredds-catalog-crawler` to `v0.0.7` which makes a few security upgrades.
- Fix bug with broken datetime after that Timeline has been closed once.
- Fix WPS date time widget reset bug
- Set default date for WPS date time widget on load
- Add NumberParameterEditor to enable WPS AllowedValues Ranges to be set and use DefaultValue

#### 8.7.2 - 2024-05-14

- Add NumberParameterEditor to enable WPS AllowedValues Ranges to be set and use DefaultValue
- Feature info template has access to activeStyle of item having TableTraits.
- Updated a few dependencies to fix security warnings: `underscore`, `visx`, `shpjs`, `resolve-uri-loader`, `svg-sprite-loader`
- Allow related maps UI strings to be translated. Translation support for related maps content is not included.

#### 8.7.1 - 2024-04-16

- Upgraded to TerriajS Cesium 1.115.0
- Fix `PointStyleTraits.marker` bug where URLs were not being used.
- Fixed a bug with passing a relative baseUrl to Cesium >= 1.113.0 when `document.baseURI` is different to its `location`.
- Fix node v18 compatibility by forcing `webpack-terser-plugin` version resolution and fixing new type errors
- Reduce log noise in `MagdaReference`.

#### 8.7.0 - 2024-03-22

- **Breaking changes:**
  - `generateCatalogIndex` now uses `commander` to parse arguments. Run `node ./build/generateCatalogIndex.js --help` for more information.
- Fixed exception thrown from `objectArrayTrait` when a model has 0 strata and a `MergeStrategy` of `topStratum`.
- Fix `generateCatalogIndex` after `searchProvider` changes
- Fix bug with relative URLs being ignored in `generateCatalogIndex`
- Fix bug with ArcGisMapServerImageryProvider not correctly identifying if the `tile` endpoint can be used

#### 8.6.1 - 2024-03-14

- Fix SDMX `featureInfoTemplate` `<chart>` bug not showing correct `yColumn`

#### 8.6.0 - 2024-03-12

- **Breaking changes:**
  - Add `MergeStrategy` to `objectArrayTrait` - this includes a new `topStratum` strategy - similar to `Merge.All` (the default behaviour), but only elements that exist in the top-most strata will be merged with lower strata. Elements that only exist in lower strata will be removed.
  - **Note** the only trait with `MergeStrategy` set to `topStratum` is `lines` in `TableChartStyleTraits`.
- Fix `y-column` in `FeatureInfoPanelChart` (`<chart>`)

#### 8.5.2 - 2024-03-07

- Add `usePreCachedTilesIfAvailable` to `ArcGisMapServerCatalogItemTraits`.
- Improved `ChartableMixin.isMixedInto` to ensure there are no false positive matches when testing References.
- Fixed a bug in `MagdaReference` where members of a group would not be updated/created correctly when a group is reloaded.

#### 8.5.1 - 2024-02-23

- Added highly experimental CatalogProvider, intended to encapsulate functionality related to the entire catalog, or large subtrees of it, that doesn't fit into individual catalog member models.
- `BingMapsCatalogItem` now supports Bing's `culture` parameter.
- Update a prompt text in DataPreview.

#### 8.5.0 - 2024-02-07

- **Breaking changes:**
  - Upgrade TypeScript to 5.2
  - Switch Babel configuration to new JSX transform
- Improve tsconfig files
- Remove deprecated default `relatedMaps`
- Update `thredds-catalog-crawler` to `0.0.6`
- `WebMapServiceCatalogItem` will drop problematic query parameters from `url` when calling `GetCapabilities` (eg `"styles","srs","crs","format"`)
- Fixed regression causing explorer window not to display instructions when first opened.
- Enable eslint for typescript: plugin:@typescript-eslint/eslint-recommended
- Fixed a bug where the search box was missing for small screen devices.
- Prevent user adding empty web url
- Fix bug where search results shown in `My Data` tab
- Fix bug in function createDiscreteTimesFromIsoSegments where it might create duplicate timestamps.
- Add option to enable/disable shortening share URLs via InitSourceData.
- Fix bug in ArcGisMapServerCatalogItem.
- Add examples.
- Upgraded Cesium to 1.113.0 (i.e. `terriajs-cesium@6.2.0` & `terriajs-cesium-widgets@4.4.0`).

#### 8.4.1 - 2023-12-08

- Temporary UX fixes for clipping box:
  - An option to zoom to clipping box
  - An option to re-position the clipping box
  - Trigger repositioning of clipping box when the user enables clipping box for the first time
  - Cursor and scale point handle changes (makes it much easier to grasp)
  - More robust interaction with the box
- Fix a bug where `DragPoints` was interfering with pedstrian mode mouse movements.
- Update `webpack` to `4.47.0` to support Node >= 18 without extra command line parameters.
- Add support for multiple `urls` for `GeoJsonCatalogItem`.
- Automatically explode GeoJSON `MultiPoint` features to `Point` features.
- Add new table styling traits - `scaleByDistance` and `disableDepthTestDistance`.
- Add support for `LineString` and `MultiLineString` when using `GeoJsonCatalogItem` in `CZML` mode.

#### 8.4.0 - 2023-12-01

- **Breaking change:** Replaced `node-sass` with (dart) `sass`
  - You will need to update your `TerriaMap` to use `sass` instead of `node-sass`.
- Added `apiColumns` to `ApiTableCatalogItem` - this can now be used to specify `responseDataPath` per table column.
- `ArcGisMapServerCatalogItem` will now use "pre-cached tiles" if available if no (or all) `layers` are specified.

#### 8.3.9 - 2023-11-24

- **Breaking change:** new Search Provider model
  - Added SearchProviderMixin to connect searchProviders with a model system
  - Created a simple base Mixin (`SearchProviderMixin`) to attach SearchProviders to the Model system and enable easier creation of new search providers.
  - Made SearchProviders configurable from `config.json`.
  - See [0011-configurable-search-providers ADR](./architecture/0011-configurable-search-providers.md) and [Search providers customization](./doc/customizing/search-providers.md) for more details
- Make all icons in `CatalogGroup` black by default and white when a catalog group is focused, selected or hovered over. Improve lock icon position in workbench.

#### 8.3.8 - 2023-11-15

- Fix maximum call stack size exceeded on Math.min/max when creating Charts
- Fix boolean flag in `MyDataTab` displaying number
- Remove `jsx-control-statements` dependency
- Fix WMS nested group IDs - nested groups with the same name were not being created
- WMS `isEsri` default value will now check for case-insensitive `mapserver/wmsserver` (instead of `MapServer/WMSServer`)
- Tweak ArcGis MapServer WMS `GetFeatureInfo` default behaviour
  - Add `application/geo+json` and `application/vnd.geo+json` default `GetFeatureInfo` (after `application/json` in priority list)
  - Add `application/xml` default `GetFeatureInfo`. (if `isEsri` is true, then this will be used before `text/html`)
- Added many remaining ASGS 2021 region types to region mapping (STE_2021,ILOC_2021,IARE_2021,IREG_2021,RA_2021,SAL_2021,ADD_2021,DZN_2021,LGA_2022,LGA_2023,SED_2021,SED_2022,
  CED_2021,POA_2021,TR_2021,SUA_2021,UCL_2021,SOS_2021,SOSR_2021).
  - See [ASGS 2021](https://www.abs.gov.au/statistics/standards/australian-statistical-geography-standard-asgs-edition-3/jul2021-jun2026/access-and-downloads/digital-boundary-files)
- Added [Melbourne CLUE blocks](https://data.melbourne.vic.gov.au/pages/clue/) to region mapping.
- Fix WMS `GetMap`/`GetFeatureInfo` requests not having `styles` parameter (will use empty string instead of `undefined`)
- Add CesiumIon geocoder
- `CatalogGroup` will now not show members until loaded
- Add `GetTimeseries` support to `WebMapServiceCatalogItem`. This adds a new `supportsGetTimeseries` trait, which when true will replace `GetFeatureInfo` with `GetTimeseries` requests. It will also change `info_format` to `text/csv`, and show a chart in the feature info panel. Servers which advertise `GetTimeseries` capability will have this trait set to true by default. `GetTimeseries` requests will have `time = ""`.

#### 8.3.7 - 2023-10-26

- Fix `WebMapServiceCatalogItem` `allowFeaturePicking`
- Allow translation of TableStylingWorkflow.
- Fix "Remove all" not removing selected/picked features
- Fix crash on empty GeoJSON features
- Add `tableFeatureInfoContext` support to `GeoJsonMixin.createProtomapsImageryProvider`
- Fix `GeoJsonMixin` timeline animation for lines/polygons
- Fix bug in mismatched GeoJSON Feature `_id_` and TableMixin `rowId` - this was causing incorrect styling when using `filterByProperties` or features had `null` geometry
- Fix splitter for `GeoJsonMixin` (lines and polygon features only)
- Fix share links with picked features from `ProtomapsImageryProvider`
- Added on screen attribution and Google logo for Google Photorealistic 3D Tiles.
- Add `hideDefaultDescription` to `CatalogMemberTraits` - if true, then no generic default description will be shown when `description` is empty.

#### 8.3.6 - 2023-10-03

- Fixed a bug where incorrect "Remove all" icon is shown when the trait `displayGroup` of some group types (e.g.`wms-group`) is set to `true` but the members have not been populated yet.
- Fix regression in `excludeMembers`, `id` and `name` should be lower-case for comparing.

#### 8.3.5 - 2023-09-26

- Allow a story to use iframe tag if the source is youtube, youtube-nocookie or vimeo.
- Add `includeMembersRegex` to `GroupTraits`. This can be used to filter group members by id/name using a regular expression.

#### 8.3.4 - 2023-09-15

- Add `timeWindowDuration`, `timeWindowUnit` and `isForwardTimeWindow` traits to esri-mapServer type to support time window query.
- Move map credits to map column so it don't get hidden by chart panel
- TSify `MapColumn` module and reorganize components directory structure.
- Add null check to `WebMapServiceCatalogItem` `rectangle` calculation - and now we ascend tree of WMS `Layers` until we find a rectangle.
- Fix multi level nesting in ArcGIS Mapserver.

#### 8.3.3 - 2023-09-07

- Fixed broken point dragging interaction for user drawing in 3D mode.
- Fixed rectangle drawing in 2D mode.
- Added EPSG:7855 to `Proj4Definitions`.

#### 8.3.2 - 2023-08-11

- Fixed a bug when restoring timefilter from a share link having more than one imagery item with the same base URL (but different layer names).
- Fix WPS duplicate display of analysis results when loaded through a share URL
- Upgraded babel packages.

#### 8.3.1 - 2023-06-29

- **Breaking changes:**
  - Switched GoogleAnalytics to use Google Analytics 4 properties. Google's Universal properties no longer accept data from 01/07/2023, so migration is necessary anyway.
- Fix error when adding deeply nested references in search results.
- Add new option `focusWorkbenchItems` to `initialCamera` setting to focus the camera on workbench items when the app loads.
- Fixed bug where sharelinks created with no visible horizon would default to homeCamera view
- Improved calculation of 2D view from 3D view when no horizon visible
- Improve WMS and WFS error messages when requested layer names or type names are not present in GetCapabilities.

#### 8.3.0 - 2023-05-22

- **Breaking changes:**

  - **Upgraded Mobx to version 6.7.x**
  - **Upgraded Typescript to version 4.9.x**
  - See https://github.com/TerriaJS/terriajs/discussions/6787 for how to upgrade your map

#### 8.2.29 - 2023-05-18

- Fix app crash when rendering feature info with a custom title.
- Added new `CkanCatalogGroup` traits `resourceIdTemplate` and `restrictResourceIdTemplateToOrgsWithNames` to generate custom resource IDs for CKAN resources with unstable IDs.
- Fix `acessType` resolution for `MagdaReference` so that it uses the default terria resolution strategy when `magdaRecord` is not defined.

#### 8.2.28 - 2023-04-28

- Refactored TerriaViewer to expose a promise `terriaViewer.viewerLoadPromise` for async loading of viewers.
- Fix location point ideal zoom bug in 3D mode map.
- Add `EPSG:7844` to `Proj4Definitions`.
- TSify `Proj4Definitions` and `Reproject` modules.
- Update the docs for `excludeMembers`: mention the group/item id support
- Simplified `MapToolbar` API.

#### 8.2.27 - 2023-04-05

- Change icon used for display group remove button
- Make access control UI compatible to Magda v1 and v2 with v2 overriding v1.
- Remove karma-sauce-launcher dependency
- Add method `addFileDragDropListener` for receiving callbacks when user drags-n-drops a file.
- Improve `BoxDrawing` drag interaction.
- Fix a bug where `BoxDrawing` sometimes causes the map to loose pan and zoom interactivity.
- Optimize `LocationBar` component to reduce number of renders on mouse move.
- Optimize `Compass` component to reduce renders on each frame.
- Add `children` optional property to StandardUserInterfaceProps interface
- Add support for ArcGis MapServer with `TileOnly` capability - for example layers served from ArcGis Online. This is supported through `ArcGisMapServerCatalogItem`, `ArcGisMapServerCatalogGroup` and `ArcGisCatalogGroup`.

#### 8.2.26 - 2023-03-21

- Upgraded to terriajs-server 4.0.0.
- Added new `gulp dev` task that runs terriajs-server and `gulp watch` (incremental specs build) at the same time.

#### 8.2.25 - 2023-03-20

- Export `registerUrlHandlerForCatalogMemberType` for registering new url handler for catalog types.
- BoxDrawing changes:
  - Adds a new option called disableVerticalMovement to BoxDrawing which if set to true disables up/down motion of the box when dragging the top/bottom sides of the box.
  - Keeps height (mostly) steady when moving the box laterally on the map. Previously the height of the box used to change wrt to the ellipsoid/surface.
  - Fixes a bug that caused map panning and zooming to break when interacting with multiple active BoxDrawings.
  - Removed some code that was causing too much drift between mouse cursor and model when moving the model laterally on the map.
- Replaces addRemoteUploadType and addLocalUploadType with addOrReplaceRemoteFileUploadType and addOrReplaceLocalFileUploadType.

#### 8.2.24 - 2023-03-06

- Reimplement error message and default to 3d smooth mode when Cesium Ion Access Token is invalid.
- Layers shown via a share URL are now logged as a Google Analytics event
- Show an Add All / Remove All button for catalog groups when an optional `displayGroup` trait is true
- Rename the Map Settings "Raster Map Quality" slider to be just "Map Quality" as it also affects other things than raster data.
- Dragn-n-drop should respect disableZoomTo setting
- Fixed #6702 Terrain Hides Underground Features not working
- Add className prop for MyData tab so that it can be styled externally

#### 8.2.23 - 2023-01-06

- Only add groups to `CatalogIndex` if they aren't empty
- `BoxDrawing` improvements:
  - Added option `drawNonUniformScaleGrips` to enable/disable uniform-scaling
  - Set limit on the size of scaling grips relative to the size of the box
  - Small improvement to move interaction that prevents the box from locking up when trying to move at a camera angle parallel to the ground
  - Restore modified map state to the previous setting when interaction stops
- Fix bug in Cesium and Leaflet maps that resulted in `DataSource`s getting rendered even after their parent items are removed from the workbench.
- GltfMixin changes:
  - Refactors code to use stable `DataSource` and `Entity` values instead of re-creating them everytime `mapItems` is recomputed.
  - Disable zoom to for the item when position is unknown.
- Add `UploadDataTypes` API for extending the supported local and remote upload data types.
- Add option to upload terria web data (via url to json file/service)
- Refactor `Cesium3dTileMixin`.
- Updated related maps to fit mobile screens.
- Extend `responseDataPath` trait of `ApiTableCatalogItem` with support for mapping over arrays and collecting nested object values.
- Add `MapToolbar.addToolButton()` API for adding a tool button to the map navigation menu.
- Add `ActionBar` component for showing a floating menu bar at the bottom of the map.

#### 8.2.22 - 2022-12-02

- Protomaps Polygon features now only use `PolygonSymbolizer` (instead of `PolygonSymbolizer` and `LineSymbolizer`)
- Add `horizontalOrigin` and `verticalOrigin` to `TableLabelTraits`
- `TableStylingWorkflow` improvements:
  - Add more options to advanced mode (style title, hide style, long/lat column, time properties)
  - "Style" dropdown now shows `TableStyles` instead of `TableColumns`
  - Show "Variable" in "Fill color" if color column name doesn't match style name (eg style isn't generated by `TableAutomaticStylesStratum`)
  - Add symbology dropdown to advanced mode (was only showing in basic mode)
  - Add label and trail styling
  - When creating a new `bin` or `enum` value, the `null` ("default") values will be copied across.
- Move all Table related Traits to `lib/Traits/TraitsClasses/Table/` directory
- Handle errors thrown in `Cesium._attachProviderCoordHooks`. This fixes a bug where some WMTS layers break feature picking.
- Fix `Legend` outline bug - where invalid `boxStyle` meant old legend styles may be visible
- Fix `baseMapContrastColor` reactivity in `GeojsonMixin` - mvt was not updating when the basemap changes
- Add `SelectableDimensionMultiEnum` - A enum SelectableDimension that allows multiple values to be selected
- Fix `SelectableDimensionNumeric` handling of invalid values
- `ColorStyleLegend` will use `colorColumn` title by default. It will fallback to `TableStyle.title`
- Add `children` optional property to StandardUserInterfaceProps interface
- Fix `MapboxVectorTileCatalogItem` feature highlighting - this requires use of `idProperty` trait (also added `idProperty` to `ProtomapsImageryProvider`)
- Fix `MapboxVectorTileCatalogItem` `fillColor` also applying to Line features
- Add `maximumNativeZoom` to `ProtomapsImageryProvider`
- Fix image markers (eg `marker = "data:image/png;base64,..."`)
- Fix `AssimpCatalogItem` to correctly handle zip archives that contain files inside a root folder.

#### 8.2.21 - 2022-11-10

- Add check for WFS `layer.OtherSRS` in `buildSrsNameObject`
- Add `overridesBaseUrl` to `LanguageOptions`. This can be used to set the base URL for language override namespace translation files (see [client-side-config.md#LanguageConfiguration](./doc/customizing/client-side-config.md#LanguageConfiguration))
- Add `aboutButtonHrefUrl` to `configParameters`. Defaults to `"about.html"`. If set to `null`, then the About button will not be shown.
- Add `refreshIntervalTemplate` to `OpenDataSoftCatalogItemTraits` - this can be used to set `refreshInterval` using Mustache template rendered on ODS Dataset JSON object
- Add `plugins` property to `ConfigParameters` type
- Add more supported 4326 and 3857 CRS strings for WFS (eg `"urn:ogc:def:crs:EPSG::3857"` and `"urn:x-ogc:def:crs:EPSG:3857"`)

#### 8.2.20 - 2022-10-20

- Handle errors thrown in `ImageryProviderLeafletTileLayer.pickFeatures`. This fixes a bug where some WMTS layers break feature picking (in Leaflet/2D mode)

#### 8.2.19 - 2022-10-20

- Handle errors thrown in `Cesium._attachProviderCoordHooks`. This fixes a bug where some WMTS layers break feature picking.

#### 8.2.18 - 2022-10-19

- Fix `RelatedMaps` default broken URLs
- Add `mergeGroupsByName` trait to `GroupTraits` - this will merge all group members with the same name
- Fix bug with "propagate `knownContainerUniqueIds` across references and their target" - missing `runInAction`
- Add Carto v3 Maps API support for `table` and `query` endpoint (only GeoJSON - not MVT yet)
- Moved `activeStyle` default from `TableMixin` to `TableAutomaticStyleStratum`. The default `activeStyle` will now not pick a `hidden` `TableStyle`.
- Pin `flexsearch` version to `0.7.21` - as incorrect types are shipped in version `0.7.31`
- Only preload next timestep of timeseries rasters (WMS & ArcGIS MapServer) when animating the item on the map.
- Added error message if cesium stops rendering
- Add `enabled` to `TableStyleMapTraits` - which defaults to `true`
- Add `TableLabelStyleTraits` - this can be used to add `LabelGraphics` to point features (table or geojson)
- Add `TableTrailStyleTraits` - this can be used to add `PathGraphics` to time-series point features (table or geojson)
- Added missing `proxyCatalogItemUrl` to GeoJson, Shapefile, Gltf and AssImp catalog items.
- Added support for `OpenDataSoftCatalogGroup` with more than 100 datasets.
- Added `refreshIntervalTemplate` to `OpenDataSoftCatalogItemTraits` - this can be used to set `refreshInterval` using Mustache template rendered on ODS Dataset JSON object.
- Performance optimisation for time-series `TableMixin`
- Tweak `generateCatalogIndex` to use less memory. (+ add `diffCatalogIndex.js` script to show added/removed members between two catalog index files)
- Migrated `/#tools=1` to version 8.
- Removed dummy function `Terria.getUserProperty`.
- Removed unused version 7 React components.
- Fix Cesium `stoppedRenderingMessage`

#### 8.2.17 - 2022-09-23

- Fix region mapping feature `rowIds` incorrect type.

#### 8.2.16 - 2022-09-23

- Make srsName and outputFormat for WFS requests dynamic
- Added `excludeInactiveDatasets` to `CkanCatalogGroup` (`true` by default). This will filter out CKAN Datasets which have `state` or `data_state` (data.gov.au specific) **not** set to `"active"`.
- Fix `isTerriaFeatureData` bug - not checking `isJsonObject`
- Add `.logError()` to all usage of `updateModelFromJson` where the `Result` object is ignored
- Move `RelatedMaps` to terriajs. They are now generated from `configParameters` (see [`doc/customizing/client-side-config.md`](./doc/customizing/client-side-config.md#relatedmap))

#### 8.2.15 - 2022-09-16

- Fix bug with "propagate `knownContainerUniqueIds` across references and their target" - missing `runInAction`

#### 8.2.14 - 2022-09-15

- Moved map credits to map column so it don't get hidden by chart panel.
- TSified `FeatureInfo*.tsx`
  - `describeFromProperties` is now `generateCesiumInfoHTMLFromProperties`
  - `FeatureInfoSection` has been split up into `FeatureInfoSection.tsx`, `getFeatureProperties`, `mustacheExpressions` and `generateCesiumInfoHTMLFromProperties`
- Fix `{{terria.currentTime}}` in feature info template
- Add `{{terria.rawDataTable}}` in feature info template - to show raw data HTML table
- Added `TableFeatureInfoStratum` - which adds default feature info template to `TableMixin`
- Add `FeatureInfoContext` - used to inject properties into `FeatureInfoSections` context. These properties will be accessible from `featureInfoTemplate` mustache template.
  - `tableFeatureInfoContext` adds time series chart properties using `FeatureInfoContext` (`getChartDetails` has been removed)
- Move `maximumShownFeatureInfos` from `WebMapServiceCatalogItemTraits` to `MappableTraits`
- Remove `featureInfoUrlTemplate` from `OpenDataSoftCatalogItem` - as it is incompatible with time varying datasets
- Removed `formatNumberForLocale` - we now use `Number.toLocaleString`
- Rename `Feature` to `TerriaFeature` - improve typing and usage across code-base
  - Added `data: TerriaFeatureData` - which is used to pass Terria-specific properties around (eg `rowIds`)
- Added `loadingFeatureInfoUrl` to `FeatureInfoUrlTemplateMixin`
- Move `Cesium.ts` `ImageryLayer` feature picking to `cesium.pickImageryLayerFeatures()`
- Move `lib/Core/propertyGetTimeValues.js` into `lib/ReactViews/FeatureInfo/getFeatureProperties.ts`
- Add `showFeatureInfoDownloadWithTemplate` to `FeatureInfoTraits` - Toggle to show feature info download **if** a `template` has been provided. If no `template` is provided, then download will always show.
- Fix support for `initUrls` in `startData.initSources`
- Propagate `knownContainerUniqueIds` across references and their target.
- Show scrollbar for story content in Safari iOS.
- Use `document.baseURI` for building share links instead of `window.location`.

#### 8.2.13 - 2022-09-01

- Fix pedestrian drop behaviour so that the camera heading stays unchanged even after the drop
- Fixed a bug causing incorrect loading of EPSG:4326 layers in WMS v1.3.0 by sending wrong `bbox` in GetMap requests.
- Improve the CKAN model robustness by removing leading and trailing spaces in wms layer names.
- Load all `InitSources` sequentially instead of asyncronosly
- Fix `DOMPurify.sanitize` call in `PrintView`
- Fix warning for WFS item exceeding max displayable features
- Upgrade prettier to version 2.7.1

#### 8.2.12 - 2022-08-10

- Dropped "optional" from the prompt text in file upload modal for both local and web data.
- Changed the text for the first file upload option from "Auto-detect (recommended)" to simply "File type" for local files and "File or web service type" for web urls.
- Automatically suffix supported extension list to the entries in file type dropdown to improve clarity.
- Removed IFC from upload file type (until further testing).
- Move `CkanCatalogGroup` "ungrouped" group to end of members

#### 8.2.11 - 2022-08-08

- Add ability to customise the getting started video in the StoryBuilder panel
- Set cesium base URL by default so that cesium assets are resolved correctly
- Add `cesiumBaseUrl` to `TerriaOptions` for overriding the default cesium base url setting
- Fix broken Bing map logo in attributions
- Added ability to customise the getting started video in the StoryBuilder panel.
- Fixed a bug where menu items were rendered in the wrong style if the window was resized from small to large, or large to small.
- Strongly type `item` in WorkbenchItem and remove `show` toggle for non `Mappable` items.
- Add `configParameters.regionMappingDefinitionsUrls` - to support multiple URLs for region mapping definitions - if multiple provided then the first matching region will be used (in order of URLs)
  - `configParameters.regionMappingDefinitionsUrl` still exists but is deprecated - if defined it will override `regionMappingDefinitionsUrls`
- `TableMixin.matchRegionProvider` now returns `RegionProvider` instead of `string` region type. (which exists at `regionProvider.regionType`)
- Fix `shouldShorten` property in catalog and story `ShareUrl`
- Fix `shortenShareUrls` user property
- Add `videoCoverImageOpacity` option to `HelpContentItem` so that we can fade the background of help video panels.
- Fix a bug where all `HelpVideoPanel`s were being rendered resulting in autoplayed videos playing at random.
- Add `getFeatureInfoUrl` and `getFeatureInfoParameters` to `WebMapServiceCatalogItemTraits`
- Fix `SearchBoxAndResults` Trans values
- Fix `generateCatalogIndex` for nested references
- Fix `SearchBox` handling of `searchWithDebounce` when `debounceDuration` prop changes. It now fushes instead of cancels.

#### 8.2.10 - 2022-08-02

- **Breaking changes:**
  - **Minimum NodeJS version is now 14**
- Consolidate `HasLocalData` interface
- Add `GlTf` type definition (v2)
- Add `gltfModelUrl` to `GltfMixin` - this must be implemented by Models which use `GltfMixin`
- Moved `GltfCatalogItem` to `lib/Models/Catalog/Gltf/GltfCatalogItem.ts`
- Add experimental client-side 3D file conversion using [`assimpjs`](https://github.com/kovacsv/assimpjs) ([emscripten](https://emscripten.org) interface for the [assimp](https://github.com/assimp/assimp) library)
  - This supports `zip` files and `HasLocalData` - but is not in `getDataType` as the scene editor (closed source) is required to geo-reference
  - Supports over 40 formats - including Collada, obj, Blender, DXF - [full list](https://github.com/assimp/assimp/blob/master/doc/Fileformats.md)
- Add `description` to `getDataType` - this will be displayed between Step 1 and Step 2
- Add warning message to `GltfMixin` when showing in 2D mode (Leaflet)
- Upgrade `husky` to `^8.0.1`
- Prevent looping when navigating between scenes in StoryPanel using keyboard arrows
- Fix bug where StoryPanel keyboard navigation persists after closing StoryPanel
- Fix select when clicking on multiple features in 2D (#5660)
- Implemented support for `featureInfoUrlTemplate` on 2D vector features (#5660)
- Implemented FeatureInfoMixin in GeojsonMixin (#5660)
- `GpxCatalogItem` now use `GeojsonMixin` for loading data. (#5660)
- `GeoRssCatalogItem` now use `GeojsonMixin` for loading data. (#5660)
- Upgrade i18next to `v21`
- Limit workbench item title to 2 lines and show overflow: ellipsis after.
- Add `allowFeaturePicking` trait to Cesium3dTileMixin.
- Feature Info now hidden on Cesium3dTiles items if `allowFeaturePicking` set to false. Default is true.
- Add `initFragmentPaths` support for hostnames different to `configUrl`/`applicationUrl`
- Add DOMPurify to `parseCustomHtmlToReact` (it was already present in `parseCustomMarkdownToReact`)
- Update `html-to-react` to `1.4.7`
- Add `ViewState` React context provider to `StandardUserInterface` - instead of passing `viewState` or `terria` props through components, please use
  - `useViewState` hook
  - `withViewState` HOC
- Move `GlobalTerriaStyles` from `StandardUserInterface` to separate file
- Add `ExternalLinkWithWarning` component - this will replace all URLs in story body and add a warning message when URLs are clicked on.
- Fixed a bug where adding `CesiumTerrainCatalogItem` to workbench didn't apply it when `configParameters.cesiumTerrainAssetId` or `configParameters.cesiumTerrainUrl` was set.
- `CesiumTerrainCatalogItem` will now show a status `In use` or `Not in use` in the workbench.
- Rewrote `CesiumTerrainCatalogItem` to handle and report network errors.
- Set `JulianDate.toIso8601` second precision to nanosecond - this prevents weird date strings with scientific/exponent notation (eg `2008-05-07T22:54:45.7275957614183426e-11Z`)
- Add attribution for Natural Earth II and NASA Black Marble basemaps.

#### 8.2.9 - 2022-07-13

- Pin `html-to-react` to `1.4.5` due to ESM module in dependency (`parse5`) breaking webpack
- Add step to `"Deploy TerriaMap"` action to save `yarn.lock` after `sync-dependencies` (for debug purposes)
- TSIfy `SharePanel`
- Move `includeStoryInShare` out of `ViewState` into local state
- Implement ability to navigate between scenes in StoryPanel using keyboard arrows
- Rename `FeatureInfoMixin` to `FeatureInfoUrlTemplateMixin`
- Move `featureInfoTemplate` and `showStringIfPropertyValueIsNull` from `FeatureInfoTraits` to `MappableTraits` (all mappable catalog items)
- Remove `FeatureInfoUrlTemplateTraits` from all models that don't use `FeatureInfoUrlTemplateMixin`
- Fix "Regions: xxx" short report showing for non region mapped items
- Fix `showInChartPanel` default for mappable items

#### 8.2.8 - 2022-07-04

- Improve Split/compare error handling
- Fix `itemProperties` split bug
- Table styling is disabled if `MultiPoint` are in GeoJSON
- Add `GeoJsonTraits.useOutlineColorForLineFeatures` - If enabled, `TableOutlineStyleTraits` will be used to color Line Features, otherwise `TableColorStyleTraits` will be used.
- Fix feature highliting for `Line`, `MultiLine` and `MultiPoint`
- Await Internationalisation initialisation in `Terria.start`
- `UserDrawing.messageHeader` can now also be `() => string`

#### 8.2.7 - 2022-06-30

- Fix `WorkbenchItem` title height
- Add region map info and move "No Data" message to `InfoSections` in `TableAutomaticStylesStratum`
- Fix missing `TableColorStyleTraits.legend` values in `ColorStyleLegend`
- Fix `DateTimeSelectorSection.changeDateTime()` binding.
- `RegionProvider.find*Variable` functions now try to match with and without whitespace (spaces, hyphens and underscores)
- Clean up `regionMapping.json` descriptions
- Implement Leaflet credits as a react component, so it is easier to maintain them. Leaflet view now show terria extra credits.
- Implement Cesium credits as a react component, so it is easier to maintain them.
- Implement data attribution modal for map data attributions/credits. Used by both Leaflet and Cesium viewers.
- Fixed translation of Leaflet and Cesium credits.
- TSXify `ChartPanelDownloadButton`
- `ChartPanelDownloadButton` will now only export columns which are visible in chart
- Cleanup `Mixin` and `Traits` inheritance
- Wrap the following components in `observer` - `ChartItem`, `LineChart`, (chart) `Legends`, `ChartPanelDownloadButton`
- Improve TerriaReference error logging
- Fix handling GeoJSON if features have null geometry
- Fix bug where map tools names appear as translation strings
- Allow IFC files to be added to a map from local or web data (Requires non-open source plugin)
- Rename `useTranslationIfExists` to `applyTranslationIfExists` so it doesn't look like a React hook.
- Added a required parameter i18n to `applyTranslationIfExists` to avoid having stale translated strings when the language changes.
- Fix `StoryBuilder` remove all text color
- Fix `FeatureInfoPanel` `Loader` color

#### 8.2.6 - 2022-06-17

- **Breaking changes:**
  - Changed translation resolution. Now the "translation" namespace loads only from `${terria.baseUrl}/languages/{{lng}}/translation.json` (TerriaJS assets) and "languageOverrides" loads from `languages/{{lng}}/languageOverrides.json` (a TerriaMap's assets)
- Removed EN & FR translation files from bundle. All translation files are now loaded on demand.
- Moved translation files from `lib/Language/*/translation.json` to `wwwroot/languages/*/translation.json`.
- Fixed default 3d-tiles styling to add a workaround for a Cesium bug which resulted in wrong translucency value for point clouds.
- Remove Pell dependency, now replaced with TinyMCE (WYSIWYG editor library).
- Added `beforeRestoreAppState` hook for call to `Terria.start()` which gets called before state is restored from share data.
- Made `order` optional for `ICompositeBarItem`.
- Fix `includes` path for `url-loader` rule so that it doesn't incorrectly match package names with `terriajs` as prefix.
- Add help button for bookmarking sharelinks to SharePanel (if that help item exists in config)

#### 8.2.5 - 2022-06-07

- Add Google Analytics event for drag and drop of files onto map.
- Allow users to choose whether Story is included in Share
- Fixed bug that broke Cesium when WebGL was not available. Reverts to Leaflet.
- Fixed bug where `new Terria()` constructror would try to access `document` and throw an error when running in NodeJS.
- Add WPS support for `Date` (additional to existing `DateTime`) and support for `ComplexData` `Date`/`DateTime` WPS Inputs.
- TSXified `StandardUserInterface` and some other components. If your TerriaMap imports `StandardUserInterface.jsx` remove the `.jsx` extension so webpack can find the new `.tsx` file.
- Fix use of `baseMapContrastColor` in region mapping/protomaps and remove `MAX_SELECTABLE_DIMENSION_OPTIONS`.
- `mapItems` can now return arbitrary Cesium primitives.
- Added progress of 3DTiles data source loading to Progress Bar.
- ProgressBar colour now depends on baseMapContrastColor - improves visibility on light map backgrounds.
- Update `terriajs-cesium` to `1.92.0`.
- Replace Pell WYSIWYG editor library with TinyMCE, allows richer editing of Stories in the Story Builder
- Added support for using Compare / Split Screen mode with Cesium 3D Tiles.
- Fix `BottomDock.handleClick` binding
- Use the theme base font to style story share panel.
- Fix problem with Story Prompt not showing
- Fix global body style (font and focus purple)
- Add `color:inherit` to `Button`

#### 8.2.4 - 2022-05-23

- Update protomaps to `1.19.0` - now using offical version.
- Fix Table/VectorStylingWorkflow for datasets with no columns/properties to visualise
- Improve default `activeStyle` in `TableMixin` - if no `scalar` style is found then find first style with enum, text and finally region.
- Add Mustache template support to `modelDimensions` for string properties in `option.value` (with the catalog member as context)
- Added a check for disableExport in ChartPanelDownloadButton.jsx. Prevents download button rendering.
- Fix `CatalogIndex` types
- Moved code for retrieving a model by id, share key or CatalogIndex to a new function `terria.getModelByIdShareKeyOrCatalogIndex`.
- Updated handling of `previewedItemId` to use new function `terria.getModelByIdShareKeyOrCatalogIndex`. This will now use CatalogIndex if the `previewedItemId` cannot be found in models or model share keys.
- Fixed a race condition inside ModalPopup that caused the explorer panel (data catalogue) to be stuck hidden until refresh.
- Fix bug that broke the `DiffTool` preventing it from opening.
- TSify `BottomDock` and `measureElement` components.
- Fixed a bug in `GltfMixin` which resulted in some traits missing from `GltfCatalogItem` and broke tools like the scene editor.
- Leaflet attribution can be set through `config.leafletAttributionPrefix`. Attribution HTML string to show on Leaflet maps. Will use Leaflet's default if undefined. To hide Leaflet attribution - set `leafletAttributionPrefix:""`
- Re-add missing `helpPanel.mapUserGuide` translation string
- Fix `sortMembersBy` for child `Groups` and `References`
- Add `raiseError` convenience method to `TerriaError`
- Improve `filterOutUndefined` types
- Add [Maki icons](https://labs.mapbox.com/maki-icons/) - these can be used in `TablePointStyleTraits`. For example `marker = "hospital"`
- Rename `ProtomapsImageryProvider.duplicate()` to `ProtomapsImageryProvider.clone()`.
- Add [`ts-essentials` library](https://github.com/ts-essentials/ts-essentials) - "a set of high-quality, useful TypeScript types that make writing type-safe code easier"
- `GeojsonMixin` improvements
  - `uveMvt` is now `useTableStylingAndProtomaps`
  - If `useTableStylingAndProtomaps` is true, then protomaps is used for Line and Polygon features, and `TableMixin` is used for Point features (see `createLongitudeLatitudeFeaturePerRow()`)
  - `GeoJsonTraits.style` is now only supported by Cesium primitives (if defined, then `useTableStylingAndProtomaps` will be false). Instead you can use `TableStyleTraits`
- `TableMixin` improvements
  - Add new `TableStyleMap` model, this is used to support `enum`, `bin` and `null` styles for the following:
    - `TablePointStyleTraits` - this supports markers (URLs or Maki icons) and rotation, width, height and pixelOffset.
    - Add `TableOutlineStyleTraits` - this supports color and width.
  - Legends are now handled by `TableAutomaticLegendStratum`
  - Legends will be merged across `TableStyleMaps` and `TableColorMap` - for example, marker icons will be shown in legend with correct colors. See `MergedStyleMapLegend`
  - Default `activeStyle` is now picked by finding the first column of type `scalar`, and then the first column of type `enum`, then `text` and then finally `region`.
- `ArcGisFeatureServiceCatalogItem` now uses Table styling and `protomaps`
- Adapted `BaseModel.addObject` to handle adding objects to `ArrayTraits` with `idProperty="index"` and `isRemoval`. The new object will be placed at the end of the array (across all strata).
- Add `allowCustomInput` property to `SelectableDimensionGroup` - if true then `react-select` will allow custom user input.
- `TableStylingWorkflow` improvements
  - Better handling of swapping between different color scheme types (eg enum or bin)
  - Add point, outline and point-size traits

#### 8.2.3 - 2022-04-22

- **Breaking changes:**
  - `CkanItemReference` no longer copies `default` stratum to target - please use `itemProperties` instead.
- **Revert** Use CKAN Dataset `name` property for WMS `layers` as last resort.
- Add support for `WebMapServiceCatalogGroup` to `CkanItemReference` - this will be used instead of `WebMapServiceCatalogItem` if WMS `layers` can't be identified from CKAN resource metadata.
  - Add `allowEntireWmsServers` to `CkanCatalogGroupTraits` - defaults to `true`
- Ignore WMS `Layers` with duplicate `Name` properties
- Fix selectable dimensions passing reactive objects and arrays to updateModelFromJson (which could cause problems with array detection).

#### 8.2.2 - 2022-04-19

- Fixed a whitescreen with PrintView.

#### 8.2.1 - 2022-04-13

- Fixed selectable-dimension checkbox group rendering bug where the group is hidden when it has empty children.

#### 8.2.0 - 2022-04-12

- **Breaking changes:**
  - Multiple changes to `GtfsCatalogItem`:
    - Removed `apiKey` in favour of more general `headers`
    - Removed unused `bearingDirectionProperty` & `compassDirectionProperty`
    - `image` is no longer resolved relative to the TerriaJS asset folder. This will allow using relative URLs for assets that aren't inside the TerriaJS asset folder. Prepend "build/TerriaJS/" (the value of `terria.baseUrl`) to any existing relative `image` urls.
- Added `colorModelsByProperty` to `GtfsCatalogItem` which will colour 1 model differently for different vehichles based on properties matched by regular expression. E.g. colour a vehicle model by which train line the vehicle is travelling on.
- Fixed a bug where cross-origin billboard images threw errors in Leaflet mode when trying to recolour the image.
- Changed rounding of the numbers of the countdown timer in the workbench UI for items that use polling. The timer wil now show 00:00 for at most 500ms (instead of a full second). This means that for timers that are a multiple of 1000ms the timer will now show 00:01 for the last second before polling, instead of 00:00.
- TSified `BuildShareLink`, `InitSourceData` and `ShareData`.
- Added `HasLocalData` interface - which has `hasLocalData` property to implement.
- Added `ModelJson` interface - which provides loose type hints for Model JSON.
- Added `settings` object to `InitSourceData` - provides `baseMaximumScreenSpaceError, useNativeResolution, alwaysShowTimeline, baseMapId, terrainSplitDirection, depthTestAgainstTerrainEnabled` - these properties are now saved in share links/stories.
- Moved `setAlwaysShowTimeline` logic from `SettingsPanel` to `TimelineStack.ts`.

#### 8.1.27 - 2022-04-08

- Use CKAN Dataset `name` property for WMS `layers` as last resort.
- Set CKAN Group will now set CKAN Item `name` in `definition` stratum.
- Ignore GeoJSON Features with no geometry.
- Fix feedback link styling.
- Improve `CatalogIndexReference` error messages.

#### 8.1.26 - 2022-04-05

- **Breaking changes**
  - All dynamic groups (eg `WebMapServiceCatalogGroup`) will create members and set `definition` strata (instead of `underride`)
- New `GltfMixin`, which `GltfCatalogItem` now uses.
- Hook up `beforeViewerChanged` and `afterViewerChanged` events so they are
  triggered on viewer change. They are raised only on change between 2D and 3D
  viewer mode.
- Removed references to conversion service which is no longer used in version >=8.0.0.
- Added experimental routing system - there may be breaking changes to this system in subsequent patch releases for a short time. The routes currently include:
  - `/story/:share-id` ➡ loads share JSON from a URL `${configParameters.storyRouteUrlPrefix}:share-id` (`configParameters.storyRouteUrlPrefix` must have a trailing slash)
  - `/catalog/:id` ➡ opens the data catalogue to the specified member
- Fixed a polyline position update bug in `LeafletVisualizer`. Polylines with time varying position will now correctly animate in leaflet mode.
- Change button cursor to pointer
- Add `GeoJsonTraits.filterByProperties` - this can be used to filter GeoJSON features by properties
- Add GeoJSON `czmlTemplate` support for `Polygon/MultiPolygon`
- Add custom `heightOffset` property to `czmlTemplate`
- Fixed a bug where Cesium3DTilePointFeature info is not shown when being clicked.
- Added optional `onDrawingComplete` callback to `UserDrawing` to receive drawn points or rectangle when the drawing is complete.
- Fixed a bug in `BoxDrawing` where the box can be below ground after initialization even when setting `keepBoxAboveGround` to true.
- Add `itemProperties`, `itemPropertiesByType` and `itemPropertiesByIds` to `GroupTraits` and `ReferenceTraits`.
  - Properties set `override` strata
  - Item properties will be set in the following order (highest to lowest priority) `itemPropertiesByIds`, `itemPropertiesByType`, `itemProperties`.
  - If a parent group has `itemProperties`, `itemPropertiesByType` or `itemPropertiesByIds` - then child groups will have these values copied to `underride` when the parent group is loaded
  - Similarly with references.
- Fix `viewCatalogMember` bug - where `_previewItem` was being set too late.
- Improve error message in `DataPreview` for references.
- Fix alignment of elements in story panel and move some styling from scss to styled components
- Click on the stories button opens a story builder (button on the left from story number)
- Added ASGS 2021 regions to region mapping:
  - SA1-4 (e.g. sa3_code_2021)
  - GCCSA
  - STE & AUS (aliased to existing 2011/2016 data due to no change in geometry, names & codes)
- Added LGA regions from 2019 & 2021 to region mapping - only usable by lga code
- Increase `ForkTsCheckerWebpackPlugin` memoryLimit to 4GB
- Add `renderInline` option to markdownToHtml/React + TSify files
- Organise `lib/Map` into folder structure
- When `modelDimensions` are changed, `loadMapItems()` is automatically called
- Add `featureCounts` to `GeoJsonMixin` - this tracks number of GeoJSON Features by type
- Add `polygon-stroke`, `polyline-stroke` and `marker-stroke` to GeoJSON `StyleTraits` - these are only applied to geojson-vt features (not Cesium Primitives)
- TableMixin manual region mapping dimensions are now in a `SelectableDimensionGroup`
- Fix misc font/color styles
- Create reusable `StyledTextArea` component
- `Collapsible` improvements:
  - Add `"checkbox"` `btnStyle`
  - `onToggle` can now stop event propagation
  - `title` now supports custom markdown
- Add `rightIcon` and `textLight` props to `Button`
- New `addTerriaScrollbarStyles` scss mixin
- `TableAutomaticStylesStratum` now creates `styles` for every column - but will hide columns depending on `TableColumnType`
- `TableAutomaticStylesStratum.numberFormatOptions` is now `TableStyle.numberFormatOptions`
- Implement `TableColorStyleTraits.legendTicks` - this will determine number of ticks for `ContinuousColorMap` legends
- `DiscreteColorMap` will now use `minimumValue`/`maximumValue` to calculate bins
- `SelectableDimensions` improvements
  - Add `color`, `text`, `numeric` and `button` types
  - Add `onToggle` function to `SelectableDimensionGroup`
  - `Group` and `CheckboxGroup` now share the same UI and use `Collapsible`
  - `enum` (previously `select`) now uses `react-select` component
  - `color` uses `react-color` component
  - `DimensionSelectorSection` / `DimensionSelector*` are now named the same as the model - eg `SelectableDimension`
- Create `Portal`, `PortalContainer`,`SidePanelContainer` and `WorkflowPanelContainer`. There are used by `WorkflowPanel`.
- Create `WorkflowPanel` - a basic building block for creating Workflows that sit on top of the workbench
  - It has three reusable components, `Panel`, `PanelButton`, `PanelMenu`
- Create `selectableDimensionWorkflow` - This uses `WorkflowPanel` to show `SelectableDimensions` in a separate side panel.
  - `TableStylingWorkflow` - set styling options for TableMixin models
  - `VectorStylingWorkflow` - this extends `TableStylingWorkflow` - used to set styling options for GeoJsonMixin models (for Protomaps/geojson-vt only)
- Create `viewingControls` concept. This can be used to add menu items to workbench items menu (eg "Remove", "Export", ...)
  - TSXify `ViewingControls`
- Add temporary `legendButton` property - this is used to show a "Custom" button above the Legend if custom styling has been applied
  - This uses new `TableStyle.isCustom` property
- Move workbench item controls from `WorkbenchItem.jsx` `WorkbenchItemControls.tsx`
- Add `UrlTempalteImageryCatalogItem`, rename `RasterLayerTraits` to `ImageryProviderTraits` and add some properties.
- Added `ViewingControlsMenu` for making catalog wide extensions to viewing controls options.
- Added `MapToolbar`, a simpler API for adding buttons to the map navigation menu for the most common uses cases.
- Added `BoxDrawing` creation methods `fromTransform` and `fromTranslationRotationScale`.
- Fixed a bug where `zoom` hangs for catalog items with trait named `position`.
- Moved workflows to `Models/Workflows` and added helper method `runWorkflow` to invoke a workflow.
- Change NaturalEarth II basemap to use `url-template-imagery`
- Remove Gnaf API related files as the service was terminated.

#### 8.1.25 - 2022-03-16

- Fix broken download link for feature info panel charts when no download urls are specified.
- Fixed parameter names of WPS catalog functions.
- Improve WMS 1.1.1 support
  - Added `useWmsVersion130` trait - Use WMS version 1.3.0. True by default (unless `url` has `"version=1.1.1"` or `"version=1.1.0"`), if false, then WMS version 1.1.1 will be used.
  - Added `getFeatureInfoFormat` trait - Format parameter to pass to GetFeatureInfo requests. Defaults to "application/json", "application/vnd.ogc.gml", "text/html" or "text/plain" - depending on GetCapabilities response
- Add `legendBackgroundColor` to `LegendOwnerTraits` and `backgroundColor` to `LegendTraits`
- Add `sld_version=1.1.0` to `GetLegendGraphics` requests
- Filter `"styles","version","format","srs","crs"` conflicting query parameters from WMS `url`
- WMS `styles`, `tileWidth`, `tileHeight` and `crs`/`srs` will use value in `url` if it is defined (similar to existing behavior with `layers`)
- WMS will now show warning if invalid `layers` (eg if the specified `layers` don't exist in `GetCapabilities`)
- ArcGisFeatureServerCatalogItem can now load more than the maximum feature limit set by the server by making multiple requests, and uses GeojsonMixin
- Avoid creating duplication in categories in ArcGisPortalCatalogGroup.
- Fix `CatalogMemberMixin.hasDescription` null bug
- `TableStyle` now calculates `rectangle` for point based styles
- Fixed error installing dependencies by changing dependency "pell" to use github protocol rather than unencrypted Git protocol, which is no longer supported by GitHub as of 2022-03-15.

#### 8.1.24 - 2022-03-08

- Ignores duplicate model ids in members array in `updateModelFromJson`
- Add support for `crs` property in GeoJSON `Feature`
- Add feature highlighting for Protomaps vector tiles
- Add back props `localDataTypes` and `remoteDataTypes` to the component `MyData` for customizing list of types shown in file upload modal.

#### 8.1.23 - 2022-02-28

- **Breaking changes**:
  - `IDEAL ZOOM` can be customised by providing `lookAt` or `camera` for `idealZoom` in `MappableTraits`. The `lookAt` takes precedence of `camera` if both exist. The values for `camera` can be easily obtained from property `initialCamera` by calling shared link api .

* Fixed crash caused by ArcGisMapServerCatalogItem layer missing legend.
* Refactored StoryPanel and made it be collapsible
* Added animation.ts as a utility function to handle animation end changes (instead of using timeout)
* Fixed a bug where `buildShareLink` serialised the feature highlight model & geometry. Picked features are still serialised and geometry is reloaded on accessing the share link.

#### 8.1.22 - 2022-02-18

- Added play story button in mobile view when there is an active story
- `IDEAL ZOOM` can be customised by providing `idealZoom` property in `MappableTraits`.
- Fix `AddData` options

#### 8.1.21 - 2022-02-08

- Fixed bug where WMS layer would crash terria if it had no styles, introduced in 8.1.14

#### 8.1.20 - 2022-02-04

- Fixed whitescreen on Print View in release/production builds

#### 8.1.19 - 2022-01-25

- Add WMS support for `TIME=current`
- Only show `TableMixin.legends` if we have rows in dataColumnMajor and mapItems to show
- Add `WebMapServiceCatalogGroup.perLayerLinkedWcs`, this can be used to enable `ExportWebCoverageService` for **all** WMS layers. `item.linkedWcsCoverage` will be set to the WMS layer `Name` if it is defined, layer `Title` otherwise.
- MagdaReference can use addOrOverrideAspects trait to add or override "terria" aspect of target.
- Added new print preview page that opens up in a new window
- TSXified PrintView

#### 8.1.18 - 2022-01-21

- Add missing default Legend to `TableAutomaticStylesStratum.defaultStyle`
- Fix a bug in CompositeCatalogItem that causes share URLs to become extremely long.
- Fix `OpacitySection` number precision.
- Add `sortMembersBy` to `GroupTraits`. This can be set to sort group member models - For example `sortMembersBy = "name"` will alphabetically sort members by name.
- Remove `theme.fontImports` from `GlobalTerriaStyles` - it is now handled in `TerriaMap/index.js`
- Add check to `featureDataToGeoJson.getEsriFeature` to make sure geometry exists

#### 8.1.17 - 2022-01-12

- **Breaking changes**:
  - Minimum node version is now 12 after upgrading node-sass dependency

* Automatically cast property value to number in style expressions generated for 3d tiles filter.
* Re-enable procedure and observable selectors for SOS items.
* Fix broken "Ideal zoom" for TableMixin items.
* The opacity of 3d tiles can now be changed with the opacity slider in the workbench
* RasterLayerTraits and Cesium3dTilesTraits now share the newly created OpacityTraits
* `disableOpacityControl` is now a trait and can be set in the catalog.
* TSXified OpacitySection
* Upgrade compiler target from es2018 to es2019
* Fix default table style legends
* Remove SOS defaults legend workaround
* Update NodeJS version to 14 in `npm-publish` GitHub action

#### 8.1.16 - 2021-12-23

- Added region mapping support for Commonwealth Electoral Divisions as at 2 August 2021 (AEC) as com_elb_name_2021.

#### 8.1.15 - 2021-12-22

- Fix sharelink bug, and make `isJson*` type checks more rigorous
- Remove `uniqueId` from `CatalogMemberMixin.nameInCatalog` and add it as fallback to `CatalogMemberMixin.name`
- Add `shareKeys` and `nameInCatalog` to `CatalogIndexReference`.
- Remove `description` field from `CatalogIndex`
  - The `CatalogIndex` can now be used to resolve models in sharelinks
- Add support for zipped `CatalogIndex` json files.
- Fix `SplitReferences` which use `shareKeys`
- Make `isJson*` type assertion functions more rigorous
  - Add `deep` parameter, so you can use old "shallow" type check for performance reasons if needed
- Add Shapefile to `CkanDefaultFormatsStratum`
- Fix `ArcGisMapServerCatalogItem` metadata bug
- Remove legend traits from CatalogMemberMixin, replacing them with LegendOwnerTraits, and add tests to enforce correct use of legends.
- Add better support for retreiving GeoJsonCatalogItem data through APIs, including supporting geojson nested within json objects
- Fixed `ContinuousColorMap` min/max value bug.
- `TableStyle.outlierColor` is now only used if `zFilter` is active, or `colorTraits.outlierColor` is defined
- Add `forceConvertResultsToV8` to `WebProcessingServiceCatalogFunction`. If your WPS processes are returning v7 json, you will either need to set this to `true`, or set `version: 0.0.1` in JSON output (which will then be automatically converted to v8)
- Cleanup `CatalogFunction` error handling
- Fix `SelectAPolygonParameterEditor` feature picking (tsified)
- Add `WebMapServiceCatalogItem.rectangle` support for multiple WMS layers
- Fix picked feature highlighting for ArcGis REST API features (and TSify `featureDataToGeoJson`)
- Re-enable GeoJSON simple styling - now if more than 50% of features have [simple-style-spec properties](https://github.com/mapbox/simplestyle-spec) - automatic styling will be disabled (this behaviour can be disabled by setting `forceCesiumPrimitives = false`)
- Don't show `TableMixin` `legends` or `mapItems` if no data
- Fix `GeoJsonCatalogItem.legends`
- Add `isOpen` to `TerriaReferenceTraits`

#### 8.1.14 - 2021-12-13

- **Breaking changes**:
  - `Result.throwIfUndefined()` will now only throw if `result.value` is undefined - regardless of `result.error`

* Reimplement option to zoom on item when adding it to workbench, `zoomOnAddToWorkbench` is added to `MappableTraits`.
* Update terria-js cesium to `1.81.3`
* Re-allowed models to be added to `workbench` if the are not `Mappable` or `Chartable`
* Moved `WebMapServiceCatalogItem.GetCapbilitiesStratum` to `lib\Models\Catalog\Ows\WebMapServiceCapabilitiesStratum.ts`
* Moved `WebMapServiceCatalogItem.DiffStratum` to `DiffableMixin`
* `callWebCoverageService` now uses version WCS `2.0.0`
  - All WCS export functionality is now in `ExportWebCoverageServiceMixin`
  - Added `WebCoverageServiceParameterTraits` to `WebMapServiceCatalogItemTraits.linkedWcsParameters`. It includes `outputFormat` and `outputCrs`
  - Will attempt to use native CRS and format (from `DescribeCoverage`)
  - No longer sets `width` or `height` - so export will now return native resolution
* Anonymize user IP when using google analytics.
* Fix crash when TableMixin-based catalog item had invalid date values
* Fix `WebMapServiceCatalogItem.styles` if `supportsGetLegendGraphics = false`. This means that if a WMS server doesn't support `GetLegendGraphics` requests, the first style will be set as the default style.

#### 8.1.13 - 2021-12-03

- Paramerterised the support email on the help panel to use the support email in config
- Refactored `TableColumn get type()` to move logic into `guessColumnTypeFromValues()`
- `TableMixin.activeStyle` will set `TableColumnType = hidden` for `scalar` columns with name `"id"`, `"_id_"` or `"fid"`
- Fix bug `TableColumn.type = scalar` even if there were no values.
- Table columns named `"easting"` and `"northing"` are now hidden by default from styles
- `TableColumn.type = enum` requires at least 2 unique values (including null) to be selected by default
- Tweak automatic `TableColumn.type = Enum` for wider range of values
- Exporting `TableMixin` will now add proper file extensions
- Added `TimeVaryingTraits.timeLabel` trait to change label on `DateTimeSelectorSection` (defaults to "Time:")
  - This is set to `timeColumn.title`
- `TableColumn` will try to generate prettier `title` by un-camel casing, removing underscores and capitalising words
- `TableStyle` `startDates`, `finishDates` and `timeIntervals` will only set values for valid `rowGroups` (invalid rows will be set to `null`). For example, this means that rows with invalid regions will be ignored.
- Add "Disable style" option to `TableMixin.styleDimensions` - it can be enabled with `TableTraits.showDisableStyleOption`
- Added `timeDisableDimension` to `TableMixin` - this will render a checkbox to disable time dimension if `rowGroups` only have a single time interval per group (i.e. features aren't "moving" across time) - it can be enabled with `TableTraits.showDisableTimeOption` - `TableAutomaticStylesStratum` will automatically enable this if at least 50% of rowGroups only have one unique time interval (i.e. they don't change over time)\
- Remove border from region mapping if no data
- Add `baseMapContrastColor` and `constrastColor` to `BaseMapModel`
- Fixed `TableMixin.defaultTableStyle.legends` - `defaultTableStyle` is now not observable - it is created once in the `contructor`
- Removed `Terria.configParameters.enableGeojsonMvt` - geojson-vt/Protomaps is now used by default
- `GpxCatalogItem` now uses `GeojsonMixin`
- Add an external link icon to external hyperlink when using method `parseCustomHtmlToReact`. This feature can be switched off by passing `{ disableExternalLinkIcon: true }` in `context` argument.
- Tsify `sendFeedback.ts` and improve error messages/notifications
- Removed unused overrideState from many DataCatalog React components.
- Fixed a bug where adding a timeseries dataset from the preview map's Add to map button didn't add the dataset to the `timelineStack`.
- Fixed incorrect colour for catalog item names in the explorer panel when using dynamic theming.
- Moved `CatalogIndex` loading from constructor (called in `Terria.start`) to `CatalogSearchProvider.doSearch` - this means the index will only be loaded when the user does their first search
- Add basic auth support to `generateCatalogIndex`, fix some bugs and improve performance
- Update terria-js cesium to `1.81.2`
- Add `uniqueId` as fallback to `nameInCatalog`
- Remove duplicated items from `OpenDataSoftGroup` and `SocrataGroup`

#### 8.1.12 - 2021-11-18

- Bigger zoom control icons.
- Modified "ideal zoom" to zoom closer to tilesets and datasources.
- Added `configParameters.feedbackPostamble`. Text showing at the bottom of feedback form, supports the internationalization using the translation key
- `GeoJsonMixin.style["stroke-opacity"]` will now also set `polygonStroke.alpha` and `polylineStroke.alpha`
- Reduce `GeoJsonMixin` default stroke width from `2` to `1`
- Add `TableMixin` styling to `GeoJsonMixin` - it will treat geojson feature properties as "rows" in a table - which can be styled in the same way as `TableMixin` (eg CSV). This is only enabled for geojson-vt/Protomaps (which requires `Terria.configParameters.enableGeojsonMvt = true`). For more info see `GeojsonMixin.forceLoadMapItems()`
  - This can be disabled using `GeojsonTraits.disableTableStyle`
- Opacity and splitting is enabled for Geojson (if using geojson-vt/protomaps)
- Replaced `@types/geojson` Geojson types with `@turf/helpers`
- In `GeojsonMixin` replaced with `customDataLoader`, `loadFromFile` and `loadFromUrl` with `forceLoadGeojsonData`
- `GeojsonMixin` will now convert all geojson objects to FeatureCollection
- Exporting `GeojsonMixin` will now add proper file extensions
- `WebFeatureServiceCatalogItem` now uses `GeoJsonMixin`
- Fix `ProtomapsImageryProvider` geojson feature picking over antimeridian
- Add Socrata group to "Add web data
- Added "marker-stroke-width", "polyline-stroke-width", "polygon-stroke-width" to `GeojsonStyleTraits` (Note these are not apart of [simplestyle-spec](https://github.com/mapbox/simplestyle-spec/tree/master/1.1.0) and can only be used with `geojson-vt`)
- Add a method refreshCatalogMembersFromMagda to Terria class.
- Renable `useNativeResolution` on mobile
- Store `useNativeResolution`, `baseMaximumScreenSpaceError` as local properties
- Moved CKAN default `supportedFormats` to `CkanDefaultFormatsStratum`
- Add properties to `CkanResourceFormatTraits`
  - `maxFileSize` to filter out resources with large files (default values: GeoJSON = 150MB, KML = 30MB, CZML = 50MB)
  - `removeDuplicates` (which defaults to true) so we don't get duplicate formats for a dataset (it will check `resource.name`)
    - If there are multiple matches, then the newest (from resource.created property) will be used
  - `onlyUseIfSoleResource` to give a given resource format unless that is all that exists for a dataset
- Add CKAN `useSingleResource`, if `true`, then the highest match from `supportedResourceFormats` will be used for each dataset
- ArcGis Map/Feature Service will now set CRS from `latestWkid` if it exists (over `wkid`)
- Fix CKAN ArcGisFeatureService resources
- ArcGisFeatureServer will now set `outSR=4326` so we don't need to reproject client-side

#### 8.1.11 - 2021-11-15

- Fix `SettingsPanel` type issue

#### 8.1.10 - 2021-11-15

- Fix `CswCatalogGroup` XML types
- Added `MAINCODE` aliases for all ABS Statistical Area regions that were missing them.
- Fixed `superGet` replacement in webpack builds with babel versions `7.16.0` and above.

#### 8.1.9 - 2021-11-01

- TSify workbench splitter control and fix broken styling.
- Fix app crash when opening AR tool.

#### 8.1.8 - 2021-10-29

- Tsified `SettingPanel`
- Moved `setViewerMode` function from `Terria` class to `ViewerMode`
- Refactored checkbox to use children elements for label instead of label
  property, `isDisabled`, `isChecked` and `font-size: inherit` style is passed
  to each child element (so propper styling is maintained)
- Fix an internal bug where Cesium.prototype.observeModelLayer() fails to remove 3D tilesets in certain cases.
- Rename `TerriaError._shouldRaiseToUser` to `overrideRaiseToUser`
  - Note: `userProperties.ignoreError = "1"` will take precedence over `overrideRaiseToUser = true`
- Fix `overrideRaiseToUser` bug causing `overrideRaiseToUser` to be set to `true` in `TerriaError.combine`
- Add `rollbar.warning` for `TerriaErrorSeverity.Warning`
- Disable `zFilter` by default
- Remove use of word "outlier" in zFilter dimension and legend item (we now use "Extreme values")
- Add `cursor:pointer` to `Checkbox`
- Fix `MapNavigation` getter/setter `visible` bug.
  - Replace `CompositeBarItemController` `visible` setter with `setVisible` function
- Use `yarn` in CI scripts (and upgrade node to v14)
- Fix app crash when previewing a nested reference in the catalog (eg when viewing an indexed search result where the result is a reference).
- Ported feaure from v7 to set WMS layers property from the value of `LAYERS`, `layers` or `typeName` from query string of CKAN resource URL.

#### 8.1.4 - 2021-10-15

- Make flex-search usage (for `CatalogIndex`) web-worker based
- Add `completeKnownContainerUniqueIds` to `Model` class - This will recursively travese tree of knownContainerUniqueIds models to return full list of dependencies
- Add all models from `completeKnownContainerUniqueIds` to shareData.models (even if they are empty)

#### 8.1.3 - 2021-10-14

- Reimplement map viewer url param
- Added `terriaError.importance` property. This can be set to adjust which error messages are presented to the user.
  - `terriaErrorNotification` and `WarningBox` will use the error message with highest importance to show to the user ("Developer details" remains unchanged)
- Add `terriaError.shouldRaiseToUser` override, this can be used to raise errors with `Warning` severity.
- `terriaError.raisedToError` will now check if **any** `TerriaError` has been raised to the user in the tree.
- `workbench.add()` will now keep items which only return `Warning` severity `TerriaErrors` after loading.
- Improve SDMX error messages for no results
- Fix SDMX FeatureInfoSection time-series chart to only show if data exists.
- Improve GeoJSON CRS projection error messages
- Add `Notification` `onDismiss` and `ignore` properties.
- Fix `AsyncLoader` result bug
- Remove `Terria.error` event handler
- Refactor `workbench.add` to return `Result`
- Consolidated network request / CORS error message - it is now in `t("core.terriaError.networkRequestMessage")`.
  - It can be injected into other translation strings like so: `"groupNotAvailableMessage": "$t(core.terriaError.networkRequestMessage)"`
  - Or, you can use `networkRequestError(error)` to wrap up existing `TerriaError` objects
- Fix incorrect default `configParameters.feedbackPreamble`
- Fix incorrect default `configParameters.proj4def` - it is now `"proj4def/"`
- Fix Branding component. It wasn't wrapped in `observer` so it kept getting re-rendered
- Add `FeedbackLink` and `<feedbacklink>` custom component - this can be used to add a button to open feedback dialog (or show `supportEmail` in feedback is disabled)
- Fix `ContinuousColorMap` `Legend` issue due to funky JS precision
- Fix mobx computed cycle in `CkanDatasetStratum` which was making error messages for failed loading of CKAN items worse.

#### 8.1.2 - 2021-10-01

- Removed duplicate Help icon and tooltip from the map navigation menu at the bottom as it is now shown in the top menu.
- Fixed a bug where the app shows a scrollbar in some instances.
- Wrap clean initSources with action.
- Modified `TerriaReference` to retain its name when expanded. Previously, when the reference is expanded, it will assume the name of the group or item of the target.
- Proxy `catalogIndex.url`

#### 8.1.1 - 2021-09-30

- **Breaking changes:**
  - `blacklist` has been renamed to `excludeMembers` for `ArcGisPortalCatalogGroup` and `CkanCatalogGroup`.

* Tsifyied and refactored `RegionProvider` and `RegionProviderList`, and re-enabled `loadRegionIDs`
* `TableColorMap` `minimumValue` and `maximumValue` will now take into account valid regions.
* `tableMixin.loadRegionProviderList()` is now called in `tableMixin.forceLoadMapItems()` instead of `mappableMixin.loadMapItems()`
* Add TableColumn and TableStyle `ready` computed property. Columns will only be rendered if `ready` is `true`. At the moment it is only used to wait until `loadRegionIDs` has finished.
* Moved region mapping `ImageryProvider` code to `lib/Table/createRegionMappedImageryProvider.ts`
* Fix `ChartPanel` import `Result` bug.
* Improve handling of featureInfoTemplate for composite catalog items.
* Mobile help menu will now show a link to map user guide if it is configured in `Terria.configParameters.helpItems`.
* Fixed the layout of items in mobile navigation
* Add Mapbox Vector Tile support. This is using [protomaps.js](https://github.com/protomaps/protomaps.js) in the new `ProtomapsImageryProvider`. This includes subset of MVT style specification JSON support.
* `MapboxVectorCanvasTileLayer` is now called `ImageryProviderLeafletGridLayer`
* `CesiumTileLayer` is now called `ImageryProviderLeafletTileLayer`.
* Added `geojson-vt` support to `GeoJsonMixin`, which will tile geojson into vector tiles on the fly, and use the new `ProtomapsImageryProvider`.
* Added `configParameter.enableGeojsonMvt` temporary feature flag for experimental Geojson-Mapbox vector tiles. Default is `false`.
* Added `forceCesiumPrimitives` to `GeoJsonTraits`. This can be used to render cesium primitives instead of Mapbox vector-tiles (if `configParameter.enableGeojsonMvt` is `true`)
* Add `scale` observable to `TerriaViewer`. This will give distance between two pixels at the bottom center of the screen in meters.
* Fixed `withControlledVisibility` method to inherit `propTypes` of its wrapped component.
* Added `MinMaxLevelMixin` and `MinMaxLevelTraits` to handle defining min and max scale denominator for layers.
* Extracted function `scaleToDenominator` to core - for conversion of scale to zoom level.
* Share/start data conversion will now only occur if `version` property is `0.x.x`. Previously, it was `version` property is **not** `8.x.x`
* Filter table column values by Z Score. This is controlled by the following `TableColorStyleTraits`:
  - `zScoreFilter` - Treat values outside of specifed z-score as outliers, and therefore do not include in color scale. This value is magnitude of z-score - it will apply to positive and negative z-scores. For example a value of `2` will treat all values that are 2 or more standard deviations from the mean as outliers. This must be defined to be enabled - currently it is only enabled for SDMX (with `zScoreFilter=4`).
  - `zScoreFilterEnabled - True, if z-score filter is enabled
  - `rangeFilter` - This is applied after the `zScoreFilter`. It is used to effectively 'disable' the zScoreFilter if it doesn't cut at least the specified percange of the range of values (for both minimum and maximum value). For exmaple if `rangeFilter = 0.2`, then the zScoreFilter will only be effective if it cuts at least 20% of the range of values from the minimum and maximum value
* Add `outlierColor` to `ContinuousColorMap`
* Add `placement` to `SelectableDimension`. This can be used to put `SelectableDimension` below legend using `placement = "belowLegend`
* Add `SelectableDimensionCheckbox` (and rename `SelectableDimension` to `SelectableDimensionSelect`)
* Add `outlierFilterDimension` checkbox `SelectableDimension` to workbench to enable/disable dimension
* Extend `tableStyle.rowGroups` to regions
* Fix `spreadFinishTime` bug
* Fix diverging `ContinuousColorMap` - it will now center color scale around 0.
* Refactor `SocrataMapViewCatalogItem` to use `GeoJsonMixin`
* `SocrataCatalogGroup` will not not return groups for Facets if there is only one - so it skips an unnecessary group level.
* Update protomaps.js to `1.5.0`
* SDMX will now disable the region column if less than 2 valid regions have been found
* Set `spreadStartTime` and `spreadFinishTime` to `true` for SDMX
* Add SDMX `metadataURLs` from dataflow annotations
* Improve SDMX chart titles
* `TableMixin` will now remove data if an error occurs while calling `forceLoadTableData`
* Make `regionColumn` `isNullable` - this means region column can be disabled by setting to `null`.
* Fix scalar column color map with a single value
* TableMixin will now clear data if an error occurs while calling `forceLoadTableData`
* `TableMixin` will now not return `mapItems` or `chartItems` if `isLoading`
* SDMX will now use `initialTimeSource = stop`
* Fix `duplicateModels` duplicating observables across multiple models
* Support group models in workbench -- All members will be automatically added to the map.
* Added location search button to welcome modal in mobile view.
* Add `DataUrlTraits` to `CatalogMemberTraits.dataUrls`. It contains an array of data URLS (with optional `title` which will render a button). It is handled the same as `MetadataUrls` except there is a `type` property which can be set to `wcs`, `wfs`... to show info about the URL.
* Made search location bar span full width in mobile view.
* Automatically hide mobile modal window when user is interacting with the map.
* Disabled feature search in mobile
* Disabled export (clip&ship) in mobile
* Fixed misplaced search icon in mobile safari.
* Prevents story text from covering the whole screen in mobile devices.
* Add `CatalogIndex`, `CatalogIndexReference` and `generateCatalogIndex()` script. These can be used to generate a static JSON index of a terria catalog - which can then be searched through using `flexsearch`
* Added `weakReference` flag `ReferenceMixin`, this can be used to treat References more like a shortcut (this means that `sourceReference` isn't used when models are shared/added to the workbench - the `target` is used instead)
* GroupMixin.isMixedInto and MappableMixin.isMixedInto are now more strict - and won't pass for for References with `isMappable` or `isGroup`.
* `Workbench.add` can now handle nested `References` (eg `CatalogIndexReference -> CkanReference -> WMSCatalogItem`).
* Add `description` trait to `CatalogMemberReferenceTraits`
* Added `excludeMembers` property to `GroupTraits` (this replaced the `blacklist` property in v7). It is an array of strings of excluded group and item names. A group or item name that appears in this list will not be shown to the user. This is case-insensitive and will also apply to all child/nested groups
* Fixes an app crash on load in iOS-Safari mobile which was happening when rendering help panel tooltips.
* Fixed `WebMapServiceCatalogItem` not sending additional `parameters` in `GetFeatureInfo` queries.
* Changed mobile header icons and improved styling.
* Fixed a problem with computeds and AsyncLoader when loading `mapItems` (and hence children's `mapItems`) of a CompositeCatalogItem.
* Fix `YDYRCatalogFunction` `description`
* Extend input field for search in mobile view to full width of the page.
* Automatically hide mobile modal window when user is interacting with the map (like picking a point or drawing a shape).
* Adjusted styling of x-axis labels in feature info panel to prevent its clipping.
* When expanding charts from the same catalog item, we now create a new item if the expanded chart has a different title from the previously expanded chart for the same item. This behavior matches the behavior in `v7`.
* Improve status message when feature info panel chart is loading
* Fix broken chart panel download button.
* Changed @vx/_ dependencies to @visx/_ which is the new home of the chart library
* The glyph style used for chart points can now be customized.
* Added `TerriaReference` item, useful for mounting a catalog tree from an external init file at any position in the current map's catalog tree.
* Changed @vx/_ dependencies to @visx/_ which is the new home of the chart library
* The glyph style used for chart points can now be customized.
* Chart tooltip and legend bar can now fit more legends gracefully.

#### 8.1.0 - 2021-09-08

- **Breaking changes:**
  - Overhaul of map navigation: items no longer added inside UserInterface using <Nav> jsx.

* New version of map navigation ([#5062](https://github.com/TerriaJS/terriajs/pull/5062))
  - It consists of
    - a high level api `MapNavigationModel` for managing the navigation items, which is responsible for managing the state of navigation items. It is passing commands to invidual item controller.
    - a `MapNavigationItemController` that holds and control the state of navigation item. When new navigation item is created it should extend controller and provide the definition on how it state should be updated.
  - Terria exposes instance of navigation model to the world.
  - Converted all existing navigation items to utilise new navigation model, and registered them in terria navigation model (`registerMapNavigations.tsx`).
  - Resolved issue with some navigation items not being clickable on mobile due to overlap from others.
* Fixed a bug in Difference tool where difference image was showing with zero opacity in some situations.
* Fixed `CzmlCatalogItem` to react correctly to input data changes.

#### 8.0.1 - 2021-09-06

- Added `catalog-converter` support for v7 `#start` data.
- add french Help button translation
- Enable FeatureInfoSectionSpec tests
- Add `itemProperties` to `ArcGisMapServerCatalogGroupTraits` so that `ArcGisMapServerCatalogGroup` can override relevant traits of its layers.
- Add `feature` object to `FeatureInfoSection.getTemplateData`
- Add a way to replace text in feature info templates. See [Replace text](doc/connecting-to-data/customizing-data-appearance/feature-info-template.md) for details.
- Fixed unnecessary model reloads or recomputing of `mapItems` when switching between story scenes.
- Fixed story reset button.
- Moved help button to the top menu

#### 8.0.0 - 2021-08-13

- **Breaking changes**:
  - Require `translate#` in front of translatable content id in `config.json` (i.e. `helpContent`).
  - `colorPalette` no longer supports a list of CSS colors (eg `rgb(0,0,255)-rgb(0,255,0)-rgb(255,0,0)`). Instead please use `binColors`.
  - Organise `Traits` folder into `Traits/Decorators` and `Traits/TraitsClasses`
  - Renamed all mixin instance type definitions to `XMixin.Instance`.
  - Basemaps are now defined as `baseMaps` object (see [baseMaps object docs](./doc/customizing/initialization-files.md#basemaps))
    - list of available basemaps is defined in `baseMaps.items`. This list is combined with default base maps so it's possible to override defaults
    - definition of `initBaseMapId` and `initBaseMapName` are moved to `baseMaps.defaultBaseMapId` and `baseMaps.defaultBaseMapName`
    - `previewBaseMapId` is moved to `baseMaps.previewBaseMapId`
    - implemented `baseMaps.enabledBaseMaps` array of base map ids to define a list of baseMaps available to user
    - updated docs for `baseMaps`
  - `$color-splitter` and `theme.colorSplitter` has been replaced with `$color-secondary` and `theme.colorSecondary`
  - `canZoomTo` has bee replaced with `disableZoomTo` in `MappableTraits`
  - `showsInfo` has been replaced with `disableAboutData` in `CatalogMemberTraits`
  - `AsyncLoader` loadXXX methods now return `Result` with `errors` **they no longer throw errors** - if you need errors to be thrown you can use `(await loadXX).throwIfError()`.
  - Removed `openGroup()` - it is replaced by `viewState.viewCatalogMember`
  - Renamed `ReferenceMixin.is` to `ReferenceMixin.isMixedInto`

* Fixed a bug with numeric item search where it sometimes fails to return all matching values.
* Respect order of objects from lower strata in `objectArrayTrait`.
* Fix datetime button margin with scroll in workbench.
* Fix checkbox when click happen on svg icon. (#5550)
* Added progress indicator when loading item search tool.
* Add `nullColor` to `ConstantColorMap` - used when `colorColumn` is of type `region` to hide regions where rows don't exist.
* `TableStyles` will only be created for `text` columns if there are no columns of type `scalar`, `enum` or `region`.
* Moved `TableStyle.colorMap` into `TableColorMap`
* Replaced `colorbrewer.json` with `d3-scale-chromatic` - we now support d3 color scales (in addition to color brewer) - see https://github.com/d3/d3-scale-chromatic
* Added `ContinuousColorMap` - it will now be used by default for `scalar` columns
  - To use `DiscreteColorMap` - you will need to set `numberOfBins` to something other than `0`.
* `TableColorMap` default color palette for `scalar` columns is not `Reds` instead of `RdYlOr`
* Legends for `scalar` columns will now calculate optimal `numberFormatOptions.maximumFractionDigits` and `numberFormatOptions.minimumFractionDigits`
* Fix sharing user added data of type "Auto-detect".
* #5605 tidy up format string used in `MagdaReference`
* Fix wms feature info returning only one feature
* `WebMapServiceCatalogGroup` will now create layer auto-IDs using `Name` field to avoid ID clashes.
* Added `GroupMixin` `shareKey` generation for members - if the group has `shareKeys`.
* Organise `Traits` folder into `Traits/Decorators` and `Traits/TraitsClasses
* Organise `Traits` folder into `Traits/Decorators` and `Traits/TraitsClasses`
* I18n-ify shadow options in 3DTiles and some strings in feature info panel.
* Fix `StyledIcon` css `display` clash
* Limit `SelectableDimension` options to 1000 values
* Added support for `SocrataCatalogGroup` and `SocrataMapViewCatalogGroup`
  - Notes on v7 to v8 Socrata integration:
    - Share links are not preserved
    - Added basic support for dataset resources
* Organise `Models` directory into multiple sub-directories (#5626)
  - New model related classes are moved to `Models/Definition`
  - Catalog related files are moved to `Models/Catalog`
    - ESRI, OWS, GTFS and CKAN related files are moved to their own sub-directories in `Models/Catalog/`
    - Other Catalog items related files are moved to `Models/Catalog/CatalogItems`
    - Other Catalog items related files are moved to `Models/Catalog/CatalogGroups`
    - Catalog functions related files are moved to `Models/Catalog/CatalogFunction`
  - Removed unused Models files
* Modified BadgeBar to be more tolerant to longer strings
* Added `MapboxMapCatalogItem`.
* Added `MapboxStyleCatalogItem`.
* Fix splitter thumb icon vertical position
* Renamed all mixin instance type definitions to `XMixin.Instance`.
* Clean up `ViewControl` colors
  - `$color-splitter` and `theme.colorSplitter` has been replaced with `$color-secondary` and `theme.colorSecondary`
* Clean up `SplitterTraits`
  - `SplitterTraits` is now included in `RasterLayerTraits`
  - Removed `supportsSplitter` variable
  - Added `disableSplitter` trait
* Clean up `canZoomTo`
  - Replaced with `disableZoomTo` in `MappableTraits`
* Clean up `showsInfo`
  - Replaced with `disableAboutData` in `CatalogMemberTraits`
* Add `TerriaErrorSeverity` enum, values can be `Error` or `Warning`.
  - Errors with severity `Error` are presented to the user. `Warning` will just be printed to console.
  - By default, errors will use `Error`
  - `TerriaErrorSeverity` will be copied through nested `TerriaErrors` on creation (eg if you call `TerriaError.from()` on a `Warning` then the parent error will also be `Warning`)
  - Loading models from share links or stories will use `Warning` if the model is **not in the workbench**, otherwise it will use `Error`.
* In `terriaErrorNotification` - show `error.message` (as well as `error.stack`) if `error.stack` is defined
* `AsyncLoader` now has an observable `result` property.
* `viewState.viewCatalogMember()` now handles loading catalog members, opening groups and showing "Add Data" window.
* Fix `MagdaReference` `forceLoadReference` bug.
* Clean up `CkanCatalogGroup` loading - errors are no-longer swallowed.
* Clean up `3dTilesMixin` loading - errors are no-longer swallowed.
* Fix `DataPreviewSections` info section bug.
* Move `FeedbackForm` `z-index` to same as `Notification` - this is so it will appear above Data catalog.
* Added `result.raiseError()`, `result.pushErrorTo()` and `result.clone()` helper methods - and `Result.combine()` convenience function
* Renamed `ReferenceMixin.is` to `ReferenceMixin.isMixedInto`
* Added support for logging to external error service and configuring it via config parameters. See `errorService` in [client configuration](doc/customizing/client-side-config.md).
* Fix `DiscreteColorMap` bug with `binColors` and added warning message if `colorPalette` is invalid.
* Fix `EnumColorMap` bug with `binColors`
* Moved d3-scale-chromatic code into `tableColorMap.colorScaleCategorical()` and `tableColorMap.colorScaleContinuous()`
* Disabled welcome popup for shared stories
* Add WMS support for default value of time dimension.
* Make CompositeCatalogItem sync visibility to its members.
* Add `description` and `example` static properties to `Trait`, and added `@traitClass` decorator.
* Add `parent` property to `Trait`, which contains parent `TraitClass`.
* New model-generated documentation in `generateDocs.ts`
* Refactored some `Traits` classes so they use `mixTraits` instead of extending other `Traits` classes.
* Allow translation of some components.
* Fixed a bug which prevented adding any reference catalog item while the story is playing.
* Bumped terriajs-server to ^3.3.3

#### 8.0.0-alpha.87

- Re-add basemap images to terriajs rather than requiring all TerriaMaps to have those basemap images. Default basemaps will use those images.
- Data from TableMixin always overrides other feature information (e.g. from vector tiles in region mapping) by column name and title for feature info templating (consistent with v7).
- Fixed point entity creation for TableMixin where different columns are used for point size and colour.
- Changed MappableMixin's initialMessage to show while map items are loaded. Map items could be displayed behind the disclaimer before a user accepts the disclaimer.
- Fixed a cyclic dependency between initialMessage and app spinner (globe gif greysreen) that caused the app spinner to be present forever when loading a share link.
- Removed hardcoded credit links and made it configurable via terria config parameters.
- Disable `TableMixin` time column if only one unique time interval

#### 8.0.0-alpha.86

- **Breaking changes**:
  - `EnumColorMap` will only be used for enum `TableColumns` with number of unique values <= number of bins

* Add `options` to CSV papaparsing
* `TableMixin` will now only show points **or** region mapping - not both
* Add `FeatureInfoMixin` support for 2D vector features (in Cesium only)
* `TableStyles` are now hidden from the "Display Variable" selector if the number of colors (enumColors or numberOfBins) is less than 2. As a ColorMap with a single color isn't super useful.
* Improved default `TableColumn.isSampled` - it will be false if a binary column is detected (0 or 1)
* Improved default Table charting - now a time column will be used for xAxis by default
* Added `spreadFinishTime` - which works same way as `spreadStartTime` - if `true`, finish time of feature will be "spread" so that all features are displayed at the latest time step.
* Added support for `OpenDataSoft` - only point or region based features + timeseries
* `GeoJsonMixin`-based catalog items with polygon features can be extruded if a `heightProperty` is specified.
* Bugfix to make time-based geojson work when there are multiple features with the same time property value.
* Add `czmlTemplate` to `GeoJsonTraits` - it can be used to replace GeoJSON Point features with a CZML packet.
* Made the moment points in the chart optionally clickable.

#### 8.0.0-alpha.85

- **Breaking changes**:
  - Removed `registerAnalytics.js`
  - Removed `HelpMenuPanel.jsx`

* Added analytic events related to story, share and help menu items, Also refactored events to use category and action enums.
* Remove table style `SelectableDimension` from SDMX
* `GyroscopeGuidance` can now be translated.
* Wraps tool title bar text using `...`.

#### 8.0.0-alpha.84

- Fix `ArcGisMapServerCatalogGroup` infinite loading by removing the cycle of calling `loadMembers` that was present in the `DataCatalogGroup` React component. However calling `loadMembers` is still not cached as it should for `ArcGisMapServerCatalogGroup`, and the infinite loading bug could return.
- Fix bug `selectableDimensions` bug in `Cesium3dTilesMixin` and `GltfCatalogItem`.

#### 8.0.0-alpha.83

- Add `modelDimensions` to `CatalogMemberMixin` - this can be used to apply model stratum with a `SelectableDimension` (i.e. a drop-down menu).
- `GeoJsonMixin`-based catalog items can now be styled based on to their properties through traits.
- `GeoJsonMixin`-based catalog items can now vary over time if a `timeProperty` is specified.

#### 8.0.0-alpha.82

- **Breaking changes**:
  - IndexedItemSearchProvider: (bounding) `radius` option is no longer supported in `resultsData.csv` of search indexes.

* Show a toast and spinner icon in the "Ideal zoom" button when the map is zooming.
* `zoomTo()` will return a promise that resolves when the zoom animation is complete.
* Modifies `IndexedItemSearchProvider` to reflect changes to `terriajs-indexer` file format.
* Move feature info timeseries chart funtion to `lib\Table\getChartDetailsFn.ts`
* Fix feature info timeseries chart for point (lat/long) timeseries
* Feature info chart x-values are now be sorted in acending order
* Remove merging rows by ID for `PER_ROW` data in `ApiTableCatalogItem`
* Make `ApiTableCatalogItem` more compatible with Table `Traits`
  - `keyToColumnMapping` has been removed, now columns must be defined in `columns` `TableColumnTraits` to be copied from API responses.
* Move notification state change logic from ViewState into new class `NotificationState`
* Catalog items can now show a disclaimer or message before loading through specifying `InitialMessageTraits`
* Added Leaflet hack to remove white-gaps between tiles (https://github.com/Leaflet/Leaflet/issues/3575#issuecomment-688644225)
* Disabled pedestrian mode in mobile view.
* Pedestrian mode will no longer respond to "wasd" keys when the user is typing in some input field.
* Fix references to old `viewState.notification`.
* wiring changeLanguage button to useTranslation hook so that it can be detected in client maps
* Add `canZoomTo` to `TableMixin`
* SDMX changes:
  - Add better SDMX server error messages
  - `conceptOverrides` is now `modelOverrides` - as dataflow dimension traits can now be overridden by codelist ID (which is higher priortiy than concept ID)
  - Added `regionTypeReplacements` to `modelOverride`- to manually override detected regionTypes
  - `modelOverrides` are created for SDMX common concepts `UNIT_MEASURE`, `UNIT_MULT` and `FREQ`
    - `UNIT_MEASURE` will be displayed on legends and charts
    - `UNIT_MULT` will be used to multiple the primary measure by `10^x`
    - `FREQ` will be displayed as "units" in Legends and charts (eg "Monthly")
  - Single values will now be displayed in `ShortReportSections`
  - Custom feature info template to show proper dimension names + time-series chart
  - Smarter region-mapping
  - Removed `viewMode` - not needed now due to better handling of time-series
* Fix `DimensionSelector` Select duplicate ids.
* Add Leaflet splitter support for region mapping
* Fix Leaflet splitter while zooming and panning map
* Split `TableMixin` region mapping `ImageryParts` and `ImageryProvider` to improve opacity/show performance
* Removed `useClipUpdateWorkaround` from Mapbox/Cesium TileLayers (for Leaflet) - because we no longer support IE
* Fix overwriting `previewBaseMapId` with `initBaseMapId` by multiple `initData`.
* GeoJSON Mixin based catalog items can now call an API to retrieve their data as well as fetching it from a url.
* Changes to loadJson and loadJsonBlob to POST a request body rather than always make a GET request.
* Added ApiRequestTraits, and refactor ApiTableCatalogItemTraits to use it. `apiUrl` is now `url`.

#### 8.0.0-alpha.81

- Fix invalid HTML in `DataPreviewSections`.
- Fix pluralisation of mapDataState to support other languages.
- Fix CSW `Stratum` name bug.
- Add `#configUrl` hash parameter for **dev environment only**. It can be used to overwrite Terria config URL.

#### 8.0.0-alpha.80

- Removed `Disclaimer` deny or cancel button when there is no `denyAction` associated with it.

#### 8.0.0-alpha.79

- Make `InfoSections` collapsible in `DataPreview`. This adds `show` property to `InfoSectionTraits`.
  - `WebMapServiceCatalogItem` service description and data description are now collapsed by default.
- Revert commit https://github.com/TerriaJS/terriajs/commit/668ee565004766b64184cd2941bbd53e05068ebb which added `enzyme` devDependency.
- Aliases `lodash` to `lodash-es` and use `babel-plugin-lodash` reducing bundle size by around 1.09MB.
- Fix CkanCatalogGroup filterQuery issue. [#5332](https://github.com/TerriaJS/terriajs/pull/5332)
- Add `cesiumTerrainAssetId` to config.json to allow configuring default terrain.
- Added in language toggle and first draft of french translation.json
  - This is enabled via language languageConfiguration.enabled inside config.json and relies on the language being both enumerated inside languageConfiguration.langagues and availble under {code}/translation.json
- Updated to terriajs-cesium 1.81
- Create the Checkbox component with accessibility in mind.
- Convert `FeedbackForm` to typescript.

#### 8.0.0-alpha.78

- Add `ignoreErrors` url parameter.

#### 8.0.0-alpha.77

- **Breaking changes**:
  - `terria.error.raiseEvent` and `./raiseErrorToUser.ts` have been replaced with `terria.raiseErrorToUser`.
  - `terria.error.addEventListener` has been replaced with `terria.addErrorEventListener`

* New Error handling using `Result` and `TerriaError` now applied to initial loading, `updateModelFromJson()`, `upsertModelFromJson()` and `Traits.fromJson()`. This means errors will propagate through these functions, and a stacktrace will be displayed.
  - `Result` and the new features of `TerriaError` should be considered unstable and may be extensively modified or removed in future 8.0.0-alpha.n releases
* New `terriaErrorNotification()` function, which wraps up error messages.
* `TerriaError` can now contain "child" errors - this includes a few new methods: `flatten()` and `createParentError()`. It also has a few new convenience functions: `TerriaError.from()` and `TerriaError.combine()`.
* Convert `Branding.jsx` to `.tsx`
* Added `configParams.brandBarSmallElements` to set Branding elements for small screen (also added theme props)
* Add `font` variables and `fontImports` to theme - this can be used to import CSS fonts.
* Convert `lib/Styled` `.jsx` files to `.tsx` (including Box, Icon, Text). The most significant changes to these interfaces are:
  - `Box` no longer accepts `<Box positionAbsolute/>` and this should now be passed as `<Box position="absolute"/>`.
  - `Text`'s `styledSize` has been removed. Use the `styledFontSize` prop.
  - `ButtonAsLabel` no longer accepts `dark`. A dark background is now used when `light` is false (or undefined).
* Fixes CZML catalog item so that it appears on the timeline.
* Enable `theme` config parameter. This can now be used to override theme properties.

#### 8.0.0-alpha.76

- Added support for setting custom concurrent request limits per domain through `configParameters.customRequestSchedulerLimits`.
- Added `momentChart` to region-mapped timeseries
- Add time-series chart (in FeatureInfo) for region-mapped timeseries
- Only show `TableMixin` chart if it has more than one
- Add `TableChartStyle` name trait.

#### 8.0.0-alpha.75

- Fix `NotificationWindow` bug with `message`.
- Re-add `loadInitSources` to `Terria.updateApplicationUrl()`
- Added support for `elements` object in catalogue files (aka init files).
  - Using this object you can hide/show most UI elements individually.
  - See https://github.com/TerriaJS/terriajs/pull/5131. More in-depth docs to come.

#### 8.0.0-alpha.74

- Fix JS imports of `TerriaError`

#### 8.0.0-alpha.73

- Add `title` parameter in `raiseErrorToUser` to overwrite error title.
- Added some error handling in `Terria.ts` to deal with loading init sources.
- TSify `updateApplicationOnHashChange` + remove `loadInitSources` from `Terria.updateApplicationUrl()`

#### 8.0.0-alpha.72

- **Breaking changes**:
  - Added clippingRectangle to ImageryParts.
  - Any item that produces ImageryParts in mapItems (any raster items) must now also provide a clippingRectangle.
  - This clippingRectangle should be derived from this.cesiumRectangle (a new computed property) & this.clipToRectangle as demonstrated in many raster catalog items (e.g. OpenStreetMapCatalogItem.ts).

* Adds experimental ApiTableCatalogItem.
* Fixes a bug where FeatureInfoDownload tries to serialize a circular object
* Added `removeDuplicateRows` to `TableTraits`
* `forceLoadTableData` can now return undefined - which will leave `dataColumnMajor` unchanged
* Fix sharing preview item.
* Added z-index to right button group in mobile header menu
* Added cesiumRectangle computed property to MappableMixin. This is computed from the `rectangle` Trait.
* Fixed a Cesium render crash that occured when a capabilities document specified larger bounds than the tiling scheme's supported extent (bug occured with esri-mapServer but wms was probably also affected).
* In fixing Cesium render crash above clipping rectangles are now added to Cesium ImageryLayer (or Leaflet CesiumTileLayer) rather than being included in the ImageryProvider. ImageryParts has been updated to allow passing the clipping rectangle through to Cesium.ts and Leaflet.ts where ImageryLayer/CesiumTileLayer objects are created.

#### 8.0.0-alpha.71

- Fix accidental translation string change in 8.0.0-alpha.70

#### 8.0.0-alpha.70

- **Breaking changes**:
  - Merge `Chartable` and `AsyncChartableMixin` into new **`ChartableMixin`** + `loadChartItems` has been replaced by `loadMapItems`.
  - To set base map use `terriaViewer.setBaseMap()` instead of `terriaViewer.basemap = ...`
  - Incorrect usage of `AsyncLoader` **will now throw errors**

* Add `hideInBaseMapMenu` option to `BaseMapModel`.
* Change default basemap images to relative paths.
* Add `tileWidth` and `tileHeight` traits to `WebMapServiceCatalogItem`.
* Add docs about `AsyncLoader`
* Remove interactions between AsyncLoaders (eg calling `loadMetadata` from `forceLoadMapItems`)
* ... Instead, `loadMapItems` will call `loadMetadata` before triggering its own `AsyncLoader`
* Add `isLoading` to `CatalogMemberMixin` (combines `isLoading` from all the different `AsyncLoader`)
* Move `Loader` (spinner) from `Legend` to `WorkbenchItem`.
* Merge `Chartable` and `AsyncChartableMixin` into **`ChartableMixin`** + remove `AsyncLoader` functionality from `ChartableMixin` - it is now all handled by `loadMapItems`.
* Removed `AsyncLoader` functionality from `TableMixin` - it is now handled by `loadMapItems`.
  - `TableMixin.loadRegionProviderList()` is now called in `MappableMixin.loadMapItems()`
* Added `TerriaViewer.setBaseMap()` function, this now calls `loadMapItems` on basemaps
* Fix load of persisted basemap
* Fix sharing of base map
* Added backward compatibility for `baseMapName` in `initData` (eg share links)
* Add `WebMapService` support for WGS84 tiling scheme

#### 8.0.0-alpha.69

- **Breaking changes**:
  - Basemaps are now configured through catalog JSON instead of TerriaMap - see https://github.com/TerriaJS/terriajs/blob/13362e8b6e2a573b26e1697d9cfa5bae328f7cff/doc/customizing/initialization-files.md#basemaps

* Updated terriajs-cesium to version 1.79.1
* Make base maps configurable from init files and update documentation for init files [#5140](https://github.com/TerriaJS/terriajs/pull/5140).

#### 8.0.0-alpha.68

- Remove points from rectangle `UserDrawing`
- Fix clipboard typing error.
- Ported `WebProcessingServiceCatalogGroup`.
- Add CSW Group support
- Revert "remove wmts interfaces from ows interfaces" (873aa70)
- Add `math-expression-evaluator` library and `ColumnTransformationTraits`. This allows expressions to be used to transform column values (for example `x+10` to add 10 to all values).
- Fix bug in `TableColumn.title` getter.
- Add support for TableColumn quarterly dates in the format yyyy-Qx (eg 2020-Q1).
- Fix region mapping feature highlighting.
- Update clipboard to fix clipboard typing error.
- Added direction indicator to the pedestrian mode minimap.
- Limit up/down look angle in pedestrian mode.
- Automatically disable pedestrian mode when map zooms to a different location.
- Add support for time on `ArcGisMapServerCatalogItem`
- Merge `Mappable` and `AsyncMappableMixin` into **`MappableMixin`**.
- Fixed a issue when multiple filters are set to Cesium3DTilesCatalogItem
- Async/Awaitify `Terria.ts` + fix share links loading after `loadInitSources`.
- Tsified `TerriaError` + added support for "un-rendered" `I18nTranslateString`
- Tsified `raiseErrorToUser` + added `wrapErrorMessage()` to wrap error message in something more user friendly (using `models.raiseError.errorMessage` translation string).

#### 8.0.0-alpha.67

- TSify `Loader` function.
- Added walking mode to pedestrian mode which clamps the pedestrain to a fixed height above the surface.
- Upgraded catalog-converter to fix dependency version problem and ensure that all imports are async to reduce main bundle size.

#### 8.0.0-alpha.66

- **Breaking changes**:
  - Changed merging behaviour of Trait legends (of type `LegendTraits`) in `CatalogMemberTraits`. This affects legends on all `CatalogMember` models. Legend objects in higher strata now replace values in lower strata that match by index, rather than merging properties with them.

* Add `MetadataUrlTraits` to `CatalogMemberTraits.metadataUrls`. It contains an array of metadata URLS (with optional `title` which will render a button)
* Restore `cesiumTerrainUrl` config parameter. [#5124](https://github.com/TerriaJS/terriajs/pull/5124)
* I18n-ify strings in settings panel. [#5124](https://github.com/TerriaJS/terriajs/pull/5124)
* Moved `DataCustodianTraits` into `CatalogMemberTraits` and `CatalogMemberReferenceTraits`.
* `TableMixin` styles ("Display variables") will now look for column title if style title is undefined
* Add fallback colours when Color.fromCssColorString is used.
* Allow nullable `timeColumn` in table styles. Useful for turning off auto-detection of time columns.
* Added tool for searching inside catalog items. Initial implementation works for indexed 3d tilesets.
* Added support for shapefile with `ShapefileCatalogItem`
* Added `GeoJsonMixin` for handling the loading of geojson data.
* Extended the `GeoJsonCatalogItem` to support loading of zip files.
* Fixed broken feature highlighting for raster layers.
* Show a top angle view when zooming to a small feature/building from the item search result.
* Fix `TableTimeStyleTraits.idColumns` trait type.
* Added a new `lineAndPoint` chart type
* CustomChartComponent now has a "chart-type" attribute
* Fix `ArcGisMapServerCatalogItem` layer ID and legends bug
* Re-add region mapping `applyReplacements`.
* Added `SearchParameterTraits` to item search for setting a human readable `name` or passing index specific `queryOptions` for each parameter through the catalog.
* Added `AttributionTraits` to mappable and send it as property when creating Cesium's data sources and imagery providers. [#5167](https://github.com/TerriaJS/terriajs/pull/5167)
* Fixed an issue where a TerriaMap sometimes doesn't build because of typing issues with styled-components.
* Renamed `options` to `providerOptions` in `SearchableItemTraits`.
* Fix `CkanCatalogGroup.groupBy = "none"` members
* Fix `TableMixin` region mapping feature props and make Long/Lat features use column titles (if it exists) to match v7 behaviour.
* Add support for `CkanItemReference` `wms_layer` property
* Add support for `ArcGisMapServerCatalogGroup` to use `sublayerIds`.
* Added Pedestrian mode for easily navigating the map at street level.
* Clean up `LayerOrderingTraits`, remove `WorkbenchItem` interface, fix `keepOnTop` layer insert/re-ordering.
* Remove `wordBreak="break-all"` from Box surrounding DataPreview
* Re-added merging of csv row properties and vector tile feature properties for feature info (to match v7 behaviour).
* Fixes a bug in pedestrian mode where dropping the pedestrian in northern hemisphere will position the camera underground.
* Implement highlight/hide all actions for results of item search.
* Disable pickFeatures for WMS `_nextImageryParts`.
* Fix Leaflet `ImageryLayer` feature info sorting
* Fix hard-coded colour value in Story
* Use `configParameters.cesiumIonAccessToken` in `IonImageryCatalogItem`
* Added support for skipping comments in CSV files
* Fix WMS GetLegendGraphics request `style` parameter
* Loosen Legend `mimeType` check - so now it will treat the Legend URL as an image if the `mimeType` matches **OR** the file extension matches (previously, if `mimeType` was defined, then it wouldn't look at filetype extension)
* Fix `DiffTool` date-picker label `dateComparisonB`
* Fix app crash when switching different tools.
* Create `merge` `TraitsOption` for `objectArrayTrait`
* Move `Description` `metadataUrls` above `infoSections`.
* Upgraded i18next and i18next-http-backend to fix incompatibility.
* Added support for dd/mm/yyyy, dd-mm-yyyy and mm-dd-yyyy date formats.

#### 8.0.0-alpha.65

- Fixed SDMX-group nested categories
- SDMX-group will now remove top-level groups with only 1 child

#### 8.0.0-alpha.64

- Fixed WMS style selector bug.
- `layers` trait for `ArcGisMapServerCatalogItem` can now be a comma separated string of layer IDs or names. Names will be auto-converted to IDs when making the request.

#### 8.0.0-alpha.63

- Add `v7initializationUrls` to terria config. It will convert catalogs to v8 and print warning messages to console.
- Add `shareKeys` support for Madga map-config maps (through `terria` aspect)
- Revert WMS-group item ID generation to match v7
- Add `addShareKeysToMembers` to `GroupMixin` to generate `shareKeys` for dynamic groups (eg `wms-group)
- Added `InitDataPromise` to `InitSources`
- Add reverse `modelIdShareKeysMap` map - `model.id` -> `shareKeys`
- Upgraded `catalog-converter` to 0.0.2-alpha.4
- Reverted Legend use of `object` instead of `img` - sometimes it was showing html error responses
- Legend will now hide if an error is thrown
- Update youtube urls to nocookie version
- Share link conversion (through `catalog-converter`) is now done client-side
- Fix Geoserver legend font colour bug
- Remove legend broken image icon
- Added high-DPI legends for geoserver WMS (+ font size, label margin and a few other tweaks)
- `LegendTraits` is now part of `CatalogMemberTraits`
- Add `imageScaling` to `LegendTraits`
- WMS now `isGeoserver` if "geoserver` is in the URL
- Add WMS `supportsGetLegendRequest` trait
- Improved handling of WMS default styles

#### 8.0.0-alpha.62

- Fixed an issue with not loading the base map from init file and an issue with viewerMode from init files overriding the persisted viewerMode
- Fixed issues surrounding tabbed catalog mode
- Now uses `catalog-converter` to convert terriajs json in WPS response from v7 to v8.
- Fixed a bug in `UserDrawing` which caused points to not be plotted on the map.
- Fixed app crash when switching between different types of parameter in `GeoJsonParameterEditor`.
- Fixed errors when previewing an item in a group that is open by default (`isOpen: true` in init file).
- Fixed mobx warnings when loading geojson catalog items.
- Add `multiplierDefaultDeltaStep` Trait, which tries to calculate sensible multiplier for `DistrectelyTimeVarying` datasets. By default it is set to 2, which results in a new timestep being displayed every 2 seconds (on average) if timeline is playing.
- Hide info sections with empty content in the explorer preview.
- Port `shareKeys` from version 7
- Update/re-enable `GeoJsonCatalogItemSpec` for v8.
- add `DataCustodianTraits` to `WebMapServiceCatalogGroupTraits`
- Changed behaviour of `updateModelFromJson` such that catalog groups with the same id/name from different json files will be merged into one single group.
- Fixed error when selecting an existing polygon in WPS input form.
- Upgraded `catalog-converter` to 0.0.2-alpha.3.

#### 8.0.0-alpha.61

- New `CatalogFunctionMixin` and `CatalogFunctionJobMixin`
- Tsified `FunctionParameters`
- New `YourDataYourRegions` `CatalogFunctionMixin`
- Added `inWorkbench` property
- Added `addModelToTerria` flag to `upsertModelFromJson` function
- Added `DataCustodianTraits` to `WebMapServiceCatalogItem`
- Added `disableDimensionSelectors` trait to `WebMapServiceCatalogItem`. Acheives the same effect of `disableUserChanges` in v7.
- Temporarily stopped using `papaparse` for fetching Csv urls till an upstream bug is fixed.
- Fix async bug with loading `ReferenceMixin` and then `Mappable` items in `initSources`
- Remove `addToWorkbench`, it has been replaced with `workbench.add`
- Improve handling of `ArcGisMapServerCatalogItem` when dealing with tiled layers.
- Ensure there aren't more bins than unique values for a `TableStyle`
- Add access control properties to items fetched from Esri Portal.
- Improves magda based root group mimic behaviour introdcued in 8.0.0-alpha.57 by adding `/` to `knownContainerUniqueIds` when `map-config*` is encountered
- Fixed broken chart disclaimers in shared views.
- Fixed a bug where chart disclaimers were shown even for chart items disabled in the workbench.
- Fixed a bug where charts with titles containing the text "lat" or "lon" were hidden from feature info panel.
- Fixed a bug that occurred when loading config from magda. `initializationUrls` are now applied even if `group` aspect is not set

#### 8.0.0-alpha.60

- Fix WMS legend for default styles.
- Request transparent legend from GeoServer.
- Reverted the following due to various issues with datasets:
  - Add basic routing support
  - Add better page titles when on various routes of the application
  - Add prerendering support on `/catalog/` routes (via `prerender-end` event &
    allowing TerriaMap to hit certain routes)

#### 8.0.0-alpha.59

- Update magda error message
- Add a short report section if trying to view a `3d-tiles` item in a 2d map.
- Fix bug in `Terria.interpretStartData`.
- Add `ThreddsCatalogGroup` model.
- Port `supportsColorScaleRange`, `colorScaleMinimum` and `colorScaleMaximimum` from `master` to `WebMapServiceCatalogItem` model.
- Ported MapboxVectorTileCatalogItem ("mvt").
- When expanding a chart from the feature info panel, we now place a colored dot on the map where the chart was generated from.
- Add basic routing support
- Add better page titles when on various routes of the application
- Add prerendering support on `/catalog/` routes (via `prerender-end` event &
  allowing TerriaMap to hit certain routes)
- Update `WorkbenchButton` to allow for links rather than buttons, including
  changing About Data to a link

#### 8.0.0-alpha.58

- Add `FeatureInfoTraits` to `ArcGisMapServerCatalogItem`
- Fix zooming bug for datasets with invalid bounding boxes.
- Add new model for `ArcGisTerrainCatalogItem`.
- Add 3D Tiles to 'Add web data' dropdown.
- Fix naming of item in a `CkanCatalogGroup` when using an item naming scheme other than the default.

#### 8.0.0-alpha.57

- Fix memoization of `traitsClassToModelClass`.
- Chart expanded from feature info panel will now by default show only the first chart line.
- Chart component attribtues `column-titles` and `column-units` will now accept a simpler syntax like: "Time,Speed" or "ms,kmph"
- Fix presentation of the WMS Dimension metadata.
- Magda based maps now mimic "root group uniqueId === '/'" behaviour, so that mix and matching map init approaches behave more consistently

#### 8.0.0-alpha.56

- Add `itemProperties` trait to `WebMapMapCatalogGroup`.
- Add support for `formats` traits within `featureInfoTemplate` traits.
- Fix handling of `ArcGisPortalItemReference` for when a feature layer contains multiple sublayers.
- Implemented new compass design.

#### 8.0.0-alpha.55

- Upgraded to patched terriajs-cesium v1.73.1 to avoid build error on node 12 & 14.

#### 8.0.0-alpha.54

- Add a `infoAsObject` property to the `CatalogMemberMixin` for providing simpler access to `info` entries within templating
- Add a `contentAsObject` trait to `InfoSectionTraits` where a json object is more suitable than a string.
- Add `serviceDescription` and `dataDescription` to `WebMapServiceCatalogItem` info section.
- Extend `DataPreviewSections.jsx` to support Mustache templates with context provided by the catalog item.
- Add support for `initializationUrls` when loading configuration from Magda.
- Add `:only-child` styling for `menu-bar.scss` to ensure correctly rounded corners on isolated buttons.
- Improve Branding component for mobile header
- Add support for `displayOne` configuration parameter to choose which brand element to show in mobile view
- Update Carto basemaps URL and attribution.
- Add `clipToRectangle` trait to `RasterLayerTraits` and implement on `WebMapServiceCatalogItem`, `ArcGisMapServiceCatalogItem`, `CartoMapCatalogItem`, `WebMapTileServiceCatalogItem`.
- Allow Magda backed maps to use an inline `terria-init` catalog without it getting overwritten by map-config before it can be parsed
- Deprecated `proxyableDomainsUrl` configuration parameter in favour of `serverconfig` route
- Ported a support for `GpxCatalogItem`.
- Feature info is now shareable.
- Add option `canUnsetFeaturePickingState` to `applyInitData` for unsetting feature picking state if it is missing from `initData`. Useful for showing/hiding feature info panel when switching through story slides.
- Properly render for polygons with holes in Leaflet.
- Fixes a bug that showed the chart download button when there is no downloadable source.
- Add `hideWelcomeMessage` url parameter to allow the Welcome Message to be disabled for iframe embeds or sharing scenarios.
- Ensure the `chartDisclaimer` is passed from catalog items to derived chart items.
- Don't calculate a `rectangle` on a `ArcGisPortalReferenceItem` as they appear to contain less precision than the services they point to.
- Allow an `ArcGisPortalReferenceItem` to belong to multiple `CatalogGroup`'s.
- Fix argis reference bug.
- Made possible to internationalize tour contend.
- Added TileErrorHandlerMixin for handling raster layer tile errors.
- Fixed a bug that caused the feature info chart for SOS items to not load.
- SOS & CSV charts are now shareable.

#### 8.0.0-alpha.53

- Ported an implementation of CatalogSearchProvider and set it as the default
- Notification window & SatelliteImageryTimeFilterSection now uses theme colours
- Improved look and feel of `StyledHtml` parsing
- Fix `applyAriaId` on TooltipWrapper causing prop warnings
- Make share conversion notification more pretty (moved from `Terria.ts` to `shareConvertNotification.tsx`)
- Tsxify `Collapsible`
- `ShortReportSections` now uses `Collapsible`
- Add `onToggle`, `btnRight`, `btnStyle`, `titleTextProps` and `bodyBoxProps` props in `Collapsible`
- Add `Notification.message` support for `(viewState: ViewState) => React.ReactNode`
- Added splitting support to `WebMapTileServiceCatalogItem`.

#### 8.0.0-alpha.52

- Prevent duplicate loading of GetCapabilities
- Update the `GtfsCatalogItem` to use the `AutoRefreshingMixin`.
- Add a condition to the `AutoRefreshingMixin` to prevent unnecessary polling when an item is disabled in the workbench.
- Upgraded to Cesium v1.73.
- Removed any references to `BingMapsApi` (now deprecated).
- Add support for resolving `layers` parameter from `Title` and not just `Name` in `WebMapServiceCatalogItem`.
- Change TrainerBar to show all steps even if `markdownDescription` is not provided

#### 8.0.0-alpha.51

- Add WMTS group/item support
- Create `OwsInterfaces` to reduce duplicate code across OWS servies
- Fix story prompt being permanent/un-dismissable
- Fixed a bug that caused the feature info chart for SOS items to not load.

#### 8.0.0-alpha.50

- Support for searching WFS features with WebFeatureServiceSearchProvider
- WFS-based AustralianGazetteerSearchProvider
- Fixed a bug causing users to be brought back to the Data Catalogue tab when clicking on an auto-detected user added catalogue item.
- Fixed a bug causing Data Preview to not appear under the My Data tab.
- Fix WMS style `DimensionSelector` for layers with no styles
- Add WMS legend for items with no styles
- Add warning messages if catalog/share link has been converted by `terriajs-server`.
- Update the scroll style in `HelpVideoPanel` and `SidePanel` helpful hints.
- Updated leaflet attribution to match the style of cesium credits.
- Remove `@computed` props from `WebFeatureServiceCapabilities`
- Fixed bug causing the Related Maps dropdown to be clipped.
- Add SDMX-json support for groups and items (using SDMX-csv for data queries)
- `TableMixin` now uses `ExportableMixin` and `AsyncMappableMixin`
- Move region provider loading in `TableMixin` `forceLoadTableMixin` to `loadRegionProviderList`
- Added `TableAutomaticStylesStratum.stratumName` instead of hard-coded strings
- Added `Dimension` interface for `SelectableDimension` - which can be used for Traits
- Make `SelectableDimension.options` optional

#### 8.0.0-alpha.49

- WMS GetFeatureInfo fix to ensure `style=undefined` is not sent to server
- Add support for splitting CSVs (TableMixins) that are using region mapping.
- `addUserCatalogMember` will now call `addToWorkbench` instead of `workbench.add`.
- Replaces `ShadowSection` with `ShadowMixin` using `SelectableDimensions`
- Fix Webpack Windows path issue
- Updated icons for view and edit story in the hamburger menu.
- Implemented new design for story panel.

#### 8.0.0-alpha.48

- Allow `cacheDuration` to be set on `ArcGisPortalCatalogGroup` and `ArcGisPortalItemReference`.
- Set default `ArcGisPortalCatalogGroup` item sorting by title using REST API parameter.
- Call `registerCatalogMembers` before running tests and remove manual calls to `CatalogMemberFactory.register` and `UrlMapping.register` in various tests so that tests reflect the way the library is used.
- Updated stratum definitions which used hardcoded string to use `CommonStrata` values.

#### 8.0.0-alpha.47

- Removed hard coded senaps base url.
- Added option for manual Table region mapping with `enableManualRegionMapping` TableTrait. This provides `SelectableDimensions` for the region column and region type.
- Added WMS Dimensions (using `SelectableDimensions`)
- Added WMS multi-layer style, dimension and legend support.
- Merged the `StyleSelector` and `DimensionsSelector`, and created a `SelectableDimensions` interface.
- Added `chartColor` trait for DiscretelyTimeVarying items.
- Replaced all instances of `createInfoSection` and `newInfo` with calls to `createStratumInstance` using an initialisation object.
- Added trait `leafletUpdateInterval` to RasterLayerTraits.
- Fix styling of WFS and GeoRSS.
- Fixed a bug that caused re-rendering of xAxis of charts on mouse move. Chart cursor should be somewhat faster as a result of this fix.
- Fixed a bug that caused some catalogue items to remain on the map after clicking "Remove all" on the workbench.
- Deleted old `ChartDisclaimer.jsx`
- Moved `DiscretelyTimeVaryingMixin` from `TableAutomaticStylesStratum` to `TableMixin`
- Added basic region-mapping time support
- Add short report to `ArcGisFeatureServerItem` for exceeding the feature limit.
- Added shift-drag quick zoom

#### 8.0.0-alpha.46

- Fixed i18n initialisation for magda based configurations

#### 8.0.0-alpha.45

- Upgraded to Cesium v1.71.
- Change `ExportableData` interface to `ExportableMixin` and add `disableExport` trait.
- Add basic WFS support with `WebFeatureServiceCatalogGroup` and `WebFeatureServiceCatalogItem`
- Update style of diff tool close button to match new design
- Remove sass code from the `HelpPanel` component
- Added an option for translation override from TerriaMap
- Help content, trainer bar & help terms can use translation overrides
- Accepts `backend` options under a new `terria.start()` property, `i18nOptions`
- Use `wms_api_url` for CKAN resources where it exists
- Tsxified `DateTimePicker` and refactored `objectifiedDates` (moved to `DiscretelyTimeVaryingMixin`).
- Update style of 'Change dates' button in delta to be underlined
- Fix issue with delta 'Date comparison' shifting places when querying new location
- Shows a disabled splitter button when entering diff
- Make Drag & Drop work again (tsxify `DragDropFile.tsx` and refactor `addUserFiles.ts`)
- Add `TimeVarying.is` function

#### 8.0.0-alpha.44

- Pass `format` trait on `TableColumnTraits` down to `TableAutomaticStylesStratum` for generating legends
- Add `multipleTitles` and `maxMultipleTitlesShowed` to `LegendItemTraits`
- Aggregate legend items in `createLegendItemsFromEnumColorMap` by colour, that is merge legend items with the same colour (using `multipleTitles`)
- Only generate `tableStyles` for region columns if no other styles exist
- TableAutomaticStylesStratum & CsvCatalogItem only returns unique `discreteTimes`s now
- Specified specific terriajs config for ForkTsCheckerWebpackPlugin

#### 8.0.0-alpha.43

- Replace `@gov.au/page-alerts` dependency with our own warning box component. This removes all `pancake` processes which were sometimes problematic.

#### 8.0.0-alpha.42

- Added ArcGIS catalog support via ArcGisPortalItemReference

#### 8.0.0-alpha.41

- Add `cacheDuration` and `forceProxy` to `UrlTraits` and add `cacheDuration` defaults to various catalog models.
- Tsify `proxyCatalogItemUrl`.
- Simplified SidePanel React refs by removing the double wrapping of the `withTerriaRef()` HOC
- Merged `withTerriaRef()` HOC with `useRefForTerria()` hook logic
- Breadcrumbs are always shown instead of only when doing a catalog search

#### 8.0.0-alpha.40

- Improve info section of `WebMapServiceCatalogItem` with content from GetCapabilities
- Re-implement `infoSectionOrder` as `CatalogMember` trait.
- Add `infoWithoutSources` getter to `CatalogMemberMixin` to prevent app crash when using `hideSources`
- Add support for nested WMS groups
- Added breadcrumbs when clicking on a catalogue item from a catalogue search

#### 8.0.0-alpha.39

- Development builds sped up by 3~20x - ts-loader is now optional & TypeScript being transpiled by babel-loader, keeping type check safety on a separate thread

#### 8.0.0-alpha.38

- Add `show` to `ShortReportTraits` and Tsxify `ShortReport`
- Convert `ShortReport` to styled-components, add accordian-like UI
- 3D tiles support is now implemented as a Mixin.

#### 8.0.0-alpha.37

- Add `refreshEnabled` trait and `AsyncMappableMixin` to `AutoRefreshMixin`
- Ensure `CkanCatalogGroup` doesn't keep re-requesting data when opening and closing groups.
- Add `typeName` to `CatalogMemberMixin`
- Add `header` option to `loadText`
- Add `isMixedInto` function for `AsyncMappableMixin` and `AsyncChartableMixin`
- Added file upload support for `GltfCatalogItem`. The supported extension is glb.
- Improve runtime themeing via styled components across main UI components
- Updated default welcome video defaults to a newer, slower video
- Difftool will now pick any existing marked location (like from a search result) and filter imagery for that location.
- Updated labelling & copy in Difftool to clarify workflow
- ChartCustomComponent now `abstract`, no longer specific to CSV catalog items. Implement it for custom feature info charts.
- Update date picker to use theme colours
- Removed some sass overrides on `Select` through `StyleSelectorSection`
- Update LeftRightSection to use theme colours
- Ported `GeoRssCatalogItem` to mobx, added support to skip entries without geometry.
- Update Difftool BottomPanel UI to clearer "area filter" and date pickers
- Update Difftool BottomPanel to load into Terria's BottomDock
- Rearrange MapButton layout in DOM to properly reflow with BottomDock
- Update Difftool MainPanel to not get clipped by BottomDock
- Rearrange MapDataCount to exist inside MapColumn for more correct DOM structure & behaviour
- Re-added chart disclaimer.

#### mobx-36

- Added `pointer-events` to `MapNavigation` and `MenuBar` elements, so the bar don't block mouse click outside of the button.
- Fixes "reminder pop-up" for help button being unclickable
- Use `useTranslation` instead of `withTranslation` in functional component (`MapDataCount`)
- Make welcome video url and placeholder configurable via configparameters
- Added `ExportableData` interface.
- Added `ExportData` component for data catalog.
- Added WCS "clip and ship" for WMS
- Added basic CSV export function
- Extend `UserDrawing` to handle rectangles
- Tsxify `MapInteractionMode`
- Changed default orientation for `GltfCatalogItem` to no rotation, instead of zero rotation wrt to terrain
- Added a title to welcome message video

#### mobx-35

- Add "Upload" to tour points
- Add tooltips anywhere required in UI via `parseCustomMarkdownToReactWithOptions` & customisable via `helpContentTerms`
- Add "map state" map data count to highlight state of map data
- Add a reminder "pop-up" that shows the location of the help button
- Fix bug causing story pop-up to be off screen
- Fix bug causing helpful hints to be cut off on smaller screens
- Changed the `Tool` interface, now accepting prop `getToolComponent` instead of `toolComponent`
- Added `ToolButton` for loading/unloading a tool
- Added `TransformationTraits` that can be used to change position/rotation/scale of a model.
- Merge master into mobx. This includes:
  - Upgraded to Cesium v1.68.
  - Story related enhancements:
    - Added a title to story panel with ability to close story panel.
    - Added a popup on remove all stories.
    - Added button for sharing stories.
    - Added a question popup on window close (if there are stories on the map so users don't lose their work).
- Added a new `editor` Icon
- Changed `ToolButton` to show the same icon in open/close state. Previously it showed a close icon in close state.

#### mobx-34

- Bug fix for `DatePicker` in `BottomDock` causing app crash
- Made changes to the video modals: close button has been added, pressing escape now closes the component and some basic unit tests created
- Updated the video modal for _Data Stories: Getting Started_ to use the new `VideoGuide` component
- Tweaked MyData/AddData tabs to make it possible to invoke them without using the `ExplorerWindow` component and also customize the extensions listed in the dropdown.
- Fix the timeline stack handling for when there are multiple time-enabled layers
- Ported timeseries tables.
- Extended the support for styles for ESRI ArcGis Feature Server. Line styles are supported for lines and polygon outlines in both Cesium and Leaflet viewer. #4405
- Fix polygon outline style bug.
- Add a unit test for polygon outline style.
- Add TrainerPane/TrainerBar "Terry the task trainer"
- Use `1.x.x` of `karma-sauce-launcher` to fix CI build failures
- Stop unknown icons specified in config.json from crashing UI
- Creates a `ShadowTraits` class that is shared by `GltfCatalogItem` and `Cesium3DTilesCatalogItem`.
- Fixed a bug where user added data was removed from catalogue when Remove from map button in data catalog is clicked.
- Fix leaflet zoom to work when bounding rectangle exists but doesn't have bounds defined

#### mobx-33

- Updated generic select so icon doesn't block click
- Re-added loading bar for leaflet & cesium viewers

#### mobx-32

- Made expanded SOS chart item shareable.
- Fixed a regression bug where the time filter is shown for all satellite imagery items
- Add unit tests for `WelcomeMessage` and `Disclaimer`
- Fixed minor UI errors in console
- Replaced helpful hints text with the new version
- Made the shapes of some of the workbench components rounded
- Add `clampToGround` property on to holes within polygons in `GeoJsonCatalogItem`
- Set default `clampToGround` trait to `true` for `GeoJsonCatalogItem`
- Fixed a bug where WMS items caused type errors in newer babel and typescript builds, due to mixed mixin methods on DiffableMixin & DiscretelyTimeVaryingMixin
- Fixed a bug where KmlCatalogItem did not use the proxy for any urls.
- Add support for `CkanCatalogGroup` and `CkanItemReference`.
- Added unit test to ensure getAncestors behaviour
- Hide the chart legend if there are more than four items to prevent things like FeatureInfo being pushed out of the view and the map resizing.
- Prevent addedByUser stack overflow
- Fixed a chart bug where moment points do not stick to the basis item when they are of different scale.
- Fixed a bug where the moment point selection highlight is lost when changing the satellite imagery date.
- Removed sass from Clipboard
- Updated LocationSearchResults to support multiple search providers
- Replaced lifesaver icon on the help button with a question mark button
- Fix handling of points and markers around the anti-meridian in the `LeafletVisualizer`.
- Fixed difference tool losing datepicker state by keeping it mounted
- Disabled unhelpful Help button when in `useSmallScreenInterface`
- Fixed a bug where a single incorrect catalog item in a group would prevent subsequent items from loading.
- Improved catalog parsing to include a stub (`StubCatalogItem`) when terriajs can't parse something

#### mobx-31

- Fixes broken time filter location picker when other features are present on the map.
- Fixes the feature info panel button to show imagery at the selected location.
- Added `hideSource` trait to `CatalogMemberTraits`. When set to true source URL won't be visible in the explorer window.
- Added `Title`, `ContactInformation`, `Fees` to the `CapabilitiesService` interface so they are pulled on metadata load.
- Resolved name issue of `WebMapServiceCapabilities`. Now it returns a name resolved from `capabilities` unless it is set by user.
- Added setting of `isOpenInWorkbench`, `isExperiencingIssues`, `hideLegendInWorkbench`, `hideSource` strats for `WebMapServiceCatalogItem` from `WebMapServiceCatalogGroup`.

#### mobx-30

- Ported welcome message to mobx with new designs
- Updated CI clientConfig values to include new help panel default
- Bumped explicit base typescript to 3.9.2
- Lock rollbar to 2.15.2
- Ported disclaimer to mobx with new designs
- Added diff tool for visualizing difference (delta) of images between 2 dates for services that support it.
- Updated workbench ViewingControls styles to line up with icons
- Prevent re-diff on workbench items that are already a diff
- Updated splitter to force trigger resizes so it catches up on any animation delays from the workbench
- Update workbench to trigger resize events onTransitionEnd on top of view-model-triggers
- Added satellite imagery to help panel
- Stop disclaimer clashing with welcome message by only loading WelcomeMessage after disclaimer is no longer visible
- Fixes a difftool bug where left/right items loose their split direction settings when the tool is reset
- Fixes a splitter bug where split direction is not applied to new layers.
- Re-added satellite guide prompt option via `showInAppGuides`
- Changed tour "go back 1 tour point" messaging from "previous" to "back"

#### mobx-29

- Fix handling of urls on `Cesium3DTilesCatalogItem` related to proxying and getting confused between Resource vs URL.
- Renamed `UrlReference.createUrlReferenceFromUrlReference` to `UrlReference.createCatalogMemberFromUrlReference`
- Moved url to catalog member mapping from `createUrlRefernceFromUrl.register` to `UrlToCatalogMemberMapping` (now in `UrlReference.ts` file)
- Added in-app tour framework & base tour items
- Make the help panel customisable for different maps by modifying `config.json`
- Added generic styled select
- Remove maxZoom from leaflet map.
- Run & configure prettier on terriajs lib/ json files
- Changed most of the icons for the `MapNavigation` section (on the right hand side) of the screen
- Added a close button to story panel
- Made `MapIconButton` to animate when expanding
- Remove requirement for browser to render based on make half pixel calculations for the Compass & stop it jumping around when animating

#### mobx-28

- Fix SASS exports causing some build errors in certain webpack conditions

#### mobx-1 through mobx-27

- Fixed DragDropFile and `createCatalogItemFromFileOrUrl` which wasn't enabled/working in mobx, added tests for `createCatalogItemFromFileOrUrl` and renamed `createCatalogItemFromUrl` to `createUrlRefernceFromUrl`.
- Fixed bug in StratumOrder where `sortBottomToTop` would sort strata in the wrong order.
- Allow member re-ordering via GroupMixin's `moveMemberToIndex`
- Fixed a bug where `updateModelFromJson` would ignore its `replaceStratum` parameter.
- Re-added Measure Tool support
- Re-added `CartoMapCatalogItem`
- Re-implemented `addedByUser` to fix bug where previews of user added data would appear in the wrong tab.
- Added header options for loadJson5, & allow header overrides on MagdaReference loading
- Re-added some matcher-type mappings in `registerCatalogMembers`.
- Added `UrlReference` to represent catalog items created from a url with an auto-detected type.
- Modified `upsertModelFromJson` so that when no `id` is provided, the `uniqueId` generated from `localId` or `name` is incremented if necessary to make it unique.
- Re-enable search components if SearchProvider option provided
- Modified tests to not use any real servers.
- Fixed bug causing workbench items to be shared in the wrong order.
- Fix bug where urls in the feature info panel weren't turned into hyperlinks
- Fix preview map's base map and bounding rectangle size
- Fixed positioning of the buttons at the bottom and the timeline component on mobile
- Added `hasLocalData` property to indicate when a catalog item contains local data. This property is used to determine whether the item can be shared or not.
- Fixed bug causing user added data to not be shared. Note that user added catalog item urls are now set at the user stratum rather than the definition stratum.
- Added the ability to filter location search results by an app-wide bounding box configuration parameter
- Re-introduce UI elements for search when a catalogSearchProvider is provided
- Fix bug that prevented live transport data from being hidden
- Hide opacity control for point-table catalog items.
- Fixed bug where `Catalog` would sometimes end up with an undefined `userAddedDataGroup`.
- Show About Data for all items by default.
- Fixed translation strings for the descriptive text about WMS and WFS URLs in the data catalogue.
- Fix bug that throws an error when clicking on ArcGIS Map Service features
- Fix initialisation of `terria`'s `shareDataService`.
- Support Zoom to Data on `CsvCatalogItem` when data has lat-lon columns.
- Add a trait called `showShadowUi` to `Cesium3DTilesCatalogItem` which hide shadows on workbench item UI.
- Re-added `ArcGisFeatureServerCatalogItem` and `ArcGisFeatureServerCatalogGroup`
- Prevent TerriaMap from crashing when timeline is on and changing to 2D
- Rewrite charts using `vx` svg charting library.
- Fixed bug causing `ArcGisFeatureServerCatalogItem` to throw an error when a token is included in the proxy url.
- Fix a bug for zooming to `ArcGisMapServerCatalogItem` layers
- Modified creation of catalog item from urls to set the item name to be the url at the defaults stratum rather than the definition stratum. This prevents actual item names at load strata from being overridden by a definition stratum name which is just a url.
- Fixed a bug causing highlighting of features with `_cesium3DTileFeature` to sometimes stop working. Also changed highlight colour to make it more visible.
- Fixed bug causing user added data with an auto-detected data type to not be shared properly.
- Modified `addToWorkbench` so that when a catalog item fails to load it is removed from the workbench and an error message is displayed.
- Add support for feature picking on region mapped datasets
- Revamp map buttons at top to support two menu configuration
- Viewer (2d/3d/3d-non-terrain) & basemap preferences are persisted to local storage again, and loaded back at startup
- Dramatically simplified map button styling (pre-styled-components)
- Allow DropdownPanel(InnerPanel) to show centered instead of offset toward the left
- Added AccessControlMixin for tracking access control of a given MagdaReference
- Add a legend title trait
- Show private or public dataset status on data catalog UI via AccessControlMixin
- Added `pointSizeMap` to `TableStyle` to allow point size to be scaled by value
- Added `isExperiencingIssues` to `CatalogMemberTraits`. When set to true, an alert is displayed above the catalog item description.
- Add gyroscope guidance
- Enable StyleSelectorSection workbench control for `WebMapServiceCatalogItem`
- New-new ui
- Add WIP help panes
- Added "Split Screen Mode" into workbench
- Moved excess workbench viewing controls into menu
- Updated bottom attribution styling
- Begin styled components themeing
- Make `clampToGround` default to true for `ArcGisFeatureServerCatalogItemTraits` to stop things from floating
- Add fix for `WebMapServiceCatalogItem` in `styleSelector` to prevent crash.
- Revert changes to `StyleSelectorSelection` component and refactor `WebMapServiceCatalogItem` styleSelector getter.
- Added a temporary fix for bug where a single model failing to load in `applyInitData` in `Terria` would cause other models in the same `initData` object to not load as well.
- Change gyroscope focus/hover behaviour to move buttons on hover
- Stop showing previewed item when catalog is closed
- Prevent `StoryPanel.jsx` from reloading magda references on move through story.
- Add google analytics to mobx
- Fixed google analytics on story panel
- Fixed path event name undefined labelling
- Enable zoomTo and splitter on `CartoMapCatalogItem`.
- Added name to `MapServerStratum` in `ArcGisMapServerCatalogItem`.
- Readded basic `CompositeCatalogItem`.
- Ported Augmented Reality features
- Fixed bug causing "Terrain hides underground features" checkbox to sometimes become out of sync between `SettingPanel` and `WorkbenchSplitScreen`.
- Ports the Filter by Location" feature for Satellite imagery. The property name setting is renamed to `timeFilterPropertyName` from `featureTimesProperty`.
- Made split screen window in workbench hidden when viewer is changed to 3D Smooth and 2D
- Tidy Help UI code
- Added `allowFeatureInfoRequests` property to `Terria` and prevent unnecessary feature info requests when creating `UserDrawing`s.
- Tidied up analytics port, fixed `getAncestors` & added `getPath` helper
- Updated upload icon to point upwards
- Prevent catalog item names from overflowing and pushing the collapse button off the workbench
- Stopped analytics launch event sending bad label
- Add .tsx tests for UI components
- Provide a fallback name for an `ArcGisServerCatalogItem`
- Ensure `CesiumTileLayer.getTileUrl` returns a string.
- Polished help UI to match designs
- Adds methods `removeModelReferences` to Terria & ViewState for unregistering and removing models from different parts of the UI.
- Add basic support for various error provider services, implementing support for Rollbar.
- Add trait to enabling hiding legends for a `CatalogMember` in the workbench.
- Added new help menu item on how to navigate 3d data
- Add traits to customize color blending and highlight color for `Cesium3DTilesCatalogItem`
- Reimplemented splitting using `SplitItemReference`.
- Fix bug that caused contents on the video panel of the help UI to overlay the actual video
- Overhauled location search to be a dropdown instead of list of results
- Fixed bug causing full app crash or viewer zoom refresh when using 3D view and changing settings or changing the terrain provider.
- Implements `SensorObservationServiceCatalogItem`.
- Add support for styling CSVs using a region mapped or text columns.
- Update Compass UI to include larger rotation target, remove sass from compass
- Link Compass "help" button to `navigation` HelpPanelItem (requires generalisation later down the track)
- Improve keyboard traversal through right-hand-side map icon buttons
- Link Compass Gyroscope guidance footer text to `navigation` HelpPanelItem (requires generalisation later down the track)
- Removed hardcoded workbench & Panel button colours
- Ensure CSV column names are trimmed of whitespace.
- Really stop analytics launch event sending bad & now empty & now finally the real label
- Re-added `ArcGisMapServerCatalogGroup` and `ArcGisServerGroup`.
- Tidy Compass UI animations, styles, titles
- Bumped mobx minor to 4.15.x, mobx-react major to 6.x.x
- Add `dateFormat` trait to `TimeVaryingTraits` to allowing formatting of datestrings in workbench and bottomdock.
- Tidy Gyroscope Guidance positioning
- Fixed FeatureInfoPanel using old class state
- Fixed MapIconButton & FeedbackButton proptypes being defined incorrectly
- Implement SenapsLocationsCatalogItem
- Update papaparse and improve handling for retrieveing CSVs via chunking that have no ContentLenth header

### v7.11.17

- Moved strings in DateTimeSelector and FeatureInfoPanel into i18next translation file.

### v7.11.16

- Fixed a bug where the timeline would not update properly when the timeline panel was resized.

### v7.11.15

- Fixed a bug when clicking the expand button on a chart in feature info when the clicked feature was a polygon.

### v7.11.14

- Update CARTO Basemaps CDN URL and attribution.
- Fixed issue with node 12 & 14 introduced in Cesium upgrade.

### v7.11.13

- Upgraded to Cesium v1.73.
- Removed any references to `BingMapsApi` (now deprecated).

### v7.11.12

- Fixed a crash with GeoJsonCatalogItem when you set a `stroke-opacity` in `styles`.

### v7.11.11

- If `showIEMessage` is `true` in config.json, warn IE11 users that support is ending.

### v7.11.10

- Remove caching from TerriaJsonCatalogFunction requests.
- Upgraded minimum node-sass version to one that has binaries for node v14.

### v7.11.9

- Update Geoscience Australia Topo basemap.
- Remove caching from WPS requests.
- Fix entity outline alpha value when de-selecting a feature.

### v7.11.8

- Upgraded to terriajs-cesium v1.71.3 which fixes a bug running gulp tasks on node v14.

### v7.11.7

- Add additional region mapping boundaries.

### v7.11.6

- Rework the handling of point datasets on the anti-meridian when using LeafletJS.
- Fix indices in some translation strings including strings for descriptions of WMS and WMS service.
- Upgraded to Cesium v1.71.

### v7.11.5

- Added `GeoRssCatalogItem` for displaying GeoRSS files comming from rss2 and atom feeds.
- Bug fix: Prevent geojson files from appearing twice in the workbench when dropped with the .json extension
- Story related enhancements:
  - Added a title to story panel with ability to close story panel.
  - Added a popup on remove all stories.
  - Added button for sharing stories.
  - Added a question popup on window close (if there are stories on the map so users don't lose their work).
- Pinned `html-to-react` to version 1.3.4 to avoid IE11 incompatibility with newer version of deep dependency `entities`. See https://github.com/fb55/entities/issues/209
- Added a `MapboxStyleCatalogItem` for showing Mapbox styles.
- Add a `tileErrorThresholdBeforeDisabling` parameter to `ImageryLayerCatalogItem` to allow a threshold to set for allowed number of tile failures before disabling the layer.

### v7.11.4

- Add support for `classBreaks` renderer to `ArcGisFeatureServerCatalogItem`.
- Upgraded to Cesium v1.68.
- Replace `defineProperties` and `freezeObject` to `Object.defineProperties` and `Object.freeze` respectively.
- Bumped travis build environment to node 10.
- Upgraded to `generate-terriajs-schema` to v1.5.0.

### v7.11.3

- Added babel dynamic import plugin for webpack builds.
- `ignoreUnknownTileErrors` will now also ignore HTTP 200 responses that are not proper images.

### v7.11.2

- Pass minimumLevel, in Cesium, to minNativeZoom, in Leaflet.
- Upgraded to Cesium v1.66.

### v7.11.1

- Fix for color of markers on the map associated with chart items

### v7.11.0

- Fix draggable workbench/story items with translation HOC
- Added first revision of "delta feature" for change detection of WMS catalog items which indicate `supportsDeltaComparison`
- Improve menu bar button hover/focus states when interacting with its panel contents
- Add ability to set opacity on `GeoJsonCatalogItem`
- Expanded test cases to ensure WorkbenchItem & Story have the correct order of components composed
- Fix broken catalog functions when used with translation HOC
- Fix bug with momentPoints chart type when plotting against series with null values
- Make the default `Legend` width a little smaller to account for the workbench scrollbar
- Bug fix for expanding chart - avoid creating marker where no lat lon exists.
- Add a `ChartDisclaimer` component to display an additional disclaimer above the chart panel in the bottom dock.
- Add `allowFeatureInfoRequests` property to `Terria` and prevent unnecessary feature info requests when creating `UserDrawing`s.
- Removes unsupported data that is drag and dropped from the workbench and user catalog.
- Adjusted z-index values so that the explorer panel is on top of the side panel and the notification window appears at the very top layer.
- Allow `CkanCatalogItem` names to be constructed from dataset and resource names where multiple resources are available for a single dataset
- Set the name of ArcGis MapServer CatalogGroup and CatalogItem on load
- Improve autodetecting WFS format, naming of the WFS catalog group and retaining the zoomToExtent
- Remove unnecessary nbsp; from chart download and expand buttons introduced through internationalization.
- Fix story prompt flag not being set after dismissing story, if `showFeaturePrompts` has been enabled

### v7.10.0

- Added proper basic internationalisation beginnings via i18next & react-i18next
- Fixed a bug where calling `openAddData()` or `closeCatalog()` on ViewState did not correctly apply the relevant `mobileViewOptions` for mobile views.
- Fixed filter by available dates on ImageryLayerCatalogItem not copying to the clone when the item is split.
- Fixed an error in `regionMapping.json` that causes some states to be mismatched when using Australian state codes in a column labelled "state". It is still recommended to use "ste", "ste_code" or "ste_code_2016" over "state" for column labels when matching against Australian state codes.
- Fixed bug where "User data" catalog did not have add-buttons.
- Added ability to re-add "User data" CSV items once removed from workbench.
- Changed catalog item event labels to include the full catalog item path, rather than just the catalog item name.
- Added support for `openAddData` option in config.json. If true, the "Add Data" dialog is automatically opened at startup.
- Welcome message, in-app guides & new feature prompts are now disabled by default. These can be re-enabled by setting the `showWelcomeMessage`, `showInAppGuides` & `showFeaturePrompts` options in config.json.
- Updated Welcome Message to pass its props to `WelcomeMessagePrimaryBtnClick` & `WelcomeMessageSecondaryBtnClick` overrides
- Welcome message, in-app guides & new feature prompts are now disabled by default. These can be re-enabled by setting the `showWelcomeMessage`, `showInAppGuides` & `showFeaturePrompts` options in config.json.
- Updated Welcome Message to pass its props to `WelcomeMessagePrimaryBtnClick` & `WelcomeMessageSecondaryBtnClick` overrides.
- Fixed a bug in anti-meridian handling causing excessive memory use.
- Handled coordinate conversion for GeoJson geometries with an empty `coordinates` array.
- Fixed height of My Data drag and drop box in Safari and IE.

### v7.9.0

- Upgraded to Cesium v1.63.1. This upgrade may cause more problems than usual because Cesium has switched from AMD to ES6 modules. If you run into problems, please contact us: https://terria.io/contact

### v7.8.0

- Added ability to do in-app, "static guides" through `<Guide />`s
- Added in-app Guide for time enabled WMS items
- Initial implementation of language overrides to support setting custom text throughout the application.
- Added ability to pass `leafletUpdateInterval` to an `ImageryLayerCatalogItem` to throttle the number of requests made to a server.

### v7.7.0

- Added a quality slider for the 3D map to the Map panel, allowing control of Cesium's maximumScreenSpaceError and resolutionScale properties.
- Allowed MapboxMapCatalogItems to be specified in catalog files using type `mapbox-map`.
- We now use styles derived from `drawingInfo` from Esri Feature Services.
- Chart related enhancements:
  - Added momentPoints chart type to plot points along an available line chart.
  - Added zooming and panning on the chart panel.
  - Various preventative fixes to prevent chart crashes.
- Increased the tolerance for intermittent tile failures from time-varying raster layers. More failures will now be allowed before the layer is disabled.
- Sensor Observation Service `GetFeatureOfInterest` requests no longer erroneously include `temporalFilters`. Also improved the generated request XML to be more compliant with the specification.
- Fixed a bug where differences in available dates for `ImageryLayerCatalogItem` from original list of dates vs a new list of dates, would cause an error.
- Improved support for layers rendered across the anti-meridian in 2D (Leaflet).
- Fixed a crash when splitting a layer with a `momentPoints` chart item.
- Fixed a crash when the specified Web Map Service (WMS) layer could not be found in the `GetCapabilities` document and an alternate legend was not explicitly specified.

### v7.6.11

- Added a workaround for a bug in Google Chrome v76 and v77 that caused problems with sizing of the bottom dock, such as cutting off the timeline and flickering on and off over the map.
- Set cesium rendering resolution to CSS pixel resolution. This is required because Cesium renders in native device resolution since 1.61.0.

### v7.6.10

- Fixed error when opening a URL shared from an explorer tab. #3614
- Resolve a bug with `SdmxJsonCatalogItem`'s v2.0 where they were being redrawn when dimensions we're changed. #3659
- Upgrades terriajs-cesium to 1.61.0

### v7.6.9

- Automatically set `linkedWcsCoverage` on a WebMapServiceCatalogItem.

### v7.6.8

- Added ability in TerriaJsonCatalogFunction to handle long requests via HTTP:202 Accepted.

### v7.6.7

- Fixed share disclaimer to warn only when user has added items that cannot be shared.

### v7.6.6

- Basemaps are now loaded before being enabled & showed

### v7.6.5

- Add the filename to a workbench item from a drag'n'dropped file so it isn't undisplayed as 'Unnamed item'.
- Fixed inability to share SOS items.
- Added an option to the mobile menu to allow a story to be resumed after it is closed.
- The "Introducing Data Stories" prompt now only needs to be dismissed once. Previously it would continue to appear on every load until you clicked the "Story" button.
- Fixed a crash that could occur when the feature info panel has a chart but the selected feature has no chart data.
- Fixed a bug where the feature info panel would show information on a vector tile region mapped dataset that had no match.

### v7.6.4

- Add scrollbar to dropdown boxes.
- Add support for SDMX version 2.1 to existing `SdmxJsonCatalogItem`.
- Add a warning when sharing a map describing datasets which will be missing.
- Enable the story panel to be ordered to the front.
- Disable the autocomplete on the title field when adding a new scene to a story.
- Fix SED codes for regionmapping

### v7.6.3

- Fixed a bug with picking features that cross the anti-meridian in 2D mode .
- Fixed a bug where `ArcGisMapServerCatalogItem` legends were being created during search.
- Fixed a bug where region mapping would not accurately reflect share link parameters.

### v7.6.2

- Fixed a bug that made some input boxes unreadable in some web browsers.

### v7.6.1

- Fixed a bug that prevented the "Feedback" button from working correctly.
- Fix a bug that could cause a lot of extra space to the left of a chart on the feature info panel.

### v7.6.0

- Added video intro to building a story
- Allow vector tiles for region mapping to return 404 for empty tiles.

### v7.5.2

- Upgraded to Cesium v1.58.1.
- Charts are now shared in share & story links

### v7.5.1

- Fixed a bug in Cesium that prevented the new Bing Maps "on demand" basemaps from working on `https` sites.

### v7.5.0

- Added the "Story" feature for building and sharing guided tours of maps and data.
- Added sharing within the data catalog to share a given catalog group or item
- Switched to using the new "on demand" versions of the Bing Maps aerial and roads basemaps. The previous versions are deprecated.

### v7.4.1

- Remove dangling comma in `regionMapping.json`.
- `WebMapServicCatalogItem` now includes the current `style` in generated `GetLegendGraphic` URLs.

### v7.4.0

- Upgraded to Cesium v1.57.
- Fixed a bug where all available styles were being retrieved from a `GetCapabilities` for each layer within a WMS Group resulting in memory crashes on WMSs with many layers.
- Support State Electoral Districts 2018 and 2016 (SED_Code_2018, SED_Code_2016, SED_Name_2018, SED_Name_2016)

### v7.3.0

- Added `GltfCatalogItem` for displaying [glTF](https://www.khronos.org/gltf/) models on the 3D scene.
- Fixed a bug where the Map settings '2D' button activated '3D Smooth' view when configured without support for '3D Terrain'.
- Added `clampToTerrain` property to `GeoJsonCatalogItem`.
- When clicking a polygon in 3D Terrain mode, the white outline is now correctly shown on the terrain surface. Note that Internet Explorer 11 and old GPU hardware cannot support drawing the highlight on terrain, so it will not be drawn at all in these environments.

### v7.2.1

- Removed an extra close curly brace from `regionMapping.json`.

### v7.2.0

- Added `hideLayerAfterMinScaleDenominator` property to `WebMapServiceCatalogItem`. When true, TerriaJS will show a message and display nothing rather than silently show a scaled-up version of the layer when the user zooms in past the layer's advertised `MinScaleDenominator`.
- Added `GeoJsonParameterEditor`.
- Fixed a bug that resulted in blank titles for catalog groups loaded from automatically detected (WMS) servers
- Fixed a bug that caused some chart "Expand" options to be hidden.
- Added `CED_CODE18` and `CED_NAME18` region types to `regionMapping.json`. These are now the default for CSV files that reference `ced`, `ced_code` and `ced_name` (previously the 2016 versions were used).
- Improved support for WMTS, setting a maximum level to request tiles at.

### v7.1.0

- Support displaying availability for imagery layers on charts, by adding `"showOnChart": true" or clicking a button in the UI.
- Added a `featureTimesProperty` property to all `ImageryLayerCatalogItem`s. This is useful for datasets that do not have data for all locations at all times, such as daily sensor swaths of near-real-time or historical satellite imagery. The property specifies the name of a property returned by the layer's feature information query that indicates the times when data is available at that particular location. When this property is set, TerriaJS will display an interface on the workbench to allow the user to filter the times to only those times where data is available at a particular location. It will also display a button at the bottom of the Feature Information panel allowing the user to filter for the selected location.
- Added `disablePreview` option to all catalog items. This is useful when the preview map in the catalog will be slow to load.
- When using the splitter, the feature info panel will now show only the features on the clicked side of the splitter.
- Vector polygons and polylines are now higlighted when clicked.
- Fixed a bug that prevented catalog item split state (left/right/both) from being shared for CSV layers.
- Fixed a bug where the 3D globe would not immediately refresh when toggling between the "Terrain" and "Smooth" viewer modes.
- Fixed a bug that could cause the chart panel at the bottom to flicker on and off rapidly when there is an error loading chart data.
- Fixed map tool button positioning on small-screen devices when viewing time series layers.

### v7.0.2

- Fixed a bug that prevented billboard images from working on the 2D map.
- Implemented "Zoom To" support for KML, CZML, and other vector data sources.
- Upgraded to Cesium v1.55.

### v7.0.1

- Breaking Changes:
  - TerriaJS no longer supports Internet Explorer 9 or 10.
  - An application-level polyfill suite is now highly recommended, and it is required for Internet Explorer 11 compatibility. The easiest approach is to add `<script src="https://cdn.polyfill.io/v2/polyfill.min.js"></script>` to the `<head>` element of your application's HTML page, which will deliver a polyfill suite tailored to the end-user's browser.
  - TerriaJS now requires Node.js v8.0 or later.
  - TerriaJS now requires Webpack v4.0 or later.
  - TerriaJS now uses Gulp v4.0. If you have Gulp 3 installed globally, you'll need to use `npm run gulp` to run TerriaJS gulp tasks, or upgrade your global Gulp to v4 with `npm install -g gulp@4`.
  - TerriaJS now uses Babel v7.0.
  - Removed `UrthecastCatalogItem`, `UrthecastCatalogGroup`, and `registerUrthcastCatalogItems`. The Urthecast functionality was dependent on an npm package that hadn't been updated in three years and had potential security vulnerabilities. Please [let us know](https://gitter.im/TerriaJS/terriajs) if you were using this functionality.

### v6.5.0

- Add support for rendering Mapbox Vector Tiles (MVT) layers. Currently, polygons are the only supported geometry type, and all polygons are drawn with the same outline and fill colors.
- `wwwroot/data/regionMapping.json` is now the default region mapping file (rather than a file provided by TerriaMap), and needs to be explicitly overridden by a `regionMappingDefinitionsUrl` setting in config.json.

### v6.4.0

- The Feature Info panel can now be moved by clicking and dragging it.
- The map tool buttons are now arranged horizontally instead of vertically on small-screen mobile devices.
- When using a Web Map Service (WMS) catalog item with the `linkedWcsUrl` and `linkedWcsCoverage` properties, we now pass the selected WMS style to the Web Coverage Service (WCS) so that it can optionally return different information based on the selected style.
- Added `stationIdWhitelist` and `stationIdBlacklist` properties to `SensorObservationServiceCatalogItem` to allow filtering certain monitoring stations in/out.
- Fixed a bug that caused a crash when attempting to use a `style` attribute on an `<a>` tag in Markdown+HTML strings such as feature info templates.
- Fixed a bug that displaced the chart dropdown list on mobile Safari.

### v6.3.7

- Upgraded to Cesium v1.53.

### v6.3.6

- Dragging/dropping files now displays a more subtle notification rather than opening the large Add Data / My Data panel.
- The `sendFeedback` function can now be used to send additional information if the server is configured to receive it (i.e. `devserverconfig.json`).
- Made custom feedback controls stay in the lower-right corner of the map.
- Improved the look of the toolbar icons in the top right, and added an icon for the About page.

### v6.3.5

- Changed the title text for the new button next to "Add Data" on the workbench to "Load local/web data".
- Fixed a bug that caused the area to the right of the Terria log on the 2D map to be registered as a click on the logo instead of a click on the map.
- Fixed a bug that caused the standard "Give Feedback" button to fail to open the feedback panel.
- Swapped the positions of the group expand/collapse icon and the "Remove from catalogue" icon on the My Data panel, for more consistent alignment.
- Made notifications honor the `width` and `height` properties. Previously, these values were ignored.

### v6.3.4

- Added the ability to add custom components to the feedback area (lower right) of the user interface.

### v6.3.3

- Upgraded to Cesium v1.51.

### v6.3.2

- Added "filterByProcedures" property to "sos" item (default: true). When false, the list of procedures is not passed as a filter to GetFeatureOfInterest request, which works better for BoM Water Data Online services.

### v6.3.1

- Fixed a bug that caused the compass control to be misaligned in Internet Explorer 11.

### v6.3.0

- Changed the "My Data" interface to be much more intuitive and tweaked the visual style of the catalog.
- Added `CartoMapCatalogItem` to connect to layers using the [Carto Maps API](https://carto.com/developers/maps-api/).

## v6.2.3

- Made it possible to configure the compass control's colors using CSS.

### v6.2.2

- Removed the Terria logo from the preview map and made the credit there smaller.
- Fall back to the style name in the workbench styles dropdown when no title is given for a style in WMS GetCapabilities.

### v6.2.1

- We now use Cesium Ion for the Bing Maps basemaps, unless a `bingMapsKey` is provided in [config.json](https://docs.terria.io/guide/customizing/client-side-config/#parameters). You can control this behavior with the `useCesiumIonBingImagery` property. Please note that if a `bingMapsKey` is not provided, the Bing Maps geocoder will always return no results.
- Added a Terria logo in the lower left of the map. It can be disabled by setting `"hideTerriaLogo": true` in `config.json`.
- Improved the credits display on the 2D map to be more similar to the 3D credits.
- Fixed a bug that caused some legends to be missing or incomplete in Apple Safari.

### v6.2.0

- Added a simple WCS "clip and ship" functionality for WMS layers with corresponding a WCS endpoint and coverage.
- Fixed problems canceling drag-and-drop when using some web browsers.
- Fixed a bug that created a time period where no data is shown at the end of a time-varying CSV.
- Fixed a bug that could cause endless tile requests with certain types of incorrect server responses.
- Fixed a bug that could cause endless region tile requests when loading a CSV with a time column where none of the column values could actually be interpreted as a time.
- Added automatic retry with jittered, exponential backoff for tile requests that result in a 5xx HTTP status code. This is especially useful for servers that return 503 or 504 under load. Previously, TerriaJS would frequently disable the layer and hit the user with an error message when accessing such servers.
- Updated British National Grid transform in `Proj4Definitions` to a more accurate (~2 m) 7 parameter version https://epsg.io/27700.
- Distinguished between 3D Terrain and 3D Smooth in share links and init files.
- Upgraded to Cesium v1.50.

### v6.1.4

- Fixed a bug that could cause the workbench to appear narrower than expected on some systems, and the map to be off-center when collapsing the workbench on all systems.

### v6.1.3

- When clicking a `Split` button on the workbench, the new catalog item will no longer be attached to the timeline even if the original was. This avoids a confusing situation where both catalog items would be locked to the same time.
- Added KMZ to the whitelisted formats for `MagdaCatalogItem`.
- Fixed a bug that caused a crash when switching to 2D with vector data already on the map, including when visiting a share link with vector data when the map ends up being 2D.
- The "Hide Workbench" button is now attached to the side of the Workbench, instead of on the opposite side of the screen from it.

### v6.1.2

- Fixed a bug that prevented `BingMapsSearchProviderViewModel` and other uses of `loadJsonp` from working correctly.

### v6.1.1

- Upgraded to terriajs-server v2.7.4.

### v6.1.0

- The previous default terrain provider, STK World Terrain, has been deprecated by its provider. _To continue using terrain in your deployed applications, you *must* obtain a Cesium Ion key and add it to `config.json`_. See https://cesium.com/ to create an Ion account. New options are available in `config.json` to configure terrain from Cesium Ion or from another source. See https://terria.io/Documentation/guide/customizing/client-side-config/#parameters for configuration details.
- Upgraded to Cesium v1.48.
- Added `Cesium3DTilesCatalogItem` for visualizing [Cesium 3D Tiles](https://github.com/AnalyticalGraphicsInc/3d-tiles) datasets.
- Added `IonImageryCatalogItem` for accessing imagery assets on [Cesium Ion](https://cesium.com/).
- Added support for Cesium Ion terrain assets to `CesiumTerrainProvider`. To use an asset from Ion, specify the `ionAssetId` and optionally the `ionAccessToken` and `ionServer` properties instead of specifying a `url`.
- Fixed a bug that could cause legends to be missing from `WebMapServiceCatalogItems` that had `isEnabled` set to true.

### v6.0.5

- Added `rel="noreferrer noopener"` to all `target="_blank"` links. This prevents the target page from being able to navigate the source tab to a new page.
- Fixed a bug that caused the order of items on the Workbench to change when visiting a share link.

### v6.0.4

- Changed `CesiumSelectionIndicator` to no longer use Knockout binding. This will avoid a problem in some environments, such as when a Content Security Policy (CSP) is in place.

### v6.0.3

- Fixed a bug that prevented users from being able to enter coordinates directly into catalog function point parameter fields.

### v6.0.2

- Fixed a bug that prevented interaction with the 3D map when the splitter was active.

### v6.0.1

- Added `parameters` property to `ArcGisMapServerCatalogItem`, allowing arbitrary parameters to be passed in tile and feature info requests.

### v6.0.0

- Breaking Changes:
  - An application-level polyfill suite is now required for Internet Explorer 9 and 10 compatibility. The easiest approach is to add `<script src="https://cdn.polyfill.io/v2/polyfill.min.js"></script>` to the `<head>` element of your application's HTML page.
  - In TerriaJS v7.0.0 (the _next_ major release), a polyfill suite may be required for Internet Explorer 11 as well. Adopting the approach above now will ensure you don't need to worry about it then.
- Overhauled support for printing. There is now a Print button on the Share panel that will provide a much better printable form of the map than the browser's built-in print feature. If a user uses the browser's print button instead, a message at the top will suggest using the TerriaJS Print feature and open the Share panel. Calling `window.print` (e.g. on a TerriaJS instance inside an iframe) will invoke the new TerriaJS print feature directly.
- Fixed a bug that caused `Leaflet.captureScreenshot` to show all layers on both sides even with the splitter active.
- Fixed a bug that prevented some vector features from appearing in `Leaflet.captureScreenshot`.
- Added ability to move the splitter thumb position vertically so that users can move it to prevent occlusions.
- Added `TerriaJsonCatalogFunction`. This catalog function allows an arbitrary HTTP GET to be invoked with user-provided parameters and return TerriaJS catalog JSON.
- Fixed a bug that could cause the feature info panel to sometimes be nearly transparent in Internet Explorer 11.
- Fixed a bug that caused an expanded preview chart's workbench item to erroneously show the date picker.
- Updated `MagdaCatalogItem` to match Magda project

### 5.7.0

- Added `MagdaCatalogItem` to load details of a catalog item from [Magda](https://github.com/TerriaJS/magda).
- Fixed a bug that could cause a time-dynamic WMS layer to fail to ever show up on the map if the initial time on the timeline was outside the intervals where the layer had data.
- Fixed a bug which could cause a crash during load from share link when the layer default is to not `useOwnClock` but the share link has `useOwnClock` set.
- Fixed an issue that caused a 'This data source is already shown' error in particular circumstances.

### 5.6.4

- Fixed a bug causing an error message when adding tabular data to the workbench before it was loaded.

### 5.6.3

- Display of Lat Lon changed from 3 deciml places to 5 decimal places - just over 1m precision at equator.
- Fixed a bug that caused the timeline to appear when changing the time on the workbench for a layer not attached to the timeline.
- The workbench date/time picker is now available for time varying point and region CSVs.
- Fixed a bug that caused the workbench date picker controls to disappear when the item was attached to the timeline and the timeline's current time was outside the valid range for the item.

### 5.6.2

- Renamed search marker to location marker.
- Added the clicked coordinates to the bottom of the feature info panel. Clicking the marker icon will cause the location to be indicated on the map.
- The location marker is now included in shared map views.
- Fixed a bug that could cause split WMS layers to show the incorrect layer data for the date shown in the workbench.
- Refactored current time handling for `CatalogItem` to reduce the complexity and number of duplicated current time states.
- Fixed feature info updating when the time is changed from the workbench for `TableCatalogItem`.
- Change the workbench catalog item date picker so that updating the date does not disable the timeslider.
- Fix a bug that meant that, when the current time was updated on an `ImageryCatalogItem` while the layer wasn't shown, the old time was still shown when the layer was re-enabled.
- Added `{{terria.currentTime}}` to feature info template.
- Added a way to format times within a feature info tempate. E.g. `{{#terria.formatDateTime}}{"format": "dd-mm-yyyy HH:MM:ss"}{{terria.currentTime}}{{/terria.formatDateTime}}`.
- Fixed a bug that caused the selection indicator to float strangely when visiting a share link with a selected feature.
- Fixed a bug that caused a region to be selected even when clicking on a hole in that region.
- Fixed a bug that prevented the selection indicator from following moving features on the 2D map.
- Fixed a bug that caused Leaflet to stop rendering further points in a layer and throw errors when calculating extent when one point had invalid characters in the latitude or longitude field.
- We now default to `autoPlay: false` if it's not specified in `config.json`.
- Changed search box placeholders to more precisely reflect their functionality.
- CartoDB basemaps are now always loaded over HTTPS.

### 5.6.1

- Fixed a bug that could cause the workbench UI to hang when toggling concepts, particularly for an `SdmxJsonCatalogItem`.
- Added previous and next buttons to workbench catalog item date picker.

### 5.6.0

- Upgraded to Cesium 1.41.

### 5.5.7

- Added support for using tokens to access WMS layers, particularly using the WMS interface to ArcGIS servers.

### 5.5.6

- Tweaked the sizing of the feature info panel.
- Fixed a bug that caused `ArcGisMapServerCatalogItem` to always use the server's single fused map cache, if available. Now, if the `layers` property is specified, we request individual dynamic layers and ignore the fused map cache.

### 5.5.5

- Fixed a bug that caused the feature info panel to stop working after clicking on a location search marker.
- Added support for ArcGIS tokens on the 2D map. Previously, tokens only worked reliably in 3D.
- Improved handling of tile errors, making it more consistent between 2D and 3D.
- Fixed a bug that prevented the Add Data button from working Internet Explorer 9 unless the DevTools were also open.
- Improved the sizing of the feature info panel so it is less likely to completely obscure the map.

### 5.5.4

- Fixed a serious bug that prevented opening the Data Catalog in Internet Explorer.
- Fixed some problems with the Terria Spatial Analytics `CatalogFunctions`.

### 5.5.3

- Fixed a bug in SDMX-JSON when using `cannotSum`.

### 5.5.2

- Deprecated SDMX-JSON catalog items' `cannotDisplayPercentMap` in favour of `cannotSum`.
- Updated `cannotSum` so that it does not display a total in some cases, as well as suppressing the regional-percentage checkbox. `cannotSum` can be either a mapping of concept ids to the values that prevent summing, or simply `true` to always prevent summing.
- Fixed a bug that caused an error when Splitting a layer that does not have a `clock`.

### 5.5.1

- Added `cannotDisplayPercentMap` to SDMX-JSON catalog items, to optionally turn off the "display as a percentage of regional total" checkbox when the data is not a count (eg. a rate or an average).

### 5.5.0

- Added the ability to split the screen into a left-side and right-side, and show raster and region mapped layers on only one side of the splitter.
- Added the ability to use a tabbed catalog in the explorer panel on desktop site. Setting `tabbedCatalog` parameter to `true` in `config.json` causes top-level groups in the catalog to list items in separate explorer panel tabs.
- Added the ability to use vector tile properties in feature info templates when using region mapping (data row attributes will overwrite vector tile properties with the same name)
- Properties available in feature info templates are now JSON parsed and replaced by their javascript object if they start with `[` or `{` and parse successfully
- Decreased flickering of time-varying region mapped layers by pre-rendering the next time interval.
- Fixed a bug in `WebMapServiceCatalogItem` that could cause a WMS time time dimension to be interpreted incorrectly if it was specified only using dates (not times) and with a periodicity of less than a day.

### 5.4.5

- Improved behaviour of SDMX-JSON items when no data is available.

### 5.4.4

- Added support for specifying namespaced layer names in the `WebMapServiceCatalogItem` `layers` property.
- Made TerriaJS tolerant of XML/HTML inside text elements in WMS GetCapabilities without being properly wrapped in `CDATA`.

### 5.4.3

- Fixed a build problem on case-sensitive file systems (e.g. most Linux systems).

### 5.4.2

- We no longer show the Zoom To button on the workbench when there is no rectangle to zoom to.

### 5.4.1

- Fixed a bug when sharing SDMX-JSON catalog items.
- Improved display of "Add Data" panel on small screens when Feedback and Feature Info panels are open.
- Added "search in data catalog" link to mobile search.
- Added a button to automatically copy share url into clipboard in share panel.
- Added `initFragmentPaths` property to the `parameters` section of `config.json`. It can be used to specify an array of base paths for resolving init fragments in the URL.
- Modified `CkanCatalogItem` to exclude files that advertise themselves as KML files but have the file extension .ZIP.
- Removed "View full size image" link on the share panel. Chrome 60 removed the ability to navigate to a data URI, and other browsers are expected to follow this lead.

### 5.4.0

- Breaking change: removed some old types that haven't been used since the new React-based user interface in v4.0.0, specifically `KnockoutHammerBinding`, `KnockoutMarkdownBinding`, `PopupMessageConfirmationViewModel`, `PopupMessageViewModel`, and `PopupViewModel`.
- Added the ability to use tokens from terriajs-server for layers requiring ESRI tokens.
- Catalog group items are now sorted by their in-catalog name

### 5.3.0

- Added the ability to use the analytics region picker with vector tile region mapping by specifiying a WMS server & layer for analytics only.
- Updated the client side validation to use the server-provided file size limit when drag/dropping a file requiring the conversion service.
- `zoomOnEnable` now works even for a catalog item that is initially enabled in the catalog. Previously, it only worked for catalog items enabled via the user interface or otherwise outside of the load process.
- Added `initialTimeSource` property to `CsvCatalogItem` so it is possible to specify the value of the animation timeline at start from init files.
- Added to documentation for customizing data appearance.
- Added `CatalogShortcut` for creating tool items for linking to a `CatalogItem`.
- Renamed `ViewState.viewCatalogItem()` to `viewCatalogMember` to reflect that it can be used for all `CatalogMembers`, not just `CatalogItems`.
- Fixed a bug that could cause a crash when switching to 2D when the `initialView` was just a `Rectangle` instead of a `CameraView`.
- Fixed a bug that caused multiple layers with generated, gradient legends to all show the same legend on the Workbench.

### 5.2.11

- Pinned `urijs` to v1.18.10 to work around a breaking change in v1.18.11.

### 5.2.10

- Improved the conversion of Esri polygons to GeoJSON by `featureDataToGeoJson`. It now correctly handles polygons with holes and with multiple outer rings.
- Added some fields to the dataset info page for `CkanCatalogItem`.
- Fixed a bug that could cause some layers, especially the Bing Maps basemap, to occasionally be missing from the 2D map.
- Fixed a bug that could cause the selected time to move to the end time when sharing a map with a time-dynamic layer.

### 5.2.9

- A catalog item's `cacheDuration` property now takes precedence over the cache duration specified by the code. Previously, the `cacheDuration` would only override the default duration (2 weeks).

### 5.2.8

- Added option to expand the HTML embed code and toggle URL shorting for the share link.
- The Share feature now includes the current time selected on the timeline, so that anyone visiting a share link will see the map at the intended time.

### 5.2.7

- Added the Latitude and Longitude to the filename for the Feature Information file download.
- Added the time to the timeline labels when zoomed in to a single day. Previously, the label sometimes only showed the date.

### 5.2.6

- Added the ability to disable the conversion service so that no user data is sent outside of the client by setting `conversionServiceBaseUrl` to `false` in the `parameters` section of `config.json`.
- Added the ability to disable the location button by setting `disableMyLocation` to `true` in the `parameters` section of `config.json`.
- Fixed a bug that caused the share functionality to fail (both screenshot and share link) in 2d mode.
- Fixed a bug with explicitly styled enum columns in Internet Explorer.
- Fixed a bug that caused the selected column in a csv to be the second column when a time column is present.

### 5.2.5

- Fixed a bug with `forceProxy: true` which meant that vector tiles would try, and fail, to load over the proxy.
- Added documentation for customizing data appearance, and folded in existing but orphaned documentation for creating feature info templates.
- Changed the LocateMe button so that it toggles and continuously updates the location when Augmented Reality is enabled.
- Added the ability to set SDMX-JSON region names from a region type dimension, using a Mustache template. This was required so regions can be mapped to specific years, even if not specified by the SDMX-JSON server.
- Added `viewermode` to the users persistent local storage to remember the last `ViewerMode` used.
- Added the ability to customize the preamble text on the feedback form ("We would love to hear from you!") by setting `feedbackPreamble` in the `parameters` section of `config.json`.

### 5.2.4

- Fixed a bug that prevented error messages, such as when a dataset fails to load, from being shown to the user. Instead, the errors were silently ignored.

### 5.2.3

- Fixed a bug that gave expanded Sensor Observation Service charts poor names.
- Fixed a bug that prevented some table-based datasets from loading.

### 5.2.2

- Fixed download of selected dataset (as csv) so that quotes are handled in accordance with https://tools.ietf.org/html/rfc4180. As a result, more such downloads can be directly re-loaded in Terria by dragging and dropping them.

### 5.2.1

- Changed the default opacity for points from CSV files without a value column to 1.0 (previously it was 0.6). This is a workaround for a Cesium bug (https://github.com/AnalyticalGraphicsInc/cesium/issues/5307) but really a better choice anyway.
- Fixed a bug which meant non-standard properties of some table data sources (eg. csv, SOS, SDMX-JSON) were missing in the feature info panel, because of a breaking change in Cesium 1.33.

### 5.2.0

- Fixed a bug that caused layer disclaimers to fail to appear when the layer was enabled via a share link. Since the user was unable to accept the disclaimer, the layer also failed to appear.
- Added `AugmentedVirtuality` (user facing feature name Augmented Reality) to allow users to use their mobile device's orientation to set the camera view.
- Added the `showFeaturesAtAllTimes` option to Sensor Observation Service items. This improves the user experience if the server returns
  some features starting in 1990, say, and some starting in 1995, so that the latter still appear (as grey points with no data) in 1990.
- Fixed a bug that prevented preview charts in the feature info panel from updating when the user changed the Sensor Observation Service frequency.
- Fixed a bug that allowed the user to de-select all the display choices for Sensor Observation Service items.
- Improved the appearance of charts where all the y-values are null. (It now shows "No preview available".)
- Upgraded to Leaflet 1.0.3 for the 2D and preview maps.
- Upgraded to [Cesium 1.33](https://github.com/AnalyticalGraphicsInc/cesium/blob/1.33/CHANGES.md) for the 3D view.

### 5.1.1

- Fixed a bug that caused an 'added' and a 'shown' event for "Unnamed Item" to be logged to Google Analytics when previewing an item in the catalog.
- Added a 'preview' Google Analytics event when a catalog item is shown on the preview map in the catalog.
- Fixed a bug that prevented csv files with missing dates from loading.
- Fixed a bug that could cause an error when adding a layer without previewing it first.

### 5.1.0

- Fixed a bug that prevented `WebMapServiceCatalogItem` from acting as a time-dynamic layer when the time dimension was inherited from a parent layer.
- `WebMapServiceCatalogItem` now supports WMS 1.1.1 style dimensions (with an `Extent` element) in addition to the 1.3.0 style (`Dimension` only).
- `WebMapServiceCatalogItem` now passes dates only (rather than dates and times) to the server when the TIME dimension uses the `start/stop/period` form, `start` is a date only, and `period` does not include hours, minutes, or seconds.
- `WebMapServiceCatalogItem` now supports years and months (in addition to days, hours, minutes, and seconds) in the period specified of a TIME dimension.
- `WebMapServiceCatalogItem` now ignores [leap seconds](https://en.wikipedia.org/wiki/Leap_second) when evaluating ISO8601 periods in a time dimension. As a result, 2 hours after `2016-06-30T23:00:00Z` is now `2016-07-01T01:00:00Z` instead of `2016-07-01T00:59:59Z` even though a leap second at the end of June 2016 makes that technically 2 hours and 1 second. We expect that this is more likely to align with the expectations of WMS server software.
- Added option to specify `mobileDefaultViewerMode` in the `parameters` section of `config.json` to specify the default view mode when running on a mobile platform.
- Added support for `itemProperties` to `CswCatalogGroup`.
- Added `terria.urlEncode` function for use in feature info templates.
- Fixed a layout problem that caused the coordinates on the location bar to be displayed below the bar itself in Internet Explorer 11.
- Updated syntax to remove deprecation warnings with React version 15.5.

### 5.0.1

- Breaking changes:
  - Starting with this release, TerriaJS is meant to be built with Webpack 2. The best way to upgrade your application is to merge from [TerriaMap](https://github.com/TerriaJS/TerriaMap). If you run into trouble, post a message on the [TerriaJS forum](https://groups.google.com/forum/#!forum/terriajs).
  - Removed the following previously-deprecated modules: `registerKnockoutBindings` (no replacement), `AsyncFunctionResultCatalogItem` (now `ResultPendingCatalogItem`), `PlacesLikeMeFunction` (now `PlacesLikeMeCatalogFunction`), `SpatialDetailingFunction` (now `SpatialDetailingCatalogFunction`), and `WhyAmISpecialFunction` (now `WhyAmISpecialCatalogFunction`).
  - Removed `lib/Sass/StandardUserInterface.scss`. It is no longer necessary to include this in your application.
  - Removed the previously-deprecated third pararameter, `getColorCallback`, of `DisplayVariablesConcept`. Pass it inside the `options` parameter instead.
  - Removed the following previously-deprecated properties from `TableColumn`: `indicesIntoUniqueValues` (use `uniqueValues`), `indicesOrValues` (use `values`), `indicesOrNumericalValues` (use `uniqueValues` or `numericalValues`), and `usesIndicesIntoUniqueValues` (use `isEnum`).
  - Removed the previously-deprecated `dataSetID` property from `AbsIttCatalogItem`. Use `datasetId` instead.
  - Removed the previously-deprecated `allowGroups` property from `CkanCatalogItem`. Use `allowWmsGroups` or `allowWfsGroups` instead.
  - Removed the previously-deprecated `RegionMapping.setRegionColumnType` function. Use the `setRegionColumnType` on an _instance_ of `RegionMapping` instead.
  - Removed the previously-deprecated `regionMapping.regionDetails[].column` and `.disambigColumn`. Use `.columnName` and `.disambigColumnName` instead.
  - Removed the previously-deprecated `options.regionMappingDefinitionsUrl` parameter from the `Terria` constructor. Set the `regionMappingDefinitionsUrl` inside `parameters` in `config.json` instead.
- Fixed a bug in `WebMapServiceCatalogItem` that prevented TerriaJS from correctly determining the projections supported by a WMS layer when supported projections are inherited from parent layers.
- Changed "no value" colour of region-mapped data to fully transparent, not black.
- Fixed an issue where expanding a chart from an SDMX-JSON or SOS feature twice, with different data choices selected, would overwrite the previous chart.
- Improved SDMX-JSON items to still show properly, even if the `selectedInitially` property is invalid.
- Added `Score` column to `GNAFAddressGeocoder` to indicate relative quality, which maps as default variable.

### 4.10.5

- Improved error message when accessing the user's location under http with Chrome.
- When searching locations, the button to instead search the catalog is now above the results instead of below them.
- Changed "go to full screen mode" tooltip to "Hide workbench", and "Exit Full Screen" button to "Show Workbench". The term "full screen" was misleading.
- Fixed a bug where a chartable (non-geo-spatial) CSV file with a column including the text "height" would not let the user choose the "height" column as the y-axis of a chart.
- Added support for non-default x-axes for charts via `<chart x-column="x">` and the new `tableStyle.xAxis` parameter.
- Added support for a `charSet` parameter on CSV catalog items, which overrides the server's mime-type if present.

### 4.10.4

- Added the ability for `CkanCatalogGroup` to receive results in pages, rather than all in one request. This will happen automatically when the server returns partial results.
- Improved the performance of the catalog UI by not creating React elements for the contents of a group until that group is opened.
- Close polygons used as input to a `CatalogFunction` by making the last position the same as the first one.
- Added support for a new `nameInCatalog` property on all catalog members which overrides `name` when displayed in the catalog, if present.
- Added `terria.urlEncodeComponent` function for use in feature info templates.
- `yAxisMin` and `yAxisMax` are now honored when multiple charts are active, by using the minimum `yAxisMin` and the maximum `yAxisMax` of all charts.

### 4.10.3

- Locked third-party dependency proj4 to v2.3.x because v2.4.0 breaks our build.

### 4.10.2

- New sections are now merged info `CatalogMember.info` when `updateFromJson` is called multiple times, rather than the later `info` completely replacing the earlier one. This is most useful when using `itemProperties` to override some of the info sections in a child catalog item.
- Fixed a bug where csv files with a date column would sometimes fail if a date is missing.

### 4.10.1

- Improved the SDMX-JSON catalog item to handle huge dimensions, allow a blacklist, handle bad responses better, and more.
- Fixed a bug that prevented the proxy from being used for loading legends, even in situations where it is necessary such as an `http` legend accessed from an `https` site.
- Added link to re-download local files, noting that TerriaJS may have done additional processing (eg. geocoding).

### 4.10.0

- Changed defaults:
  - `WebProcessingServiceCatalogFunction` now defaults to invoking the `Execute` service via an HTTP POST with XML encoding rather than an HTTP GET with KVP encoding. This is a more sensible default because the WPS specification requires that servers support POST/XML while GET/KVP is optional. Plus, POST/XML allows large input parameters, such as a polygon descibing all of Australia, to be successfully passed to the WPS process. To force use of GET/KVP, set the `executeWithHttpGet` property to `true`.
- Fixed problems with third-party dependencies causing `npm install` and `npm run gulp` to fail.

### 4.9.0

- Added a help overlay system. A TerriaJS application can define a set of help sequences that interactively walk the user through a task, such as adding data to the map or changing map settings. The help sequences usually appear as a drop-down Help menu in the top-right corner.
- Fixed a bug with calculating bounding rectangles in `ArcGisCatalogItem` caused by changes to `proj4` package.
- Fixed a bug preventing chart axis labels from being visible on a white background.
- Fixed a bug that caused the Feedback panel to appear below the chart panel, making it difficult to use.

### 4.8.2

- Fixed a bug that prevented a `shareUrl` specified in `config.json` from actually being used by the `ShareDataService`.
- Adding a JSON init file by dropping it on the map or selecting it from the My Data tab no longer adds an entry to the Workbench and My Data catalog.
- WPS return type can now be `application/vnd.terriajs.catalog-member+json` which allows a json catalog member to be returned in WPS along with the usual attributes to control display.
- `chartLineColor` tableStyle attribute added, allowing per column specification of chart line color.
- Fixed a bug that caused a `WebMapServiceCatalogItem` inside a `WebMapServiceCatalogGroup` to revert to defaults from GetCapabilities instead of using shared properties.
- Fix a bug that prevented drawing the marker and zooming to the point when searching for a location in 2D.
- Fixed a bug where `WebMapTileServiceCatalogItem` would incorrectly interpret a bounding box and return only the lower left corner causing Cesium to crash on render.
- Fixed a bug that caused the feedback form to be submitted when unchecking "Share my map view".

### 4.8.1

- `CkanCatalogGroup` now automatically adds the type of the resource (e.g. `(WMS)`) after the name when a dataset contains multiple resources that can be turned into catalog items and `useResourceName` is false.
- Added support for ArcGIS FeatureServers to `CkanCatalogGroup` and `CkanCatalogItem`. In order for `CkanCatalogGroup` to include FeatureServers, `includeEsriFeatureServer` must be set to true.
- Changed default URL for the share service from `/share` to `share` and made it configurable by specifying `shareUrl` in config.json. This helps with deployments in subdirectories.

### 4.8.0

- Fixed a bug that prevented downloading data from the chart panel if the map was started in 2D mode.
- Changed the default opacity of table data to 0.8 from 0.6.
- Added the ability to read dates in the format "2017-Q2".
- Improved support for SDMX-JSON, including showing values as a percent of regional totals, showing the selected conditions in a more concise format, and fixing some bugs.
- Updated `TableCatalogItem`s to show a download URL in About This Dataset, which downloads the entire dataset as csv, even if the original data was more complex (eg. from an API).
- The icon specified to the `MenuPanel` / `DropdownPanel` theme can now be either the identifier of an icon from `Icon.GLYPHS` or an actual SVG `require`'d via the `svg-sprite-loader`.
- Fixed a bug that caused time-varying points from a CSV file to leave a trail on the 2D map.
- Add `Terria.filterStartDataCallback`. This callback gives an application the opportunity to modify start (share) data supplied in a URL before TerriaJS loads it.
- Reduced the size of the initial TerriaJS JavaScript code by about 30% when starting in 2D mode.
- Upgraded to [Cesium 1.29](https://github.com/AnalyticalGraphicsInc/cesium/blob/1.29/CHANGES.md).

### 4.7.4

- Renamed `SpatialDetailingFunction`, `WhyAmISpecialFunction`, and `PlacesLikeMeFunction` to `SpatialDetailingCatalogFunction`, `WhyAmISpecialCatalogFunction`, and `PlacesLikeMeCatalogFunction`, respectively. The old names will be removed in a future release.
- Fixed incorrect tooltip text for the Share button.
- Improved the build process and content of the user guide documentation.

### 4.7.3

- Canceled pending tile requests when removing a layer from the 2D map. This should drastically improve the responsiveness when dragging the time slider of a time-dynamic layer in 2D mode.
- Added the data source and data service details to the "About this dataset" (preview) panel.
- Fixed a bug introduced in 4.7.2 which made the Feature Info panel background too pale.

### 4.7.2

- Updated GNAF API to new Lucene-based backend, which should improve performance.
- Updated custom `<chart>` tag to allow a `colors` attribute, containing comma separated css strings (one per column), allowing users to customize chart colors. The `colors` attribute in charts can also be passed through from a WPS ComplexData response.
- Updated styling of Give Feedback form.
- Improved consistency of "Search" and "Add Data" font sizes.
- Improved flexibility of Feature Info Panel styling.
- Fixed a bug that could cause an extra `/` to be added to end of URLs by `ArcGisMapServerCatalogItem`, causing some servers to reject the request.
- Added a workaround for a bug in Internet Explorer 11 on Windows 7 that could cause the user interface to hang.

### 4.7.1

- Fixed a bug where providing feedback did not properly share the map view.
- Updated to terriajs-server 2.6.2.
- Fixed a bug leading to oversized graphics being displayed from WPS calls.

### 4.7.0

- Added the ability for users to share their view of the map when providing feedback.
- Extra components can now be added to FeatureInfoSection.
- Updated "Download Data" in FeatureInfoSection to "Download Data for this Feature".
- Fixed the color of visited links in client apps with their own css variables.
- Fixed a bug that prevented the scale bar from displaying correctly.

### 4.6.1

- Added support for creating custom WPS types, and for reusing `Point`, `Polygon`, and `Region` editors in custom types.
- Fixed a bug that caused the legend to be missing for WMS catalog items where the legend came from GetCapabilities but the URL did not contain `GetLegendGraphic`.

### 4.6.0

- Changed defaults:
  - The `clipToRectangle` property of raster catalog items (`WebMapServiceCatalogItem`, `ArcGisMapServerCatalogItem`, etc.) now defaults to `true`. It was `false` in previous releases. Using `false` prevents features (especially point features) right at the edge of the layer's rectangle from being cut off when the server reports too tight a rectangle, but also causes the layer to load much more slowly in many cases. Starting in this version, we favour performance and the much more common case that the rectangle can be trusted.
- Made `WebMapServiceCatalogItem` tolerant of a `GetCapabilities` where a `LegendURL` element does not have an `OnlineResource` or a `Dimension` does not have any values.
- Added support for 'Long' type hint to CSV data for specifying longitude.
- The marker indicating the location of a search result is now placed correctly on the terrain surface.
- `CatalogFunction` region parameters are now selected on the main map rather than the preview map.
- Some regions that were previously not selectable in Analytics, except via autocomplete, are now selectable.
- Added hover text that shows the position of data catalog search results in the full catalog.
- Widened scrollbars and improve their contrast.
- Removed the default maximum number of 10 results when searching the data catalog.
- Allow users to browse for JSON configuration files when adding "Local Data".
- Made it easier to use custom fonts and colors in applications built on TerriaJS, via new SCSS variables.
- Fixed a bug that caused a `CswCatalogGroup` to fail to load if the server had a `references` element without a `protocol`.

### 4.5.1

- The order of the legend for an `ArcGisMapServerCatalogItem` now matches the order used by ArcGIS itself.
- Large legends are now scaled down to fit within the width of the workbench panel.
- Improved the styling of links inside the Feature Information panel.
- Fixed a bug that could cause the Feature Information panel's close button to initially appear in the wrong place, and then jump to the right place when moving the mouse near it.

### 4.5.0

- Added support for the Sensor Observation Service format, via the `SensorObservationServiceCatalogItem`.
- Added support for end date columns in CSV data (automatic with column names containing `end_date`, `end date`, `end_time`, `end time`; or set in json file using `isEndDate` in `tableStyle.columns`.
- Fixed calculation of end dates for moving-point CSV files, which could lead to points disappearing periodically.
- Fixed a bug that prevented fractional seconds in time-varying WMS periodicity.
- Added the ability to the workbench UI to select the `style` to use to display a Web Map Service (WMS) layer when multiple styles are available.
- Added the ability to the workbench UI to select from among the available dimensions of a Web Map Service (WMS) layer.
- Improved the error reporting and handling when specifying invalid values for the WMS COLORSCALERANGE parameter in the UI.
- Added the ability to drag existing points when creating a `UserDrawing`.
- Fixed a bug that could cause nonsensical legends for CSV columns with all null values.
- Fixed a bug that prevented the Share panel from being used at all if the URL shortening service encountered an error.
- Fixed a bug that could cause an error when adding multiple catalog items to the map quickly.
- Tweaked the z-order of the window that appears when hovering over a chart series, so that it does not appear on top of the Feature Information panel.
- Fixed a bug that could lead to incorrect colors in a legend for a CSV file with explicit `colorBins` and cut off at a minimum and maximum.
- We now show the feature info panel the first time a dataset is added, containing a suggestion to click the map to learn more about a location. Also improved the wording for the feature info panel when there is no data.
- Fixed support for time-varying feature info for vector tile based region mapping.
- `updateApplicationOnMessageFromParentWindow` now also allows messages from the `opener` window, i.e. the window that opened the page by calling `window.open`. The parent or opener may now also send a message with an `allowOrigin` property to specify an origin that should be allowed to post messages.
- Fixed a bug that prevented charts from loading http urls from https.
- The `isNcWMS` property of `WebMapServiceCatalogItem` is now set to true, and the COLORSCALERANGE controls are available in the UI, for ncWMS2 servers.
- Added the ability to prevent CSVs with time and `id` columns from appearing as moving points, by setting `idColumns` to either `null` or `[]`.
- Fixed a bug that prevented default parameters to `CatalogFunction`s from being shown in the user interface.
- Fixed a problem that made `BooleanParameter`s show up incorrectly in the user interface.
- Embedded `<chart>` elements now support two new optional attributes:
  - `title`: overrides the title that would otherwise be derived from the name of the feature.
  - `hide-buttons`: If `"true"`, the Expand and Download buttons are hidden from the chart.
- Fixed a bug in embedded `<collapsible>` elements that prevented them from being expandable.
- Improved SDMX-JSON support to make it possible to change region type in the UI.
- Deprecated `RegionMapping.setRegionColumnType` in favour of `RegionMapping.prototype.setRegionColumnType`. `regionDetails[].column` and `.disambigColumn` have also been deprecated.

### 4.4.1

- Improved feature info display of time-varying region-mapped csvs, so that chart is still shown at times with no data.
- Fix visual hierarchy of groups and items in the catalog.

### 4.4.0

- Fixed a bug that caused Cesium (3D view) to crash when plotting a CSV with non-numerical data in the depth column.
- Added automatic time-series charts of attributes to the feature info of time-varying region-mapped csvs.
- Refactored Csv, AbsItt and Sdmx-Json catalog items to depend on a common `TableCatalogItem`. Deprecated `CsvCatalogItem.setActiveTimeColumn` in favour of `tableStructure.setActiveTimeColumn`.
- Error in geocoding addresses in csv files now shows in dialog box.
- Fixed CSS styling of the timeline and added padding to the feature info panel.
- Enhanced JSON support to recognise JSON5 format for user-added files.
- Deprecated `indicesIntoUniqueValues`, `indicesOrValues`, `indicesOrNumericalValues` and `usesIndicesIntoUniqueValues` in `TableColumn` (`isEnum` replaces `usesIndicesIntoUniqueValues`).
- Added support for explicitly colouring enum columns using a `tableStyle.colorBins` array of `{"value":v, "color":c}` objects
- Improved rendering speed when changing the display variable for large lat/lon csv files.
- Default to moving feature CSVs if a time, latitude, longitude and a column named `id` are present.
- Fixed a bug so units flow through to charts of moving CSV features.
- Fixed a bug that prevented the `contextItem` of a `CatalogFunction` from showing during location selection.
- Fixed a bug that caused `&amp;` to appear in some URLs instead of simply `&`, leading to an error when visiting the link.
- Added the ability to pass a LineString to a Web Processing Service.
- Fixed a bug that prevented `tableStyle.dataVariable` = `null` from working.
- Uses a smarter default column for CSV files.
- Fixed a bug that caused an error message to appear repeatedly when there was an error downloading tiles for a base map.
- Fixed a bug that caused WMS layer names and WFS type names to not be displayed on the dataset info page.
- We now preserve the state of the feature information panel when sharing. This was lost in the transition to the new user interface in 4.0.0.
- Added a popup message when using region mapping on old browsers without an `ArrayBuffer` type (such as Internet Explorer 9). These browsers won't support vector tile based region mapping.
- Fixed bug where generic parameters such as strings were not passed through to WPS services.
- Fixed a bug where the chart panel did not update with polled data files.
- Removed the Australian Hydrography layer from `createAustraliaBaseMapOptions`, as the source is no longer available.
- Fixed a bug that caused the GetCapabilities URL of a WMS catalog item to be shown even when `hideSource` was set to true.
- Newly-added user data is now automatically selected for the preview map.
- Fixed a bug where selecting a new column on a moving point CSV file did not update the chart in the feature info panel.
- Fixed dropdowns dropping from the bounds of the screen in Safari.
- Fixed a bug that prevented the feature info panel from updating with polled lat/lon csvs.
- Improved handing of missing data in charts, so that it is ignored instead of shown as 0.

### 4.3.3

- Use react-rangeslider 1.0.4 because 1.0.5 was published incorrectly.

### 4.3.2

- Fixed css styling of shorten URL checkbox.

### 4.3.1

- Added the ability to specify the URL to the `serverConfig` service in `config.json` as `parameters.serverConfigUrl`.

### 4.3.0

- Added `Terria.batchGeocoder` property. If set, the batch geocoder is used to resolve addresses in CSV files so that they can be shown as points on the map.
- Added `GnafAddressGeocoder` to resolve Australian addresses using the GNAF API.
- Added a loading indicator for user-added files.
- Fixed a bug that prevented printing the map in the 2D mode.
- Fixed a bug when changing between x-axis units in the chart panel.
- Moved all Terria styles into CSS-modules code (except Leaflet) - `lib/Sass/StandardUserInterface.scss` no longer needs to be imported and now only includes styles for backwards compatibility.

### 4.2.1

- Fixed bug that prevented the preview map displaying on mobile devices.

### 4.2.0

- There is a known bug in this version which prevents the user from being able to choose a region for some Analytics functions.
- Added support for ArcGis FeatureServers, using the new catalog types `esri-featureServer` and `esri-featureServer-group`. Catalog type `esri-group` can load REST service, MapServer and FeatureServer endpoints. (For backwards compatibility, catalog type `esri-mapServer-group` continues to work for REST service as well as MapServer endpoints.)
- Enumeration parameter now defaults to what is shown in UI, and if parameter is optional, '' is default.
- Adds bulk geocoding capability for Australian addresses. So GnafAPI can be used with batches of addresses, if configured.
- Fixed a bug that caused the selection indicator to get small when near the right edge of the map and to overlap the side panel when past the left edge.
- Map controls and menus now become translucent while the explorer window (Data Catalog) is visible.
- Removed find-and-replace for cesium workers from the webpack build as it's done in terriajs-cesium now.
- Legend images that fail to load are now hidden entirely.
- Improved the appearance of the opacity slider and added a percentage display.
- AllowedValues for LiteralData WPS input now works even if only one value specified.
- Fixed bug in WPS polygon datatype to return valid polygon geojson.
- Fix regression: cursor changes in UserDrawing now functions in 2D as well as 3D.
- Updated to [Cesium](http://cesiumjs.org) 1.23 (from 1.20). See the [change log](https://github.com/AnalyticalGraphicsInc/cesium/blob/1.23/CHANGES.md) for details.
- Fixed a bug which prevented feature info showing for Gpx-, Ogr-, WebFeatureService-, ArcGisFeatureServer-, and WebProcessingService- CatalogItems.
- Added support for a wider range of SDMX-JSON data files, including the ability to sum over dimensions via `aggregatedDimensionIds`.
- Added support for `tableStyle.colorBins` as array of values specifying the boundaries between the color bins in the legend, eg. `[3000, 3500, 3900, 4000]`. `colorBins` can still be an integer specifying the number of bins, in which case Terria determines the boundaries.
- Made explorer panel not rendered at all when hidden and made the preview map destroy itself when unmounted - this mitigates performance issues from having Leaflet running in the background on very busy vector datasets.
- Fixed a bug which prevented time-varying CZML feature info from updating.
- Added support for moving-point csv files, via an `idColumns` array on csv catalog items. By default, feature positions, color and size are interpolated between the known time values; set `isSampled` to false to prevent this. (Color and size are never interpolated when they are drawn from a text column.)
- Added support for polling csv files with a partial update, and by using `idColumns` to identify features across updates.
- Added a time series chart to the Feature Info Panel for sampled, moving features.
- Fixed a bug which sometimes prevented feature info from appearing when two region-mapped csv files were displayed.
- Fixed the preview map extent being one item behind what was actually selected.

### 4.1.2

- Fixed a bug that prevented sharing from working in Internet Explorer.

### 4.1.1

- Stopped IE9 from setting bizarre inline dimensions on custom branding images.
- Fixed workbench reordering in browsers other than Chrome.
- URLs on the dataset info page are now auto-selected by clicked, making them easier to copy.

### 4.1.0

- Made the column title for time-based CSV exports from chart default to 'date'
- Stopped the CSV creation webworker from being run multiple times on viewing a chart.
- Removed the empty circles from non-selected base maps on the Map settings panel.
- Prevented text from being selected when dragging the compass control.
- Added the `MeasureTool` to allow users to interactively measure the distance between points.
- Worked around a problem in the Websense Web Filter that caused it to block access to some of the TerriaJS Web Workers due to a URL in the license text in a comment in a source file.

### 4.0.2

- Fixed a bug that prevented opening catalog groups on iOS.
- Fixed a CSS warning.

### 4.0.1

- Fixed a bug that caused an error message to be formatted incorrectly when displayed to the user.

### 4.0.0

- Rewrote the TerriaJS user interface using React. We believe the new interface is a drastic improvement, incorporating user feedback and the results of usability testing. Currently, it is a bit harder to customize than our old user interface, so if your application has extensive customizations, we suggest delaying upgrading to this version for a little while logner.
- Added support for non-geospatial CSV files, which display in a new chart panel.
- Added support for customisable tags in Feature Info templates.
- Implemented [`<chart>` and `<collapsible>`](https://github.com/TerriaJS/terriajs/blob/4.0.0/lib/ReactViews/Custom/registerCustomComponentTypes.js#L52-L106) tags in Feature Info templates.
- Added support for [polling](https://github.com/TerriaJS/terriajs/blob/4.0.0/lib/Models/Polling.js) for updates to CSV files.
- `CswCatalogGroup` will now include Web Processing Services from the catalog if configured with `includeWps` set to true.
- `WebMapServiceCatalogItem` will now detect ncWMS servers and set isNcWMS to true.
- New `ShareDataService` which can store and resolve data. Currently it is used as a replacement for Google URL Shortener, which can't handle long URLs.
- New `ServerConfig` object which provides configuration information about the server, including which domains can be proxied for. This changes the way CorsProxy is initialised.
- Added partial support for the SDMX-JSON format.
- `UserDrawing` added for drawing lines and polygons on the map.
- CkanCatalogGroup's `filterQuery` items can now be specified as objects instead of URL-encoded strings.

### 3.5.0

- Ungrouped items in CKAN catalog items are now grouped under an item whose title is determined by .ungroupedTitle (default: "No group").
- CKAN's default search regex for KMLs also includes KMZ.
- Add documentation of camera properties.

### 3.4.0

- Support JSON5 (http://json5.org/) use in init files and config files, so comments can be used and object keys don't need to be quoted.
- Fixed a bug that caused the `corsProxyBaseUrl` specified in `config.json` to be ignored.
- Fixed a bug preventing downloading feature info data in CSV format if it contained nulls.
- Added support for the WMS Style/MetadataURL tag in layer description.
- Long titles in locally-generated titles now word-wrap in most web browsers.
- Long auto-generated legend titles now word wrap in most web browsers.

### 3.3.0

- Support `parameters` property in WebFeatureServiceCatalogItem to allow accessing URLs that need additional parameters.
- Fixed a bug where visiting a shared link with a time-series layer would crash load.
- Added a direct way to format numbers in feature info templates, eg. `{{#terria.formatNumber}}{"useGrouping": true, "maximumFractionDigits": 3}{{value}}{{/terria.formatNumber}}`. The quotes around the keys are optional.
- When the number of unique values in a CSV column exceeds the number of color bins available, the legend now displays "XX other values" as the label for the last bucket rather than simply "Other".
- CSV columns with up to 21 unique values can now be fully displayed in the legend. Previously, the number of bins was limited to 9.
- Added `cycle` option to `tableColumnStyle.colorBinMethod` for enumeration-type CSV columns. When the number of unique values in the column exceeds the number of color bins available, this option makes TerriaJS color all values by cycling through the available colors, rather than coloring only the most common values and lumping the rest into an "Other" bucket.
- Metadata and single data files (e.g. KML, GeoJSON) are now consistently cached for one day instead of two weeks.
- `WebMapServiceCatalogItem` now uses the legend for the `style` specified in `parameters` when possible. It also now includes the `parameters` when building a `GetLegendGraphic` URL.
- Fixed a bug that prevented switching to the 3D view after starting the application in 2D mode.

### 3.2.1

- Fixed a bug on IE9 which prevented shortened URLs from loading.
- Fixed a map started with smooth terrain being unable to switch to 3D terrain.
- Fixed a bug in `CkanCatalogItem` that prevented it from using the proxy for dataset URLs.
- Fixed feature picking when displaying a point-based vector and a region mapped layer at the same time.
- Stopped generation of WMS intervals being dependent on JS dates and hence sensitive to DST time gaps.
- Fixed a bug which led to zero property values being considered time-varying in the Feature Info panel.
- Fixed a bug which prevented lat/lon injection into templates with time-varying properties.

### 3.2.0

- Deprecated in this version:
  - `CkanCatalogItem.createCatalogItemFromResource`'s `options` `allowGroups` has been replaced with `allowWmsGroups` and `allowWfsGroups`.
- Added support for WFS in CKAN items.
- Fixed bug which prevented the terria-server's `"proxyAllDomains": true` option from working.
- Added support in FeatureInfoTemplate for referencing csv columns by either their name in the csv file, or the name they are given via `TableStyle.columns...name` (if any).
- Improved CSV handling to ignore any blank lines, ie. those containing only commas.
- Fixed a bug in `CswCatalogGroup` that prevented it from working in Internet Explorer.

### 3.1.0

- Only trigger a search when the user presses enter or stops typing for 3 seconds. This will greatly reduce the number of times that searches are performed, which is important with a geocoder like Bing Maps that counts each geocode as a transaction.
- Reduced the tendency for search to lock up the web browser while it is in progress.
- Include "engines" attribute in package.json to indicate required Node and NPM version.
- For WMS catalog items that have animated data, the initial time of the timeslider can be specified with `initialTimeSource` as `start`, `end`, `present` (nearest date to present), or with an ISO8601 date.
- Added ability to remove csv columns from the Now Viewing panel, using `"type": "HIDDEN"` in `tableStyle.columns`.

### 3.0.0

- TerriaJS-based application are now best built using Webpack instead of Browserify.
- Injected clicked lat and long into templates under `{{terria.coords.latitude}}` and `{{terria.coords.longitude}}`.
- Fixed an exception being thrown when selecting a region while another region highlight was still loading.
- Added `CesiumTerrainCatalogItem` to display a 3D surface model in a supported Cesium format.
- Added support for configuration of how time is displayed on the timeline - catalog items can now specify a dateFormat hash
  in their configuration that has formats for `timelineTic` (what is displayed on the timeline itself) and `currentTime`
  (which is the current time at the top-left).
- Fixed display when `tableStyle.colorBins` is 0.
- Added `fogSettings` option to init file to customize fog settings, introduced in Cesium 1.16.
- Improved zooming to csvs, to include a small margin around the points.
- Support ArcGis MapServer extents specified in a wider range of projections, including GDA MGA zones.
- WMS legends now use a bigger font, include labels, and are anti-aliased when we can determine that the server is Geoserver and supports these options.
- Updated to [Cesium](http://cesiumjs.org) 1.20. Significant changes relevant to TerriaJS users include:
  - Fixed loading for KML `NetworkLink` to not append a `?` if there isn't a query string.
  - Fixed handling of non-standard KML `styleUrl` references within a `StyleMap`.
  - Fixed issue in KML where StyleMaps from external documents fail to load.
  - Added translucent and colored image support to KML ground overlays
  - `GeoJsonDataSource` now handles CRS `urn:ogc:def:crs:EPSG::4326`
  - Fix a race condition that would cause the terrain to continue loading and unloading or cause a crash when changing terrain providers. [#3690](https://github.com/AnalyticalGraphicsInc/cesium/issues/3690)
  - Fix issue where the `GroundPrimitive` volume was being clipped by the far plane. [#3706](https://github.com/AnalyticalGraphicsInc/cesium/issues/3706)
  - Fixed a reentrancy bug in `EntityCollection.collectionChanged`. [#3739](https://github.com/AnalyticalGraphicsInc/cesium/pull/3739)
  - Fixed a crash that would occur if you added and removed an `Entity` with a path without ever actually rendering it. [#3738](https://github.com/AnalyticalGraphicsInc/cesium/pull/3738)
  - Fixed issue causing parts of geometry and billboards/labels to be clipped. [#3748](https://github.com/AnalyticalGraphicsInc/cesium/issues/3748)
  - Fixed bug where transparent image materials were drawn black.
  - Fixed `Color.fromCssColorString` from reusing the input `result` alpha value in some cases.
- Added support for time-series data sets with gaps - these are skipped when scrubbing on the timeline or playing.

### 2.3.0

- Share links now contain details about the picked point, picked features and currently selected feature.
- Reorganised the display of disclaimers so that they're triggered by `CatalogGroup` and `CatalogItem` models, which trigger `terria.disclaimerEvent`, which is listened to by DisclaimerViewModel`. `DisclaimerViewModel` must be added by the map that's using Terria.
- Added a mechanism for hiding the source of a CatalogItem in the view info popup.
- Added the `hideSource` flag to the init json for hiding the source of a CatalogItem in the View Info popup.
- Fixed a bug where `CatalogMember.load` would return a new promise every time it was called, instead of retaining the one in progress.
- Added support for the `copyrightText` property for ArcGis layers - this now shows up in info under "Copyright Text"
- Showed a message in the catalog item info panel that informs the user that a catalog item is local and can't be shared.
- TerriaJS now obtains its list of domains that the proxy will proxy for from the `proxyableDomains/` service. The URL can be overridden by setting `parameters.proxyableDomainsUrl` in `config.json`.
- Updated to [Cesium](http://cesiumjs.org) 1.19. Significant changes relevant to TerriaJS users include:
  - Improved KML support.
    - Added support for `NetworkLink` refresh modes `onInterval`, `onExpire` and `onStop`. Includes support for `viewboundScale`, `viewFormat`, `httpQuery`.
    - Added partial support for `NetworkLinkControl` including `minRefreshPeriod`, `cookie` and `expires`.
    - Added support for local `StyleMap`. The `highlight` style is still ignored.
    - Added support for `root://` URLs.
    - Added more warnings for unsupported features.
    - Improved style processing in IE.

### 2.2.1

- Improved legend and coloring of ENUM (string) columns of CSV files, to sort first by frequency, then alphabetically.

### 2.2.0

- Warn user when the requested WMS layer doesn't exist, and try to provide a suggestion.
- Fixed the calculation of a CSV file's extent so that missing latitudes and longitudes are ignored, not treated as zero.
- Improved the user experience around uploading files in a format not directly supported by TerriaJS and optionally using the conversion service.
- Improved performance of large CSV files, especially the loading time, and the time taken to change the display variable of region-mapped files.
- Added support for CSV files with only location (lat/lon or region) columns, and no value columns, using a file-specific color. Revised GeoJSON display to draw from the same palette of colors.
- Fixed a bug that prevented GeoJSON styles from being applied correctly in some cases.
- Fixed an error when adding a CSV with one line of data.
- Fixed error when adding a CSV file with numeric column names.
- Polygons and polylines are now highlighted on click when the geometry is available.
- Improved legend and coloring of ENUM (string) columns of CSV files; only the most common values are colored differently, with the rest shown as 'Other'.
- Added support for running the automated tests on the local system (via `gulp test`), on BrowserStack (via `gulp test-browserstack`), and on Sauce Labs (via `gulp test-saucelabs`).
- Changed `tableStyle`'s `format` to only accept `useGrouping`, `maximumFractionDigits` and `styling: "percent"` options. Previously some other options may have worked in some browsers.
- Improved color palette for string (ENUM) columns of CSV files.
- Improved CSV loading to ignore any completely blank lines after the header row (ie. lines which do not even have commas).
- Added support for grouping catalog items retrieved from a CSW server according to criteria specified in the init file (via the `metadataGroups` property) or from a `domainSpecification` and a call to the `GetDomain` service on the CSW server.
- Added `UrlTemplateCatalogItem`, which can be used to access maps via a URL template.
- Improved ABS display (to hide the regions) when a concept is deselected.
- Improved readability of ArcGIS catalog items and legends by replacing underscores with spaces.
- `ArcGisMapServerCatalogItem` metadata is now cached by the proxy for only 24 hours.
- Improved the feature info panel to update the display of time-varying region-mapped CSV files for the current time.
- Updated to [Cesium](http://cesiumjs.org) 1.18. Significant changes relevant to TerriaJS users include:
  - Improved terrain performance by up to 35%. Added support for fog near the horizon, which improves performance by rendering less terrain tiles and reduces terrain tile requests. [#3154](https://github.com/AnalyticalGraphicsInc/cesium/pull/3154)
  - Reduced the amount of GPU and CPU memory used by terrain by using compression. The CPU memory was reduced by up to 40%, and approximately another 25% in Chrome.
  - Fixed an issue where the sun texture is not generated correctly on some mobile devices. [#3141](https://github.com/AnalyticalGraphicsInc/cesium/issues/3141)
  - Cesium now honors window.devicePixelRatio on browsers that support the CSS imageRendering attribute. This greatly improves performance on mobile devices and high DPI displays by rendering at the browser-recommended resolution. This also reduces bandwidth usage and increases battery life in these cases.

### 2.1.1

- Fixed sharing of time-varying czml files; the timeline was not showing on the shared link.
- Fixed sharing of user-added time-varying csv files.
- Fixed a bug in `CkanCatalogItem` that made it build URLs incorrectly when given a base URL ending in a slash.

### 2.1.0

- Moved `TableColumn`, `TableStructure`, and the classes based on `Concept` to `lib/Map`. Moved `LegendHelper` to `lib/Models`.
- Added column-specific styling to CSV files, using a new `tableStyle.columns` json parameter. This is an object whose keys are column names or indices, and whose values are objects of column-specific tableStyle parameters. See the CSV column-specific group in `wwwroot/test/init/test-tablestyle.json` for an example. [#1097](https://github.com/TerriaJS/terriajs/issues/1097)
- Added the following column-specific `tableStyle` parameters:
  - `name`: renames the column.
  - `type`: sets the column type; can be one of LON, LAT, ALT, TIME, SCALAR, or ENUM.
  - `format`: sets the column number format, using the format of the [Javascript Intl options parameter](https://developer.mozilla.org/en-US/docs/Web/JavaScript/Reference/Global_Objects/Number/toLocaleString), eg. `{"format": {"useGrouping": true, "maximumFractionDigits": 2}}` to add thousands separators to numbers and show only two decimal places. Only the `useGrouping`, `maximumFractionDigits` and `styling: "percent"` options are guaranteed to work in all browsers.
- Added column-specific formatting to the feature info panel for all file types, eg. `"featureInfoTemplate" : {"template": "{{SPEED}} m/s", "formats": {"SPEED": {"maximumFractionDigits": 2}}}`. The formatting options are the same as above.
- Changed the default number format in the Feature Info Panel to not separate thousands with commas.
- Fixed a bug that caused the content on the feature info panel to be rendered as pure HTML instead of as mixed HTML / Markdown.
- Changed the default for `tableStyle.replaceWithZeroValues` to `[]`, ie. nothing.
- Changed the default for `tableStyle.replaceWithNullValues` to `["-", "na", "NA"]`.
- Changed the default for `tableStyle.nullLabel` to '(No value)'.
- Application name and support email can now be set in config.json's "parameters" section as "appName" and "supportEmail".
- Fixed showWarnings in config json not being respected by CSV catalog items.
- Fixed hidden region mapped layers being displayed when variable selection changes.
- Fixed exporting raw data as CSV not escaping commas in the data itself.

### 2.0.1

- Fixed a bug that caused the last selected ABS concept not to appear in the feature info panel.

### 2.0.0

- The following previously-deprecated functionality was removed in this version:
  - `ArcGisMapServerCatalogGroup`
  - `CatalogItemControl`
  - `CatalogItemDownloadControl`
  - Calling `BrandBarViewModel.create` with more than one parameter.
  - `CatalogMemberControl.leftSideItemControls`
  - `CatalogMemberControl.rightSideItemControls`
  - `DataCatalogTabViewModel.getRightSideItemControls`
  - `DataCatalogTabViewModel.getLeftSideItemControls`
  - `registerCatalogItemControls`
  - `AusGlobeViewer`
- Streamlined CSV handling framework. Breaking changes include the APIs of (not including those which begin with `_`):
  - `CsvCatalogItem`: `rowProperties`, `rowPropertiesByCode`, `dynamicUpdate` have been removed.
  - `AbsIttCatalogItem`: Completely rewritten. The `dataSetID` json parameter has been deprecated in favor of `datasetId` (different capitalization).
  - For the 2011 Australian Census data, requires `sa4_code_2011` to appear as an alias in `regionMapping.json` (it was previously missing in NationalMap).
  - `TableDataSource`: Completely rewritten and moved from `Map` to `Models` directory. Handles csvs with latitude & longitude columns.
  - `RegionMapping`: Used instead of TableDataSource for region-mapped csvs.
  - `DataTable` and `DataVariable` have been replaced with new classes, `TableStructure` and `TableColumn`.
  - `RegionProvider`: `loadRegionsFromWfs`, `processRegionIds`, `applyReplacements`, `findRegionIndex` have been made internal functions.
  - `RegionProviderList`: `chooseRegionProvider` has been changed and renamed `getRegionDetails`.
  - `ColorMap`: `fromArray` and `fromString` have been removed, with the constructor taking on that functionality.
  - `LegendUrl` has been moved to the `Map` directory.
  - `TableStyle`: `loadColorMap` and `chooseColorMap` have been removed. Moved from `Map` to `Models` directory.
  - `FeatureInfoPanelSectionViewModel`: its constructor now takes a `FeatureInfoPanelViewModel` as its first argument, instead of `Terria`.
  - `Models/ModelError` has been replaced with `Core/TerriaError`.
- Removed blank feature info sections for uncoloured regions of region-mapped CSVs.
- Recognises the CSV datetime formats: YYYY, YYYY-MM and YYYY-MM-DD HH:MM(:SS).
- Introduced five new json tableStyle parameters:
  - `replaceWithZeroValues`: Defaults to `[null, "-"]`. These values are coloured as if they were zero if they appear in a list with numbers. `null` catches missing values.
  - `replaceWithNullValues`: Defaults to `["na", "NA"]`. These values are coloured as if they were null if they appear in a list with numbers.
  - `nullColor`: A css string. Defaults to black. This colour is used to display null values. It is also used to colour points when no variable is selected.
  - `nullLabel`: A string used to label null or blank values in the legend. Defaults to ''.
  - `timeColumn`: Provide the name or index (starting at 0) of a csv column, if any. Defaults to the first time column found, if any. Use `null` to explicitly disregard all time columns.
- Removed variables consisting only of html tags from the Now Viewing panel.
- Added support for the csv datetime formats: YYYY, YYYY-MM and YYYY-MM-DD HH:MM(:SS).
- Improved formatting of datetimes from csv files in the feature info panel.
- Removed variables consisting only of html tags from the Now Viewing panel.
- Improved handling of rows with missing dates in csv time columns.
- Introduced four new json tableStyle parameters:
  - `replaceWithZeroValues`: Defaults to `[null, '-']`. These values are coloured as if they were zero if they appear in a csv column with numbers. `null` catches missing values. These rows are ignored if they appear in a csv time column.
  - `replaceWithNullValues`: Defaults to `['na', 'NA']`. These values are coloured as if they were null if they appear in a csv column with numbers. These rows are ignored if they appear in a csv time column.
  - `nullColor`: A css string. Defaults to a dark blue. This colour is used to display null values (but it does not appear on the legend). It is also used to colour points when no variable is selected.
  - `timeColumn`: Provide the name or index (starting at 0) of a csv column, if any. Defaults to the first time column found, if any. Use `null` to explicitly disregard all time columns.
- Added id matching for catalog members:
- Improved formatting of datetimes from csv files in the feature info panel.
- Removed variables consisting only of HTML tags from the Now Viewing panel.
- Added ID matching for catalog members:
  - An `id` field can now be set in JSON for catalog members
  - When sharing an enabled catalog item via a share link, the share link will reference the catalog item's ID
    rather than its name as is done currently.
  - The ID of an item should be accessed via `uniqueId` - if a catalog member doesn't have an ID set, this returns a
    default value of the item's name plus the ID of its parent. This means that if all the ancestors of a catalog
    member have no ID set, its ID will be its full path in the catalog.
  - This means that if an item is renamed or moved, share links that reference it will still work.
  - A `shareKeys` property can be also be set that contains an array of all ids that should lead to this item. This means
    that a share link for an item that didn't previously have an ID set can still be used if it's moved, as long as it
    has its old default ID set in `shareKeys`
  - Old share links will still work as long as the items they lead to aren't renamed or moved.
  - Refactor of JSON serialization - now rather than passing a number of flags that determine what should and shouldn't be
    serialized, an `itemFilter` and `propertyFilter` are passed in options. These are usually composed of multiple filters,
    combined using `combineFilters`.
  - An index of all items currently in the catalog against all of that item's shareKeys is now maintained in `Catalog`
    and can be used for O(1) lookups of any item regardless of its location.
  - CatalogMembers now contain a reference to their parent CatalogGroup - this means that the catalog tree can now be
    traversed in both directions.
  - When serializing user-added items in the catalog, the children of `CatalogGroup`s with the `url` property set are
    not serialized. Settings like `opacity` for their descendants that need to be preserved are serialized separately.
- Generated legends now use SVG (vector) format, which look better on high resolution devices.
- Created new Legend class, making it easy to generate client-side legends for different kinds of data.
- Generate client-side legends for ArcGIS MapServer catalog items, by fetching JSON file, instead of just providing link to external page.
- Fix Leaflet feature selection when zoomed out enough that the world is repeated.
- Improved handling of lat/lon CSV files with missing latitude or longitude values.
- Fixed a bug that prevented `SocrataCataloGroup` from working in Internet Explorer 9.
- Added `CkanCatalogItem`, which can be used to reference a particular resource of any compatible type on a CKAN server.
- Fixed a bug that caused the Now Viewing tab to display incorrectly in Internet Explorer 11 when switching directly to it from the Data Catalogue tab.

### 1.0.54

- Fixed a bug in `AbsIttCatalogItem` that caused no legend to be displayed.

### 1.0.53

- Improved compatibility with Internet Explorer 9.
- Made `CswCatalogGroup` able to find geospatial datasets on more CSW servers.
- Allow WMS parameters to be specified in json in uppercase (eg. STYLES).

### 1.0.52

- Added `MapBoxMapCatalogItem`, which is especially useful for base maps. A valid access token must be provided.
- Added a `getContainer()` method to Terria's `currentViewer`.
- Dramatically improved the performance of region mapping.
- Introduced new quantisation (color binning) methods to dramatically improve the display of choropleths (numerical quantities displayed as colors) for CSV files, instead of always using linear. Four values for `colorBinMethod` are supported:
  - "auto" (default), usually means "ckmeans"
  - "ckmeans": use "CK means" method, an improved version of Jenks Even Breaks to form clusters of values that are as distinct as possible.
  - "quantile": use quantiles, evenly distributing values between bins
  - "none": use the previous linear color mapping method.
- The default style for CSV files is now 7 color bins with CK means method.
- Added support for color palettes from Color Brewer (colorbrewer2.org). Within `tableStyle`, use a value like `"colorPalette": "10-class BrBG"`.
- Improved the display of legends for CSV files, accordingly.
- URLs for legends are now encapsulated in a `LegendUrl` model, which accepts a mime type that will affect how the
  legend is rendered in the sidebar.
- Added support for the Socrata "new backend" with GeoJSON download to `SocrataCatalogGroup`.
- Moved URL config parameters to config.json, with sensible defaults. Specifically:
  - regionMappingDefinitionsUrl: 'data/regionMapping.json',
  - conversionServiceBaseUrl: '/convert/',
  - proj4ServiceBaseUrl: '/proj4/',
  - corsProxyBaseUrl: '/proxy/'
- Deprecated terria.regionMappingDefinitionsUrl (set it in config.json or leave it as default).

### 1.0.51

- Fixed a typo that prevented clearing the search query
- Added support for Nominatim search API hosted by OpenStreetMap (http://wiki.openstreetmap.org/wiki/Nominatim) with `NominatimSearchProviderViewModel`. This works by merging to 2 queries : one with the bounding parameter for the nearest results, and the other without the bounding parameter. The `countryCodes` property can be set to limit the result to a set of specific countries.
- Added `MapProgressBarViewModel`. When added to the user interface with `MapProgressBarViewModel.create`, it shows a bar at the top of the map window indicating tile load progress.
- We no longer show the entity's ID (which is usually a meaningless GUID) on the feature info panel when the feature does not have a name. Instead, we leave the area blank.
- Fixed a bug with time-dynamic imagery layers that caused features to be picked from the next time to be displayed, in addition to the current one.
- Replace `.` and `#` with `_` in property names meant to be used with `featureInfoTemplate`, so that these properties can be accessed by the [mustache](https://mustache.github.io/) templating engine.
- Added support for time-varying properties (e.g. from a CZML file) on the feature info panel.
- `Cesium.zoomTo` now takes the terrain height into account when zooming to a rectangle.

### 1.0.50

- Put a white background behind legend images to fix legend images with transparent background being nearly invisible.
- Search entries are no longer duplicated for catalog items that appear in multiple places in the Data Catalogue
- Fixed the layer order changing in Cesium when a CSV variable is chosen.
- Layer name is now shown in the catalog item info panel for ESRI ArcGIS MapServer layers.
- Retrieve WFS or WCS URL associated with WMS data sources using DescribeLayer if no dataUrl is present.
- Downgrade Leaflet to 0.7.3 to fix specific feature clicking problems with 2D maps.
- Use `PolylineGraphics` instead of `PolygonGraphics` for unfilled polygons with an outline width greater than 1. This works around the fact that Cesium does not support polygons with outline width great than 1 on Windows due to a WebGL limitation.
- Sorted ABS age variables numerically, not alphabetically.
- Removed extra space at the bottom of base map buttons.
- Share links now remember the currently active tab in the `ExplorerPanelViewModel`.
- Fixed a bug that prevented region mapping from working over HTTPS.
- The proxy is now used to avoid a mixed content warning when accessing an HTTP dataset from an HTTPS deployment of TerriaJS.
- Added `CameraView.fromLookAt` and `CameraView.fromPositionHeadingPitchRoll` functions. These functions can be used to position the camera in new ways.

### 1.0.49

- Fixed a bug that caused poor performance when clicking a point on the map with lots of features and then closing the feature information panel.
- Apply linkify, instead of markdown, to properties shown in the Feature Info Panel.
- Fixed a bug that prevented feature scaling by value.
- Fixed a bug that prevented the csv `displayDuration` from working.
- Fixed a bug that ignored which column of the csv file to show as the legend initially.
- `NowViewingTabViewModel` is now composed of a number of sections. Each section is given the opportunity to determine whether it applies to each catalog item. Custom sections may be added by adding them to NowViewingTabViewModel.sections`.
- `CsvCatalogItem` and `AbsIttCatalogItem` now expose a `concepts` property that can be used to adjust the display.
- Added `Terria.cesiumBaseUrl` property.
- The user interface container DOM element may now be provided to `TerriaViewer` by specifying `uiContainer` in its options. Previously it always used an element named `ui`.
- Legend URLs are now accessed via the proxy, if applicable.
- Fixed a bug that prevented feature scaling by value.
- Added support for [Urthecast](https://www.urthecast.com/) with `UrthecastCatalogGroup`.
- Fixed a bug that caused a `TypeError` on load when the share URL included enabled datasets with an order different from their order in the catalog.
- Improved the message that is shown to the user when their browser supports WebGL but it has a "major performance caveat".
- Fixed a bug that could cause an exception in some browsers (Internet Explorer, Safari) when loading a GeoJSON with embedded styles.
- Fixed a bug with Leaflet 2D map where clicks on animation controls or timeline would also register on the map underneath causing undesired feature selection and, when double clicked, zooming (also removed an old hack that disabled dragging while using the timeline slider)
- Changed Australian Topography base map server and updated the associated thumbnail.
- Added `updateApplicationOnMessageFromParentWindow` function. After an app calls this function at startup, TerriaJS can be controlled by its parent window when embedded in an `iframe` by messages sent with `window.postMessage`.

### 1.0.48

- Added the ability to disable feature picking for `ArcGisMapServerCatalogItem`.
- Disabled feature picking for the Australian Topography and Australian Hydrography base layers created by `createAustraliaBaseMapOptions`.

### 1.0.47

- Make it possible to disable CSV region mapping warnings with the `showWarnings` init parameter.
- The `name` of a feature from a CSV file is now taken from a `name` or `title` column, if it exists. Previously the name was always "Site Data".
- Fixed a bug that caused time-dynamic WMS layers with just one time to not be displayed.
- Underscores are now replaced with spaces in the feature info panel for `GeoJsonCatalogItem`.
- Added Proj4 projections to the location bar. Clicking on the bar switches between lats/longs and projected coordinates. To enable this, set `useProjection` to `true`
- Show information for all WMS features when a location is clicked.
- Fixed a bug that caused an exception when running inside an `<iframe>` and the user's browser blocked 3rd-party cookies.
- HTML and Markdown text in catalog item metadata, feature information, etc. is now formatted in a more typical way. For example, text inside `<h1>` now looks like a heading. Previously, most HTML styling was stripped out.
- Supports FeatureInfoTemplates on all catalog item types (previously only available on ImageryLayers).
- Apply markdown to properties shown in the Feature Info Panel.
- Add `includeCzml` option to CkanCatalogGroup.
- Fixed a bug that caused `WebMapServiceCatalogItem` to incorrectly populate the catalog item's metadata with data from GetCapabilities when another layer had a `Title` with the same value as the expected layer's `Name`.
- Update the default Australian topography basemap to Geoscience Australia's new worldwide layer (http://www.ga.gov.au/gisimg/rest/services/topography/National_Map_Colour_Basemap/MapServer)
- Allow color maps in CSV catalog items to be expressed as strings: colorMapString: "red-white-blue".
- Updated to [Cesium](http://cesiumjs.org) 1.15. Significant changes relevant to TerriaJS users include:
  - Added support for the [glTF 1.0](https://github.com/KhronosGroup/glTF/blob/master/specification/README.md) draft specification.
  - Added support for the glTF extensions [KHR_binary_glTF](https://github.com/KhronosGroup/glTF/tree/master/extensions/Khronos/KHR_binary_glTF) and [KHR_materials_common](https://github.com/KhronosGroup/glTF/tree/KHR_materials_common/extensions/Khronos/KHR_materials_common).
  - `ImageryLayerFeatureInfo` now has an `imageryLayer` property, indicating the layer that contains the feature.
  - Make KML invalid coordinate processing match Google Earth behavior. [#3124](https://github.com/AnalyticalGraphicsInc/cesium/pull/3124)

### 1.0.46

- Fixed an incorrect require (`URIjs` instead of `urijs`).

### 1.0.45

- Major refactor of `CsvCatalogItem`, splitting region-mapping functionality out into `RegionProvider` and `RegionProviderList`. Dozens of new test cases. In the process, fixed a number of bugs and added new features including:
  - Regions can be matched using regular expressions, enabling matching of messy fields like local government names ("Baw Baw", "Baw Baw Shire", "Baw Baw (S)", "Shire of Baw Baw" etc).
  - Regions can be matched using a second field for disambiguation (eg, "Campbelltown" + "SA")
  - Drag-and-dropped datasets with a time column behave much better: rather than a fixed time being allocated to each row, each row occupies all the time up until the next row is shown.
  - Enumerated fields are colour coded in lat-long files, consist with region-mapped files.
  - Feedback is now provided after region mapping, showing which regions failed to match, and which matched more than once.
  - Bug: Fields with names starting with 'lon', 'lat' etc were too aggressively matched.
  - Bug: Numeric codes beginning with zeros (eg, certain NT 08xx postcodes) were treated as numbers and failed to match.
  - Bug: Fields with names that could be interpreted as regions weren't available as data variables.
- Avoid mixed content warnings when using the CartoDB basemaps.
- Allow Composite catalog items
- Handle WMS time interval specifications (time/time and time/time/periodicity)
- Moved `url` property to base CatalogItem base class. Previously it was defined separately on most derived catalog items.
- Most catalog items now automatically expose a `dataUrl` that is the same as their `url`.
- Added custom definable controls to `CatalogMember`s.
  - To define a control, subclass `CatalogMemberControl` and register the control in `ViewModels/registerCatalogMemberControl` with a unique control name, control class and required property name.
  - If a `CatalogMember` has a property with the required property name either directly on the member or in its `customProperties` object, the control will appear in the catalog with the member and will fire the `activate` function when clicked.
  - Controls can be registered to appear on both the left and right side using `registerLeftSideControl` and `registerRightSideControl` respectively.
  - An example can be seen in the `CatalogMemberDownloadControl`
  - Currently top level members do not show controls.
- The `LocationBarViewModel` now shows the latitude and longitude coordinates of the mouse cursor in 2D as well as 3D.
- The `LocationBarViewModel` no longer displays a misleading elevation of 0m when in "3D Smooth" mode.
- Added `@menu-bar-right-offset` LESS parameter to control the right position of the menu bar.
- Added `forceProxy` flag to all catalog members to indicate that an individual item should use the proxy regardless of whether the domain is in the list of domains to proxy.
- Allow a single layer of an ArcGIS MapServer to be added through the "Add Data" interface.
- Added `WfsFeaturesCatalogGroup`. This group is populated with a catalog item for each feature queried from a WFS server.
- The Feature Info panel now shows all selected features in an accordion control. Previously it only showed the first one.
- Added `featureInfoTemplate` property to `CatalogItem`. It is used to provide a custom Markdown or HTML template to display when a feature in the catalog item is clicked. The template is parameterized on the properties of the feature.
- Updated to [Cesium](http://cesiumjs.org) 1.14. Significant changes relevant to TerriaJS users include:
  - Fixed issues causing the terrain and sky to disappear when the camera is near the surface. [#2415](https://github.com/AnalyticalGraphicsInc/cesium/issues/2415) and [#2271](https://github.com/AnalyticalGraphicsInc/cesium/issues/2271)
  - Fixed issues causing the terrain and sky to disappear when the camera is near the surface. [#2415](https://github.com/AnalyticalGraphicsInc/cesium/issues/2415) and [#2271](https://github.com/AnalyticalGraphicsInc/cesium/issues/2271)
  - Provided a workaround for Safari 9 where WebGL constants can't be accessed through `WebGLRenderingContext`. Now constants are hard-coded in `WebGLConstants`. [#2989](https://github.com/AnalyticalGraphicsInc/cesium/issues/2989)
  - Added a workaround for Chrome 45, where the first character in a label with a small font size would not appear. [#3011](https://github.com/AnalyticalGraphicsInc/cesium/pull/3011)
  - Fixed an issue with drill picking at low frame rates that would cause a crash. [#3010](https://github.com/AnalyticalGraphicsInc/cesium/pull/3010)

### 1.0.44

- Fixed a bug that could cause timeseries animation to "jump" when resuming play after it was paused.
- Make it possible for catalog item initialMessage to require confirmation, and to be shown every time.
- When catalog items are enabled, the checkbox now animates to indicate that loading is in progress.
- Add `mode=preview` option in the hash portion of the URL. When present, it is assumed that TerriaJS is being used as a previewer and the "small screen warning" will not be shown.
- Added `maximumLeafletZoomLevel` constructor option to `TerriaViewer`, which can be used to force Leaflet to allow zooming closer than its default of level 18.
- Added the `attribution` property to catalog items. The attribution is displayed on the map when the catalog item is enabled.
- Remove an unnecessary instance of the Cesium InfoBox class when viewing in 2D
- Fixed a bug that prevented `AbsIttCatalogGroup` from successfully loading its list of catalog items.
- Allow missing URLs on embedded data (eg. embedded czml data)
- Fixed a bug loading URLs for ArcGIS services names that start with a number.
- Updated to [Cesium](http://cesiumjs.org) 1.13. Significant changes relevant to TerriaJS users include:
  - The default `CTRL + Left Click Drag` mouse behavior is now duplicated for `CTRL + Right Click Drag` for better compatibility with Firefox on Mac OS [#2913](https://github.com/AnalyticalGraphicsInc/cesium/pull/2913).
  - Fixed an issue where non-feature nodes prevented KML documents from loading. [#2945](https://github.com/AnalyticalGraphicsInc/cesium/pull/2945)

### 1.0.43

- Fixed a bug that prevent the opened/closed state of groups from being preserved when sharing.

### 1.0.42

- Added a `cacheDuration` property to all catalog items. The new property is used to specify, using Varnish-like notation (e.g. '1d', '10000s') the default length of time to cache URLs related to the catalog item.
- Fix bug when generating share URLs containing CSV items.
- Improve wording about downloading data from non-GeoJSON-supporting WFS servers.

### 1.0.41

- Improvements to `AbsIttCatalogItem` caching from the Tools menu.

### 1.0.40

- `ArcGisMapServerCatalogItem` now shows "NoData" tiles by default even after showing the popup message saying that max zoom is exceeded. This can be disabled by setting its `showTilesAfterMessage` property to false.

### 1.0.39

- Fixed a race condition in `AbsIttCatalogItem` that could cause the legend and map to show different state than the Now Viewing UI suggested.
- Fixed a bug where an ABS concept with a comma in its name (e.g. "South Eastern Europe,nfd(c)" in Country of Birth) would cause values for concept that follow to be misappropriated to the wrong concepts.

### 1.0.38

- `AbsIttCatalogItem` now allows the region type to be set on demand rather than only at load time.
- `CsvCatalogItem` can now have no display variable selected, in which case all points are the same color.

### 1.0.37

- Added `CswCatalogGroup` for populating a catalog by querying an OGC CSW service.
- Added `CatalogMember.infoSectionOrder` property, to allow the order of info sections to be configured per catalog item when necessary.
- Fixed a bug that prevented WMTS layers with a single `TileMatrixSetLink` from working correctly.
- Added support for WMTS layers that can only provide tiles in JPEG format.
- Fixed testing and caching of ArcGis layers from tools and added More information option for imagery layers.
- TerriaJS no longer requires Google Analytics. If a global `ga` function exists, it is used just as before. Otherwise, events are, by default, logged to the console.
- The default event analytics behavior can be specified by passing an instance of `ConsoleAnalytics` or `GoogleAnalytics` to the `Terria` constructor. The API key to use with `GoogleAnalytics` can be specified explicitly to its constructor, or it can be specified in the `parameter.googleAnalyticsKey` property in `config.json`.
- Made polygons drastically faster in 2D.
- TerriaJS now shortens share URLs by default when a URL shortener is available.
- Added Google Analytics reporting of the application URL. This is useful for tracking use of share URLs.
- Added the ability to specify a specific dynamic layer of an ArcGIS Server using just a URL.

### 1.0.36

- Calculate extent of TopoJSON files so that the viewer correctly pans+zooms when a TopoJSON file is loaded.
- Fixed a bug that caused the `Terria#clock` to keep ticking (and therefore using CPU / battery) once started even after selecting a non-time-dynamic dataset.
- Fixed a bug that caused the popup message to appear twice when a dataset failed to load.
- Added layer information to the Info popup for WMS datasets.
- Added ability to filter catalog search results by:
  - type: `is:wms`, `-is:esri-mapserver`. A result must match any 'is:' and no '-is:'.
  - url: `url:vic.gov.au`, `-url:nicta.com.au`. A result must match any 'url:', and no '-url:'.
- Added ability to control the number of catalog search results: `show:20`, `show:all`

### 1.0.35

- Polygons from GeoJSON datasets are now filled.
- Left-aligned feature info table column and added some space between columns.
- Added `EarthGravityModel1996`.
- Extended `LocationBarViewModel` to show heights relative to a geoid / mean sea level model. By default, EGM96 is used.
- Added support for styling GeoJSON files, either in catalog (add .style{} object) or embedded directly in the file following the [SimpleStyle spec](https://github.com/mapbox/simplestyle-spec).
- Fixed a bug that caused the 3D view to use significant CPU time even when idle.
- Added CartoDB's Positron and Dark Matter base maps to `createGlobalBaseMapOptions`.
- Added support for subdomains to `OpenStreetMapCatalogItem`.

### 1.0.34

- Fixed a bug that prevented catalog items inside groups on the Search tab from being enabled.
- Added `PopupMessageConfirmationViewModel`. It prevents the Popup from being closed unless the confirm button is pressed. Can also optionally have a deny button with a custom action.
- Added support for discovering GeoJSON datasets from CKAN.
- Added support for zipped GeoJSON files.
- Made `KmlCatalogItem` use the proxy when required.
- Made `FeatureInfoPanelViewModel` use the white panel background in more cases.
- Significantly improved the experience on devices with small screens, such as phones.
- Fixed a bug that caused only the portion of a CKAN group name before the first comma to be used.

### 1.0.33

- Added the `legendUrls` property to allow a catalog item to optionally have multiple legend images.
- Added a popup message when zooming in to the "No Data" scales of an `ArcGisMapServerCatalogItem`.
- Added `CatalogGroup.sortFunction` property to allow custom sorting of catalog items within a group.
- Added `ImageryLayerCatalogItem.treat403AsError` property.
- Added a title text when hovering over the label of an enabled catalog item. The title text informs the user that clicking will zoom to the item.
- Added `createBingBaseMapOptions` function.
- Added an option to `KnockoutMarkdownBinding` to optionally skip HTML sanitization and therefore to allow unsafe HTML.
- Upgraded to Cesium 1.11.
- `CatalogItem.zoomTo` can now zoom to much smaller bounding box rectangles.

### 1.0.32

- Fixed CKAN resource format matching for KML, CSV, and Esri REST.

### 1.0.31

- Added support for optionally generating shorter URLs when sharing by using the Google URL shortening service.

### 1.0.30

- `WebMapServiceCatalogItem` and `ArcGisMapServerCatalogItem` now augment directly-specified metadata with metadata queried from the server.
- "Data Details" and "Service Details" on the catalog item info panel are now collapsed by default. This improves the performance of the panel and hides some overly technical details.
- `ArcGisMapServerCatalogItem.layers` can now specify layer names in addition to layer IDs. Layer names are matched in a case-insensitive manner and only if a direct ID match is not found.
- `itemProperties` are now applied through the normal JSON loading mechanism, so properties that are represented differently in code and in JSON will now work as well.
- Added support for `csv-geo-*` (e.g. csv-geo-au) to `CkanCatalogGroup`.
- The format name used in CKAN can now be specified to `CkanCatalogGroup` using the `wmsResourceFormat`, `kmlResourceFormat`, `csvResourceFormat`, and `esriMapServerResourceFormat` properties. These properties are all regular expressions. When the format of a CKAN resource returned from `package_search` matches one of these regular expressions, it is treated as that type within TerriaJS.
- `CkanCatalogGroup` now fills the `dataUrl` property of created items by pointing to the dataset's page on CKAN.
- The catalog item information panel now displays `info` sections in a consistent order. The order can be overridden by setting `CatalogItemInfoViewModel.infoSectionOrder`.
- An empty `description` or `info` section is no longer shown on the catalog item information panel. This can be used to remove sections that would otherwise be populated from dataset metadata.

### 1.0.29

- Add support for loading init files via the proxy when necessary.
- Switched to using the updated URL for STK World Terrain, `//assets.agi.com/stk-terrain/v1/tilesets/world/tiles`.

### 1.0.28

- Fixed a bug that prevented links to non-image (e.g. ArcGIS Map Server) legends from appearing on the Now Viewing panel.

### 1.0.27

- Use terriajs-cesium 1.10.7, fixing a module load problem in really old browers like IE8.

### 1.0.25

- Fixed incorrect date formatting in the timeline and animation controls on Internet Explorer 9.
- Add support for CSV files with longitude and latitude columns but no numeric value column. Such datasets are visualized as points with a default color and do not have a legend.
- The Feature Information popup is now automatically closed when the user changes the `AbsIttCatalogItem` filter.

### 1.0.24

- Deprecated:
  - Renamed `AusGlobeViewer` to `TerriaViewer`. `AusGlobeViewer` will continue to work until 2.0 but using it will print a deprecation warning to the browser console.
  - `BrandBarViewModel.create` now takes a single `options` parameter. The container element, which used to be specified as the first parameter, should now be specified as the `container` property of the `options` parameter. The old function signature will continue to work until 2.0 but using it will print a deprecation warning to the browser console.
- `WebMapServiceCatalogItem` now determines its rectangle from the GetCapabilities metadata even when configured to use multiple WMS layers.
- Added the ability to specify the terrain URL or the `TerrainProvider` to use in the 3D view when constructing `TerriaViewer`.
- `AbsIttCatalogItem` styles can now be set using the `tableStyle` property, much like `CsvCatalogItem`.
- Improved `AbsIttCatalogItem`'s tolerance of errors from the server.
- `NavigationViewModel` can now be constructed with a list of `controls` to include, instead of the standard `ZoomInNavigationControl`, `ResetViewNavigationControl`, and `ZoomOutNavigationControl`.
- Fixed a bug that caused the brand bar to slide away with the explorer panel on Internet Explorer 9.

### 1.0.23

- Fixed a bug that prevented features from being pickable from ABS datasets on the 2D map.
- Fixed a bug that caused the Explorer Panel tabs to be missing or misaligned in Firefox.

### 1.0.22

- Changed to use JPEG instead of PNG format for the Natural Earth II basemap. This makes the tile download substantially smaller.

### 1.0.21

- Added an `itemProperties` property to `AbsIttCatalogGroup`.
- Added a `nowViewingMessage` property to `CatalogItem`. This message is shown by the `NowViewingAttentionGrabberViewModel` when the item is enabled. Each unique message is shown only once.

### 1.0.20

- Added the ability to specify SVG icons on Explorer Panel tabs.
- Added an icon to the Search tab.
- Added support for accessing Australian Bureau of Statistics data via the ABS-ITT API, using `AbsIttCatalogGroup` and `AbsIttCatalogItem`.
- The Now Viewing panel now contains controls for selecting which column to show in CSV datasets.

### 1.0.19

- Added `NowViewingAttentionGrabberViewModel`. It calls attention the Now Viewing tab the first time a catalog item is enabled.
- Added `isHidden` property to catalog items and groups. Hidden items and groups do not show up in the catalog or in search results.

### 1.0.18

- Added `featureInfoFields` property to `CsvCatalogItem.tableStyle`. It allows setting which fields to show in the Feature Info popup, and the name to use for each.
- Added `OpenStreetMapCatalogItem` for connecting to tile servers using the OpenStreetMap tiling scheme.
- Added `CkanCatalogGroup.allowEntireWmsServers` property. When set and the group discovers a WMS resource without a layer parameter, it adds a catalog item for the entire server instead of ignoring the resource.
- Added `WebMapTileServiceCatalogGroup` and `WebMapTileServiceCatalogItem` for accessing WMTS servers.
- Handle the case of an `ArcGisMapServerCatalogItem` with an advertised extent that is outside the valid range.
- We now pass ArcGIS MapServer metadata, when it's available, through to Cesium's `ArcGisMapServerImageryProvider` so that it doesn't need to re-request the metadata.
- Changed the style of the Menu Bar to have visually-separate menu items.
- Added support for SVG menu item icons to `MenuBarViewModel`.
- Improved popup message box sizing.

### 1.0.17

- Upgraded to TerriajS Cesium 1.10.2.
- Added `ImageryLayerCatalogItem.isRequiredForRendering`. This is set to false by default and to true for base maps. Slow datasets with `isRequiredForRendering=false` are less likely to prevent other datasets from appearing in the 3D view.
- The "Dataset Testing" functionality (on the hidden Tools menu accessible by adding `#tools=1` to the URL) now gives up tile requests and considers them failed after two seconds. It also outputs some JSON that can be used as the `blacklist` property to blacklist all of the datasets that timed out.
- Added a feature to count the total number of datasets from the hidden Tools menu.
- Fixed a bug that caused the 2D / 3D buttons the Maps menu to get out of sync with the actual state of the map after switching automatically to 2D due to a performance problem.

### 1.0.16

- Deprecated:
  - `ArcGisMapServerCatalogGroup` has been deprecated. Please use `ArcGisCatalogGroup` instead.
- Replaced Cesium animation controller with TerriaJS animation controller.
- Replaced Cesium Viewer widget with the CesiumWidget when running Cesium.
- Added the ability to turn a complete ArcGIS Server, or individual folders within it, into a catalog group using `ArcGisCatalogGroup`.

### 1.0.15

- Fix imagery attribution on the 2D map.

### 1.0.14

- Fixed share URL generation when the application is not running at the root directory of its web server.
- Fixed a bug that caused Internet Explorer 8 users to see a blank page instead of a message saying their browser is incompatible.

### 1.0.13

- Breaking changes:
  - Added a required `@brand-bar-height` property.
- `ExplorerPanelViewModel` can now be created with `isOpen` initially set to false.
- TerriaJS now raises an error and hides the dataset when asked to show an `ImageryLayerCatalogItem` in Leaflet and that catalog item does not use the Web Mercator (EPSG:3857) projection. Previously, the dataset would silently fail to display.
- Improved error handling in `CzmlCatalogItem`, `GeoJsonCatalogItem`, and `KmlCatalogItem`.
- Made the `clipToRectangle` property available on all `ImageryProvider`-based catalog items, not just `WebMapServiceCatalogItem`.
- Added `CatalogMember.isPromoted` property. Promoted catalog groups and items are displayed above non-promoted groups and items.
- Add support for ArcGIS MapServer "Raster Layers" in addition to "Feature Layers".

### 1.0.12

- Allow Esri ArcGIS MapServers to be added via the "Add Data" panel.
- Adds `baseMapName` and `viewerMode` fields to init files and share links. `baseMapName` is any base map name in the map settings panel and `viewerMode` can be set to `'2d'` or `'3d'`.
- Added `tableStyle.legendTicks` property to `CsvCatalogItem`. When specified, the generated legend will have the specified number of equally-spaced lines with labels in its legend.

### 1.0.11

- Fixed a bug that prevented HTML feature information from showing up with a white background in Internet Explorer 9 and 10.
- Fixed a bug that prevented WMS GetCapabilities properties, such as CRS, from being properly inherited from the root layer.
- Tweaked credit / attribution styling.

### 1.0.10

- Added support for a developer attribution on the map.
- Fixed a bug that could cause results from previous async catalog searches to appear in the search results.

### 1.0.9

- Show Cesium `ImageryProvider` tile credits / attribution in Leaflet when using `CesiumTileLayer`.

### 1.0.8

- `WebMapServiceCatalogGroup` now populates the catalog using the hierarchy of layers returned by the WMS server in GetCapabilities. To keep the previous behavior, set the `flatten` property to true.
- Potentially breaking changes:
  - The `getFeatureInfoAsGeoJson` and `getFeatureInfoAsXml` properties have been removed. Use `getFeatureInfoFormats` instead.
- Added support for text/html responses from WMS GetFeatureInfo.
- Make the `FeatureInfoPanelViewModel` use a white background when displaying a complete HTML document.
- `KnockoutMarkdownBinding` no longer tries to interpret complete HTML documents (i.e. those that contain an <html> tag) as Markdown.
- The feature info popup for points loaded from CSV files now shows numeric columns with a missing value as blank instead of as 1e-34.
- `ArcGisMapServerCatalogItem` now offers metadata, used to populate the Data Details and Service Details sections of the catalog item info panel.
- `ArcGisMapServerCatalogGroup` now populates a "Service Description" and a "Data Description" info section for each catalog item from the MapServer's metadata.
- The `metadataUrl` is now populated (and shown) from the regular MapServer URL.
- Added 'keepOnTop' flag support for imageryLayers in init file to allow a layer to serve as a mask.
- Added 'keepOnTop' support to region mapping to allow arbitrary masks based on supported regions.
- Checkboxes in the Data Catalogue and Search tabs now have a larger clickable area.

### 1.0.7

- `CatalogItemNameSearchProviderViewModel` now asynchronously loads groups so items in unloaded groups can be found, too.
- Do not automatically fly to the first location when pressing Enter in the Search input box.
- Changed `ArcGisMapServerCatalogItem` to interpret a `maxScale` of 0 from an ArcGIS MapServer as "not specified".
- Added an `itemProperties` property to `ArcGisMapServerCatalogGroup`, allowing properties of auto-discovered layers to be specified explicitly.
- Added `validDropElements`, `validDropClasses`, `invalidDropElements`, and `invalidDropClasses` properties to `DragDropViewModel` for finer control over where dropping is allowed.
- Arbitrary parameters can now be specified in `config.json` by adding them to the `parameters` property.

### 1.0.6

- Added support for region mapping based on region names instead of region numbers (example in `public/test/countries.csv`).
- Added support for time-dynamic region mapping (example in `public/test/droughts.csv`).
- Added the ability to specify CSV styling in the init file (example in `public/init/test.json`).
- Improved the appearance of the legends generated with region mapping.
- Added the ability to region-map countries (example in `public/test/countries.csv`).
- Elminated distracting "jumping" of the selection indicator when picking point features while zoomed in very close to the surface.
- Fixed a bug that caused features to be picked from all layers in an Esri MapServer, instead of just the visible ones.
- Added support for the WMS MinScaleDenominator property and the Esri MapServer maxScale property, preventing layers from disappearing when zoomed in to close to the surface.
- Polygons loaded from KML files are now placed on the terrain surface.
- The 3D viewer now shows Bing Maps imagery unmodified, matching the 2D viewer. Previously, it applied a gamma correction.
- All catalog items now have an `info` property that allows arbitrary sections to be shown for the item in the info popup.
- `CkanCatalogGroup` now has a `groupBy` property to control whether catalog items are grouped by CKAN group ("group"), CKAN organization ("organization"), or not grouped at all ("none").
- `CkanCatalogGroup` now has a `useResourceName` property to control whether the name of the catalog item is derived from the resource (true), or the dataset itself (false).
- The catalog item info page now renders a much more complete set of Markdown and HTML elements.<|MERGE_RESOLUTION|>--- conflicted
+++ resolved
@@ -6,11 +6,8 @@
 - Remove unused ts-loader dependency.
 - Remove unused class-list dependency.
 - TSify `ConsoleAnalytics` module.
-<<<<<<< HEAD
 - Update to gulp 5.0 to fix security vulnerabilities.
-=======
 - Update to dompurify 2.5.7 to fix security vulnerabilities.
->>>>>>> 0f6c54e8
 - [The next improvement]
 
 #### 8.7.9 - 2024-11-22
