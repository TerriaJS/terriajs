# Change Log

#### next release (8.7.10)

<<<<<<< HEAD
- Add OpenStreetMap as a basemap option.
=======
- Update to node-notifier 10.0.1 to fix security vulnerabilities.
- Remove unused ts-loader dependency.
- Remove unused class-list dependency.
- TSify `ConsoleAnalytics` module.
- Update to gulp 5.0 to fix security vulnerabilities.
- Update to dompurify 2.5.7 to fix security vulnerabilities.
- Remove unused simple-statistics dependency.
- Update to pretty-quick 4.0.0 to fix security vulnerabilities.
>>>>>>> e467c79c
- [The next improvement]

#### 8.7.9 - 2024-11-22

- Add "searchBarConfig.showSearchInCatalog" to configParameters so that the link in location search results can be disabled.
- Properly initialize react ref in functional components
- Add NominatimSearchProvider.
- Removed the basemaps - positron, darkmatter and black-marble - from the default settings. The Carto ones are no longer free and requires an [Enterprise or Grantee license](https://carto.com/basemaps). If you have the appropriate license you can add them via your [initialization file](https://docs.terria.io/guide/customizing/initialization-files/#basemaps). [Example configuration](https://gist.github.com/na9da/ef7871afee7cbe3d0a95e5b6351834c9).
- Restrict mobx version to '< 6.13.0' to avoid tsc errors because mobx now uses iterator helper types introduced in TypeScript 5.6.
- Remove unused ts-node dependency.

#### 8.7.8 - 2024-11-01

- Fix the layout of the story builder and the item search tool.
- Add support for Cloud Optimised Geotiff (cog) in Cesium mode. Currently supports EPSG 4326 and 3857. There is experimental support for other projections but performance might suffer and there could be other issues.
- Fix `Workbench.collapseAll()` and `Workbench.expandAll()` for References.
- Add to the "doZoomTo" function the case of an imagery layer with imageryProvider.rectangle
- Add "leafletMaxZoom" to configParameters so that the maxZoom of the Leaflet viewer can be changed.
- Restrict `sass` version to `< 1.80`- to avoid deprecations.

#### 8.7.7 - 2024-10-01

- **Breaking changes:**

  - Remove RollbarErrorServiceProvder
  - Error services now instantiated externally to terriajs

- Fix remaining lint warnings
- Augment cesium types and start using import instead of require in ts files
- Update to sass 1.79.1
- Add option to import assets from Cesium ion through the Add data panel. Use map config parameter "cesiumIonOAuth2ApplicationID" to enable the feature.

#### 8.7.6 - 2024-08-22

- Add I3SCatalogItem
  - getFeaturesFromPickResult now async to handle I3SNode.loadFields()
  - extract common style logic to new Cesium3dTilesStyleMixin.ts
- Set default value for date and datetime WPS fields only when the field is marked as required.
- Fix Sass deprecation warnings (declarations after nested blocks)
- Fix legend shown for WMS difference output item
- Add `diffItemProperties` trait to override properties of WSM difference output item. Useful for customizing feature info template strings etc.
- Add Proj4 definition for EPSG:8059
- Upgrade to terriajs-cesium 8.0.1.
- Re-enable terrain splitting.
- Add support for ArcGis ImageServer - this includes
  - Support for "dynamic" `exportImage` endpoint (using `102100` wkid)
  - Support for web mercator and wgs84 precached tiles
  - Basic support for raster functions - a dropdown is rendered in the workbench for custom raster functions
  - Traits to configure `bandIds` and `renderingRule`
- Increase `maxRefreshIntervals` from 1000 to 10000 for `WebMapServiceCatalogItem` and `ArcGisMapServerCatalogItem`.
- Add `nextDiscreteJulianDate` helper computed value to `DiscretelyTimeVaryingMixin`
- Add `EPSG:7899` to `Proj4Definitions`

#### 8.7.5 - 2024-06-26

- TSify some `js` and `jsx` files and provide `.d.ts` ambient type files for a few others. This is so that running `tsc` on an external project that imports Terria code will typecheck successfully.
- Upgraded a bunch of d3 dependencies for fixing security errors.
- Show rectangle selector for WPS bounding box parameter
- Fix `store` and `status` values send in WPS Execute request.
- Add docs for `modelDimensions`

#### 8.7.4 - 2024-06-07

- Fix position of draggable point after moving.
- Fix `getFeatureProperties` (in `FeatureInfoSection`) failing due to bad JSON parsing of nested strings.
- The `TableFeatureInfoStratum` default `featureInfoTemplate` will now not show `_id_` (internal Terria feature ID) in feature info
- Fix bug in FilterSection

#### 8.7.3 - 2024-05-28

- Fix broken chart selector
- Feature info template `<chart>` definition now accepts a `y-column` attribute to set the y-column that should be rendered in the feature info panel chart.
- Upgrade `thredds-catalog-crawler` to `v0.0.7` which makes a few security upgrades.
- Fix bug with broken datetime after that Timeline has been closed once.
- Fix WPS date time widget reset bug
- Set default date for WPS date time widget on load
- Add NumberParameterEditor to enable WPS AllowedValues Ranges to be set and use DefaultValue

#### 8.7.2 - 2024-05-14

- Add NumberParameterEditor to enable WPS AllowedValues Ranges to be set and use DefaultValue
- Feature info template has access to activeStyle of item having TableTraits.
- Updated a few dependencies to fix security warnings: `underscore`, `visx`, `shpjs`, `resolve-uri-loader`, `svg-sprite-loader`
- Allow related maps UI strings to be translated. Translation support for related maps content is not included.

#### 8.7.1 - 2024-04-16

- Upgraded to TerriajS Cesium 1.115.0
- Fix `PointStyleTraits.marker` bug where URLs were not being used.
- Fixed a bug with passing a relative baseUrl to Cesium >= 1.113.0 when `document.baseURI` is different to its `location`.
- Fix node v18 compatibility by forcing `webpack-terser-plugin` version resolution and fixing new type errors
- Reduce log noise in `MagdaReference`.

#### 8.7.0 - 2024-03-22

- **Breaking changes:**
  - `generateCatalogIndex` now uses `commander` to parse arguments. Run `node ./build/generateCatalogIndex.js --help` for more information.
- Fixed exception thrown from `objectArrayTrait` when a model has 0 strata and a `MergeStrategy` of `topStratum`.
- Fix `generateCatalogIndex` after `searchProvider` changes
- Fix bug with relative URLs being ignored in `generateCatalogIndex`
- Fix bug with ArcGisMapServerImageryProvider not correctly identifying if the `tile` endpoint can be used

#### 8.6.1 - 2024-03-14

- Fix SDMX `featureInfoTemplate` `<chart>` bug not showing correct `yColumn`

#### 8.6.0 - 2024-03-12

- **Breaking changes:**
  - Add `MergeStrategy` to `objectArrayTrait` - this includes a new `topStratum` strategy - similar to `Merge.All` (the default behaviour), but only elements that exist in the top-most strata will be merged with lower strata. Elements that only exist in lower strata will be removed.
  - **Note** the only trait with `MergeStrategy` set to `topStratum` is `lines` in `TableChartStyleTraits`.
- Fix `y-column` in `FeatureInfoPanelChart` (`<chart>`)

#### 8.5.2 - 2024-03-07

- Add `usePreCachedTilesIfAvailable` to `ArcGisMapServerCatalogItemTraits`.
- Improved `ChartableMixin.isMixedInto` to ensure there are no false positive matches when testing References.
- Fixed a bug in `MagdaReference` where members of a group would not be updated/created correctly when a group is reloaded.

#### 8.5.1 - 2024-02-23

- Added highly experimental CatalogProvider, intended to encapsulate functionality related to the entire catalog, or large subtrees of it, that doesn't fit into individual catalog member models.
- `BingMapsCatalogItem` now supports Bing's `culture` parameter.
- Update a prompt text in DataPreview.

#### 8.5.0 - 2024-02-07

- **Breaking changes:**
  - Upgrade TypeScript to 5.2
  - Switch Babel configuration to new JSX transform
- Improve tsconfig files
- Remove deprecated default `relatedMaps`
- Update `thredds-catalog-crawler` to `0.0.6`
- `WebMapServiceCatalogItem` will drop problematic query parameters from `url` when calling `GetCapabilities` (eg `"styles","srs","crs","format"`)
- Fixed regression causing explorer window not to display instructions when first opened.
- Enable eslint for typescript: plugin:@typescript-eslint/eslint-recommended
- Fixed a bug where the search box was missing for small screen devices.
- Prevent user adding empty web url
- Fix bug where search results shown in `My Data` tab
- Fix bug in function createDiscreteTimesFromIsoSegments where it might create duplicate timestamps.
- Add option to enable/disable shortening share URLs via InitSourceData.
- Fix bug in ArcGisMapServerCatalogItem.
- Add examples.
- Upgraded Cesium to 1.113.0 (i.e. `terriajs-cesium@6.2.0` & `terriajs-cesium-widgets@4.4.0`).

#### 8.4.1 - 2023-12-08

- Temporary UX fixes for clipping box:
  - An option to zoom to clipping box
  - An option to re-position the clipping box
  - Trigger repositioning of clipping box when the user enables clipping box for the first time
  - Cursor and scale point handle changes (makes it much easier to grasp)
  - More robust interaction with the box
- Fix a bug where `DragPoints` was interfering with pedstrian mode mouse movements.
- Update `webpack` to `4.47.0` to support Node >= 18 without extra command line parameters.
- Add support for multiple `urls` for `GeoJsonCatalogItem`.
- Automatically explode GeoJSON `MultiPoint` features to `Point` features.
- Add new table styling traits - `scaleByDistance` and `disableDepthTestDistance`.
- Add support for `LineString` and `MultiLineString` when using `GeoJsonCatalogItem` in `CZML` mode.

#### 8.4.0 - 2023-12-01

- **Breaking change:** Replaced `node-sass` with (dart) `sass`
  - You will need to update your `TerriaMap` to use `sass` instead of `node-sass`.
- Added `apiColumns` to `ApiTableCatalogItem` - this can now be used to specify `responseDataPath` per table column.
- `ArcGisMapServerCatalogItem` will now use "pre-cached tiles" if available if no (or all) `layers` are specified.

#### 8.3.9 - 2023-11-24

- **Breaking change:** new Search Provider model
  - Added SearchProviderMixin to connect searchProviders with a model system
  - Created a simple base Mixin (`SearchProviderMixin`) to attach SearchProviders to the Model system and enable easier creation of new search providers.
  - Made SearchProviders configurable from `config.json`.
  - See [0011-configurable-search-providers ADR](./architecture/0011-configurable-search-providers.md) and [Search providers customization](./doc/customizing/search-providers.md) for more details
- Make all icons in `CatalogGroup` black by default and white when a catalog group is focused, selected or hovered over. Improve lock icon position in workbench.

#### 8.3.8 - 2023-11-15

- Fix maximum call stack size exceeded on Math.min/max when creating Charts
- Fix boolean flag in `MyDataTab` displaying number
- Remove `jsx-control-statements` dependency
- Fix WMS nested group IDs - nested groups with the same name were not being created
- WMS `isEsri` default value will now check for case-insensitive `mapserver/wmsserver` (instead of `MapServer/WMSServer`)
- Tweak ArcGis MapServer WMS `GetFeatureInfo` default behaviour
  - Add `application/geo+json` and `application/vnd.geo+json` default `GetFeatureInfo` (after `application/json` in priority list)
  - Add `application/xml` default `GetFeatureInfo`. (if `isEsri` is true, then this will be used before `text/html`)
- Added many remaining ASGS 2021 region types to region mapping (STE_2021,ILOC_2021,IARE_2021,IREG_2021,RA_2021,SAL_2021,ADD_2021,DZN_2021,LGA_2022,LGA_2023,SED_2021,SED_2022,
  CED_2021,POA_2021,TR_2021,SUA_2021,UCL_2021,SOS_2021,SOSR_2021).
  - See [ASGS 2021](https://www.abs.gov.au/statistics/standards/australian-statistical-geography-standard-asgs-edition-3/jul2021-jun2026/access-and-downloads/digital-boundary-files)
- Added [Melbourne CLUE blocks](https://data.melbourne.vic.gov.au/pages/clue/) to region mapping.
- Fix WMS `GetMap`/`GetFeatureInfo` requests not having `styles` parameter (will use empty string instead of `undefined`)
- Add CesiumIon geocoder
- `CatalogGroup` will now not show members until loaded
- Add `GetTimeseries` support to `WebMapServiceCatalogItem`. This adds a new `supportsGetTimeseries` trait, which when true will replace `GetFeatureInfo` with `GetTimeseries` requests. It will also change `info_format` to `text/csv`, and show a chart in the feature info panel. Servers which advertise `GetTimeseries` capability will have this trait set to true by default. `GetTimeseries` requests will have `time = ""`.

#### 8.3.7 - 2023-10-26

- Fix `WebMapServiceCatalogItem` `allowFeaturePicking`
- Allow translation of TableStylingWorkflow.
- Fix "Remove all" not removing selected/picked features
- Fix crash on empty GeoJSON features
- Add `tableFeatureInfoContext` support to `GeoJsonMixin.createProtomapsImageryProvider`
- Fix `GeoJsonMixin` timeline animation for lines/polygons
- Fix bug in mismatched GeoJSON Feature `_id_` and TableMixin `rowId` - this was causing incorrect styling when using `filterByProperties` or features had `null` geometry
- Fix splitter for `GeoJsonMixin` (lines and polygon features only)
- Fix share links with picked features from `ProtomapsImageryProvider`
- Added on screen attribution and Google logo for Google Photorealistic 3D Tiles.
- Add `hideDefaultDescription` to `CatalogMemberTraits` - if true, then no generic default description will be shown when `description` is empty.

#### 8.3.6 - 2023-10-03

- Fixed a bug where incorrect "Remove all" icon is shown when the trait `displayGroup` of some group types (e.g.`wms-group`) is set to `true` but the members have not been populated yet.
- Fix regression in `excludeMembers`, `id` and `name` should be lower-case for comparing.

#### 8.3.5 - 2023-09-26

- Allow a story to use iframe tag if the source is youtube, youtube-nocookie or vimeo.
- Add `includeMembersRegex` to `GroupTraits`. This can be used to filter group members by id/name using a regular expression.

#### 8.3.4 - 2023-09-15

- Add `timeWindowDuration`, `timeWindowUnit` and `isForwardTimeWindow` traits to esri-mapServer type to support time window query.
- Move map credits to map column so it don't get hidden by chart panel
- TSify `MapColumn` module and reorganize components directory structure.
- Add null check to `WebMapServiceCatalogItem` `rectangle` calculation - and now we ascend tree of WMS `Layers` until we find a rectangle.
- Fix multi level nesting in ArcGIS Mapserver.

#### 8.3.3 - 2023-09-07

- Fixed broken point dragging interaction for user drawing in 3D mode.
- Fixed rectangle drawing in 2D mode.
- Added EPSG:7855 to `Proj4Definitions`.

#### 8.3.2 - 2023-08-11

- Fixed a bug when restoring timefilter from a share link having more than one imagery item with the same base URL (but different layer names).
- Fix WPS duplicate display of analysis results when loaded through a share URL
- Upgraded babel packages.

#### 8.3.1 - 2023-06-29

- **Breaking changes:**
  - Switched GoogleAnalytics to use Google Analytics 4 properties. Google's Universal properties no longer accept data from 01/07/2023, so migration is necessary anyway.
- Fix error when adding deeply nested references in search results.
- Add new option `focusWorkbenchItems` to `initialCamera` setting to focus the camera on workbench items when the app loads.
- Fixed bug where sharelinks created with no visible horizon would default to homeCamera view
- Improved calculation of 2D view from 3D view when no horizon visible
- Improve WMS and WFS error messages when requested layer names or type names are not present in GetCapabilities.

#### 8.3.0 - 2023-05-22

- **Breaking changes:**

  - **Upgraded Mobx to version 6.7.x**
  - **Upgraded Typescript to version 4.9.x**
  - See https://github.com/TerriaJS/terriajs/discussions/6787 for how to upgrade your map

#### 8.2.29 - 2023-05-18

- Fix app crash when rendering feature info with a custom title.
- Added new `CkanCatalogGroup` traits `resourceIdTemplate` and `restrictResourceIdTemplateToOrgsWithNames` to generate custom resource IDs for CKAN resources with unstable IDs.
- Fix `acessType` resolution for `MagdaReference` so that it uses the default terria resolution strategy when `magdaRecord` is not defined.

#### 8.2.28 - 2023-04-28

- Refactored TerriaViewer to expose a promise `terriaViewer.viewerLoadPromise` for async loading of viewers.
- Fix location point ideal zoom bug in 3D mode map.
- Add `EPSG:7844` to `Proj4Definitions`.
- TSify `Proj4Definitions` and `Reproject` modules.
- Update the docs for `excludeMembers`: mention the group/item id support
- Simplified `MapToolbar` API.

#### 8.2.27 - 2023-04-05

- Change icon used for display group remove button
- Make access control UI compatible to Magda v1 and v2 with v2 overriding v1.
- Remove karma-sauce-launcher dependency
- Add method `addFileDragDropListener` for receiving callbacks when user drags-n-drops a file.
- Improve `BoxDrawing` drag interaction.
- Fix a bug where `BoxDrawing` sometimes causes the map to loose pan and zoom interactivity.
- Optimize `LocationBar` component to reduce number of renders on mouse move.
- Optimize `Compass` component to reduce renders on each frame.
- Add `children` optional property to StandardUserInterfaceProps interface
- Add support for ArcGis MapServer with `TileOnly` capability - for example layers served from ArcGis Online. This is supported through `ArcGisMapServerCatalogItem`, `ArcGisMapServerCatalogGroup` and `ArcGisCatalogGroup`.

#### 8.2.26 - 2023-03-21

- Upgraded to terriajs-server 4.0.0.
- Added new `gulp dev` task that runs terriajs-server and `gulp watch` (incremental specs build) at the same time.

#### 8.2.25 - 2023-03-20

- Export `registerUrlHandlerForCatalogMemberType` for registering new url handler for catalog types.
- BoxDrawing changes:
  - Adds a new option called disableVerticalMovement to BoxDrawing which if set to true disables up/down motion of the box when dragging the top/bottom sides of the box.
  - Keeps height (mostly) steady when moving the box laterally on the map. Previously the height of the box used to change wrt to the ellipsoid/surface.
  - Fixes a bug that caused map panning and zooming to break when interacting with multiple active BoxDrawings.
  - Removed some code that was causing too much drift between mouse cursor and model when moving the model laterally on the map.
- Replaces addRemoteUploadType and addLocalUploadType with addOrReplaceRemoteFileUploadType and addOrReplaceLocalFileUploadType.

#### 8.2.24 - 2023-03-06

- Reimplement error message and default to 3d smooth mode when Cesium Ion Access Token is invalid.
- Layers shown via a share URL are now logged as a Google Analytics event
- Show an Add All / Remove All button for catalog groups when an optional `displayGroup` trait is true
- Rename the Map Settings "Raster Map Quality" slider to be just "Map Quality" as it also affects other things than raster data.
- Dragn-n-drop should respect disableZoomTo setting
- Fixed #6702 Terrain Hides Underground Features not working
- Add className prop for MyData tab so that it can be styled externally

#### 8.2.23 - 2023-01-06

- Only add groups to `CatalogIndex` if they aren't empty
- `BoxDrawing` improvements:
  - Added option `drawNonUniformScaleGrips` to enable/disable uniform-scaling
  - Set limit on the size of scaling grips relative to the size of the box
  - Small improvement to move interaction that prevents the box from locking up when trying to move at a camera angle parallel to the ground
  - Restore modified map state to the previous setting when interaction stops
- Fix bug in Cesium and Leaflet maps that resulted in `DataSource`s getting rendered even after their parent items are removed from the workbench.
- GltfMixin changes:
  - Refactors code to use stable `DataSource` and `Entity` values instead of re-creating them everytime `mapItems` is recomputed.
  - Disable zoom to for the item when position is unknown.
- Add `UploadDataTypes` API for extending the supported local and remote upload data types.
- Add option to upload terria web data (via url to json file/service)
- Refactor `Cesium3dTileMixin`.
- Updated related maps to fit mobile screens.
- Extend `responseDataPath` trait of `ApiTableCatalogItem` with support for mapping over arrays and collecting nested object values.
- Add `MapToolbar.addToolButton()` API for adding a tool button to the map navigation menu.
- Add `ActionBar` component for showing a floating menu bar at the bottom of the map.

#### 8.2.22 - 2022-12-02

- Protomaps Polygon features now only use `PolygonSymbolizer` (instead of `PolygonSymbolizer` and `LineSymbolizer`)
- Add `horizontalOrigin` and `verticalOrigin` to `TableLabelTraits`
- `TableStylingWorkflow` improvements:
  - Add more options to advanced mode (style title, hide style, long/lat column, time properties)
  - "Style" dropdown now shows `TableStyles` instead of `TableColumns`
  - Show "Variable" in "Fill color" if color column name doesn't match style name (eg style isn't generated by `TableAutomaticStylesStratum`)
  - Add symbology dropdown to advanced mode (was only showing in basic mode)
  - Add label and trail styling
  - When creating a new `bin` or `enum` value, the `null` ("default") values will be copied across.
- Move all Table related Traits to `lib/Traits/TraitsClasses/Table/` directory
- Handle errors thrown in `Cesium._attachProviderCoordHooks`. This fixes a bug where some WMTS layers break feature picking.
- Fix `Legend` outline bug - where invalid `boxStyle` meant old legend styles may be visible
- Fix `baseMapContrastColor` reactivity in `GeojsonMixin` - mvt was not updating when the basemap changes
- Add `SelectableDimensionMultiEnum` - A enum SelectableDimension that allows multiple values to be selected
- Fix `SelectableDimensionNumeric` handling of invalid values
- `ColorStyleLegend` will use `colorColumn` title by default. It will fallback to `TableStyle.title`
- Add `children` optional property to StandardUserInterfaceProps interface
- Fix `MapboxVectorTileCatalogItem` feature highlighting - this requires use of `idProperty` trait (also added `idProperty` to `ProtomapsImageryProvider`)
- Fix `MapboxVectorTileCatalogItem` `fillColor` also applying to Line features
- Add `maximumNativeZoom` to `ProtomapsImageryProvider`
- Fix image markers (eg `marker = "data:image/png;base64,..."`)
- Fix `AssimpCatalogItem` to correctly handle zip archives that contain files inside a root folder.

#### 8.2.21 - 2022-11-10

- Add check for WFS `layer.OtherSRS` in `buildSrsNameObject`
- Add `overridesBaseUrl` to `LanguageOptions`. This can be used to set the base URL for language override namespace translation files (see [client-side-config.md#LanguageConfiguration](./doc/customizing/client-side-config.md#LanguageConfiguration))
- Add `aboutButtonHrefUrl` to `configParameters`. Defaults to `"about.html"`. If set to `null`, then the About button will not be shown.
- Add `refreshIntervalTemplate` to `OpenDataSoftCatalogItemTraits` - this can be used to set `refreshInterval` using Mustache template rendered on ODS Dataset JSON object
- Add `plugins` property to `ConfigParameters` type
- Add more supported 4326 and 3857 CRS strings for WFS (eg `"urn:ogc:def:crs:EPSG::3857"` and `"urn:x-ogc:def:crs:EPSG:3857"`)

#### 8.2.20 - 2022-10-20

- Handle errors thrown in `ImageryProviderLeafletTileLayer.pickFeatures`. This fixes a bug where some WMTS layers break feature picking (in Leaflet/2D mode)

#### 8.2.19 - 2022-10-20

- Handle errors thrown in `Cesium._attachProviderCoordHooks`. This fixes a bug where some WMTS layers break feature picking.

#### 8.2.18 - 2022-10-19

- Fix `RelatedMaps` default broken URLs
- Add `mergeGroupsByName` trait to `GroupTraits` - this will merge all group members with the same name
- Fix bug with "propagate `knownContainerUniqueIds` across references and their target" - missing `runInAction`
- Add Carto v3 Maps API support for `table` and `query` endpoint (only GeoJSON - not MVT yet)
- Moved `activeStyle` default from `TableMixin` to `TableAutomaticStyleStratum`. The default `activeStyle` will now not pick a `hidden` `TableStyle`.
- Pin `flexsearch` version to `0.7.21` - as incorrect types are shipped in version `0.7.31`
- Only preload next timestep of timeseries rasters (WMS & ArcGIS MapServer) when animating the item on the map.
- Added error message if cesium stops rendering
- Add `enabled` to `TableStyleMapTraits` - which defaults to `true`
- Add `TableLabelStyleTraits` - this can be used to add `LabelGraphics` to point features (table or geojson)
- Add `TableTrailStyleTraits` - this can be used to add `PathGraphics` to time-series point features (table or geojson)
- Added missing `proxyCatalogItemUrl` to GeoJson, Shapefile, Gltf and AssImp catalog items.
- Added support for `OpenDataSoftCatalogGroup` with more than 100 datasets.
- Added `refreshIntervalTemplate` to `OpenDataSoftCatalogItemTraits` - this can be used to set `refreshInterval` using Mustache template rendered on ODS Dataset JSON object.
- Performance optimisation for time-series `TableMixin`
- Tweak `generateCatalogIndex` to use less memory. (+ add `diffCatalogIndex.js` script to show added/removed members between two catalog index files)
- Migrated `/#tools=1` to version 8.
- Removed dummy function `Terria.getUserProperty`.
- Removed unused version 7 React components.
- Fix Cesium `stoppedRenderingMessage`

#### 8.2.17 - 2022-09-23

- Fix region mapping feature `rowIds` incorrect type.

#### 8.2.16 - 2022-09-23

- Make srsName and outputFormat for WFS requests dynamic
- Added `excludeInactiveDatasets` to `CkanCatalogGroup` (`true` by default). This will filter out CKAN Datasets which have `state` or `data_state` (data.gov.au specific) **not** set to `"active"`.
- Fix `isTerriaFeatureData` bug - not checking `isJsonObject`
- Add `.logError()` to all usage of `updateModelFromJson` where the `Result` object is ignored
- Move `RelatedMaps` to terriajs. They are now generated from `configParameters` (see [`doc/customizing/client-side-config.md`](./doc/customizing/client-side-config.md#relatedmap))

#### 8.2.15 - 2022-09-16

- Fix bug with "propagate `knownContainerUniqueIds` across references and their target" - missing `runInAction`

#### 8.2.14 - 2022-09-15

- Moved map credits to map column so it don't get hidden by chart panel.
- TSified `FeatureInfo*.tsx`
  - `describeFromProperties` is now `generateCesiumInfoHTMLFromProperties`
  - `FeatureInfoSection` has been split up into `FeatureInfoSection.tsx`, `getFeatureProperties`, `mustacheExpressions` and `generateCesiumInfoHTMLFromProperties`
- Fix `{{terria.currentTime}}` in feature info template
- Add `{{terria.rawDataTable}}` in feature info template - to show raw data HTML table
- Added `TableFeatureInfoStratum` - which adds default feature info template to `TableMixin`
- Add `FeatureInfoContext` - used to inject properties into `FeatureInfoSections` context. These properties will be accessible from `featureInfoTemplate` mustache template.
  - `tableFeatureInfoContext` adds time series chart properties using `FeatureInfoContext` (`getChartDetails` has been removed)
- Move `maximumShownFeatureInfos` from `WebMapServiceCatalogItemTraits` to `MappableTraits`
- Remove `featureInfoUrlTemplate` from `OpenDataSoftCatalogItem` - as it is incompatible with time varying datasets
- Removed `formatNumberForLocale` - we now use `Number.toLocaleString`
- Rename `Feature` to `TerriaFeature` - improve typing and usage across code-base
  - Added `data: TerriaFeatureData` - which is used to pass Terria-specific properties around (eg `rowIds`)
- Added `loadingFeatureInfoUrl` to `FeatureInfoUrlTemplateMixin`
- Move `Cesium.ts` `ImageryLayer` feature picking to `cesium.pickImageryLayerFeatures()`
- Move `lib/Core/propertyGetTimeValues.js` into `lib/ReactViews/FeatureInfo/getFeatureProperties.ts`
- Add `showFeatureInfoDownloadWithTemplate` to `FeatureInfoTraits` - Toggle to show feature info download **if** a `template` has been provided. If no `template` is provided, then download will always show.
- Fix support for `initUrls` in `startData.initSources`
- Propagate `knownContainerUniqueIds` across references and their target.
- Show scrollbar for story content in Safari iOS.
- Use `document.baseURI` for building share links instead of `window.location`.

#### 8.2.13 - 2022-09-01

- Fix pedestrian drop behaviour so that the camera heading stays unchanged even after the drop
- Fixed a bug causing incorrect loading of EPSG:4326 layers in WMS v1.3.0 by sending wrong `bbox` in GetMap requests.
- Improve the CKAN model robustness by removing leading and trailing spaces in wms layer names.
- Load all `InitSources` sequentially instead of asyncronosly
- Fix `DOMPurify.sanitize` call in `PrintView`
- Fix warning for WFS item exceeding max displayable features
- Upgrade prettier to version 2.7.1

#### 8.2.12 - 2022-08-10

- Dropped "optional" from the prompt text in file upload modal for both local and web data.
- Changed the text for the first file upload option from "Auto-detect (recommended)" to simply "File type" for local files and "File or web service type" for web urls.
- Automatically suffix supported extension list to the entries in file type dropdown to improve clarity.
- Removed IFC from upload file type (until further testing).
- Move `CkanCatalogGroup` "ungrouped" group to end of members

#### 8.2.11 - 2022-08-08

- Add ability to customise the getting started video in the StoryBuilder panel
- Set cesium base URL by default so that cesium assets are resolved correctly
- Add `cesiumBaseUrl` to `TerriaOptions` for overriding the default cesium base url setting
- Fix broken Bing map logo in attributions
- Added ability to customise the getting started video in the StoryBuilder panel.
- Fixed a bug where menu items were rendered in the wrong style if the window was resized from small to large, or large to small.
- Strongly type `item` in WorkbenchItem and remove `show` toggle for non `Mappable` items.
- Add `configParameters.regionMappingDefinitionsUrls` - to support multiple URLs for region mapping definitions - if multiple provided then the first matching region will be used (in order of URLs)
  - `configParameters.regionMappingDefinitionsUrl` still exists but is deprecated - if defined it will override `regionMappingDefinitionsUrls`
- `TableMixin.matchRegionProvider` now returns `RegionProvider` instead of `string` region type. (which exists at `regionProvider.regionType`)
- Fix `shouldShorten` property in catalog and story `ShareUrl`
- Fix `shortenShareUrls` user property
- Add `videoCoverImageOpacity` option to `HelpContentItem` so that we can fade the background of help video panels.
- Fix a bug where all `HelpVideoPanel`s were being rendered resulting in autoplayed videos playing at random.
- Add `getFeatureInfoUrl` and `getFeatureInfoParameters` to `WebMapServiceCatalogItemTraits`
- Fix `SearchBoxAndResults` Trans values
- Fix `generateCatalogIndex` for nested references
- Fix `SearchBox` handling of `searchWithDebounce` when `debounceDuration` prop changes. It now fushes instead of cancels.

#### 8.2.10 - 2022-08-02

- **Breaking changes:**
  - **Minimum NodeJS version is now 14**
- Consolidate `HasLocalData` interface
- Add `GlTf` type definition (v2)
- Add `gltfModelUrl` to `GltfMixin` - this must be implemented by Models which use `GltfMixin`
- Moved `GltfCatalogItem` to `lib/Models/Catalog/Gltf/GltfCatalogItem.ts`
- Add experimental client-side 3D file conversion using [`assimpjs`](https://github.com/kovacsv/assimpjs) ([emscripten](https://emscripten.org) interface for the [assimp](https://github.com/assimp/assimp) library)
  - This supports `zip` files and `HasLocalData` - but is not in `getDataType` as the scene editor (closed source) is required to geo-reference
  - Supports over 40 formats - including Collada, obj, Blender, DXF - [full list](https://github.com/assimp/assimp/blob/master/doc/Fileformats.md)
- Add `description` to `getDataType` - this will be displayed between Step 1 and Step 2
- Add warning message to `GltfMixin` when showing in 2D mode (Leaflet)
- Upgrade `husky` to `^8.0.1`
- Prevent looping when navigating between scenes in StoryPanel using keyboard arrows
- Fix bug where StoryPanel keyboard navigation persists after closing StoryPanel
- Fix select when clicking on multiple features in 2D (#5660)
- Implemented support for `featureInfoUrlTemplate` on 2D vector features (#5660)
- Implemented FeatureInfoMixin in GeojsonMixin (#5660)
- `GpxCatalogItem` now use `GeojsonMixin` for loading data. (#5660)
- `GeoRssCatalogItem` now use `GeojsonMixin` for loading data. (#5660)
- Upgrade i18next to `v21`
- Limit workbench item title to 2 lines and show overflow: ellipsis after.
- Add `allowFeaturePicking` trait to Cesium3dTileMixin.
- Feature Info now hidden on Cesium3dTiles items if `allowFeaturePicking` set to false. Default is true.
- Add `initFragmentPaths` support for hostnames different to `configUrl`/`applicationUrl`
- Add DOMPurify to `parseCustomHtmlToReact` (it was already present in `parseCustomMarkdownToReact`)
- Update `html-to-react` to `1.4.7`
- Add `ViewState` React context provider to `StandardUserInterface` - instead of passing `viewState` or `terria` props through components, please use
  - `useViewState` hook
  - `withViewState` HOC
- Move `GlobalTerriaStyles` from `StandardUserInterface` to separate file
- Add `ExternalLinkWithWarning` component - this will replace all URLs in story body and add a warning message when URLs are clicked on.
- Fixed a bug where adding `CesiumTerrainCatalogItem` to workbench didn't apply it when `configParameters.cesiumTerrainAssetId` or `configParameters.cesiumTerrainUrl` was set.
- `CesiumTerrainCatalogItem` will now show a status `In use` or `Not in use` in the workbench.
- Rewrote `CesiumTerrainCatalogItem` to handle and report network errors.
- Set `JulianDate.toIso8601` second precision to nanosecond - this prevents weird date strings with scientific/exponent notation (eg `2008-05-07T22:54:45.7275957614183426e-11Z`)
- Add attribution for Natural Earth II and NASA Black Marble basemaps.

#### 8.2.9 - 2022-07-13

- Pin `html-to-react` to `1.4.5` due to ESM module in dependency (`parse5`) breaking webpack
- Add step to `"Deploy TerriaMap"` action to save `yarn.lock` after `sync-dependencies` (for debug purposes)
- TSIfy `SharePanel`
- Move `includeStoryInShare` out of `ViewState` into local state
- Implement ability to navigate between scenes in StoryPanel using keyboard arrows
- Rename `FeatureInfoMixin` to `FeatureInfoUrlTemplateMixin`
- Move `featureInfoTemplate` and `showStringIfPropertyValueIsNull` from `FeatureInfoTraits` to `MappableTraits` (all mappable catalog items)
- Remove `FeatureInfoUrlTemplateTraits` from all models that don't use `FeatureInfoUrlTemplateMixin`
- Fix "Regions: xxx" short report showing for non region mapped items
- Fix `showInChartPanel` default for mappable items

#### 8.2.8 - 2022-07-04

- Improve Split/compare error handling
- Fix `itemProperties` split bug
- Table styling is disabled if `MultiPoint` are in GeoJSON
- Add `GeoJsonTraits.useOutlineColorForLineFeatures` - If enabled, `TableOutlineStyleTraits` will be used to color Line Features, otherwise `TableColorStyleTraits` will be used.
- Fix feature highliting for `Line`, `MultiLine` and `MultiPoint`
- Await Internationalisation initialisation in `Terria.start`
- `UserDrawing.messageHeader` can now also be `() => string`

#### 8.2.7 - 2022-06-30

- Fix `WorkbenchItem` title height
- Add region map info and move "No Data" message to `InfoSections` in `TableAutomaticStylesStratum`
- Fix missing `TableColorStyleTraits.legend` values in `ColorStyleLegend`
- Fix `DateTimeSelectorSection.changeDateTime()` binding.
- `RegionProvider.find*Variable` functions now try to match with and without whitespace (spaces, hyphens and underscores)
- Clean up `regionMapping.json` descriptions
- Implement Leaflet credits as a react component, so it is easier to maintain them. Leaflet view now show terria extra credits.
- Implement Cesium credits as a react component, so it is easier to maintain them.
- Implement data attribution modal for map data attributions/credits. Used by both Leaflet and Cesium viewers.
- Fixed translation of Leaflet and Cesium credits.
- TSXify `ChartPanelDownloadButton`
- `ChartPanelDownloadButton` will now only export columns which are visible in chart
- Cleanup `Mixin` and `Traits` inheritance
- Wrap the following components in `observer` - `ChartItem`, `LineChart`, (chart) `Legends`, `ChartPanelDownloadButton`
- Improve TerriaReference error logging
- Fix handling GeoJSON if features have null geometry
- Fix bug where map tools names appear as translation strings
- Allow IFC files to be added to a map from local or web data (Requires non-open source plugin)
- Rename `useTranslationIfExists` to `applyTranslationIfExists` so it doesn't look like a React hook.
- Added a required parameter i18n to `applyTranslationIfExists` to avoid having stale translated strings when the language changes.
- Fix `StoryBuilder` remove all text color
- Fix `FeatureInfoPanel` `Loader` color

#### 8.2.6 - 2022-06-17

- **Breaking changes:**
  - Changed translation resolution. Now the "translation" namespace loads only from `${terria.baseUrl}/languages/{{lng}}/translation.json` (TerriaJS assets) and "languageOverrides" loads from `languages/{{lng}}/languageOverrides.json` (a TerriaMap's assets)
- Removed EN & FR translation files from bundle. All translation files are now loaded on demand.
- Moved translation files from `lib/Language/*/translation.json` to `wwwroot/languages/*/translation.json`.
- Fixed default 3d-tiles styling to add a workaround for a Cesium bug which resulted in wrong translucency value for point clouds.
- Remove Pell dependency, now replaced with TinyMCE (WYSIWYG editor library).
- Added `beforeRestoreAppState` hook for call to `Terria.start()` which gets called before state is restored from share data.
- Made `order` optional for `ICompositeBarItem`.
- Fix `includes` path for `url-loader` rule so that it doesn't incorrectly match package names with `terriajs` as prefix.
- Add help button for bookmarking sharelinks to SharePanel (if that help item exists in config)

#### 8.2.5 - 2022-06-07

- Add Google Analytics event for drag and drop of files onto map.
- Allow users to choose whether Story is included in Share
- Fixed bug that broke Cesium when WebGL was not available. Reverts to Leaflet.
- Fixed bug where `new Terria()` constructror would try to access `document` and throw an error when running in NodeJS.
- Add WPS support for `Date` (additional to existing `DateTime`) and support for `ComplexData` `Date`/`DateTime` WPS Inputs.
- TSXified `StandardUserInterface` and some other components. If your TerriaMap imports `StandardUserInterface.jsx` remove the `.jsx` extension so webpack can find the new `.tsx` file.
- Fix use of `baseMapContrastColor` in region mapping/protomaps and remove `MAX_SELECTABLE_DIMENSION_OPTIONS`.
- `mapItems` can now return arbitrary Cesium primitives.
- Added progress of 3DTiles data source loading to Progress Bar.
- ProgressBar colour now depends on baseMapContrastColor - improves visibility on light map backgrounds.
- Update `terriajs-cesium` to `1.92.0`.
- Replace Pell WYSIWYG editor library with TinyMCE, allows richer editing of Stories in the Story Builder
- Added support for using Compare / Split Screen mode with Cesium 3D Tiles.
- Fix `BottomDock.handleClick` binding
- Use the theme base font to style story share panel.
- Fix problem with Story Prompt not showing
- Fix global body style (font and focus purple)
- Add `color:inherit` to `Button`

#### 8.2.4 - 2022-05-23

- Update protomaps to `1.19.0` - now using offical version.
- Fix Table/VectorStylingWorkflow for datasets with no columns/properties to visualise
- Improve default `activeStyle` in `TableMixin` - if no `scalar` style is found then find first style with enum, text and finally region.
- Add Mustache template support to `modelDimensions` for string properties in `option.value` (with the catalog member as context)
- Added a check for disableExport in ChartPanelDownloadButton.jsx. Prevents download button rendering.
- Fix `CatalogIndex` types
- Moved code for retrieving a model by id, share key or CatalogIndex to a new function `terria.getModelByIdShareKeyOrCatalogIndex`.
- Updated handling of `previewedItemId` to use new function `terria.getModelByIdShareKeyOrCatalogIndex`. This will now use CatalogIndex if the `previewedItemId` cannot be found in models or model share keys.
- Fixed a race condition inside ModalPopup that caused the explorer panel (data catalogue) to be stuck hidden until refresh.
- Fix bug that broke the `DiffTool` preventing it from opening.
- TSify `BottomDock` and `measureElement` components.
- Fixed a bug in `GltfMixin` which resulted in some traits missing from `GltfCatalogItem` and broke tools like the scene editor.
- Leaflet attribution can be set through `config.leafletAttributionPrefix`. Attribution HTML string to show on Leaflet maps. Will use Leaflet's default if undefined. To hide Leaflet attribution - set `leafletAttributionPrefix:""`
- Re-add missing `helpPanel.mapUserGuide` translation string
- Fix `sortMembersBy` for child `Groups` and `References`
- Add `raiseError` convenience method to `TerriaError`
- Improve `filterOutUndefined` types
- Add [Maki icons](https://labs.mapbox.com/maki-icons/) - these can be used in `TablePointStyleTraits`. For example `marker = "hospital"`
- Rename `ProtomapsImageryProvider.duplicate()` to `ProtomapsImageryProvider.clone()`.
- Add [`ts-essentials` library](https://github.com/ts-essentials/ts-essentials) - "a set of high-quality, useful TypeScript types that make writing type-safe code easier"
- `GeojsonMixin` improvements
  - `uveMvt` is now `useTableStylingAndProtomaps`
  - If `useTableStylingAndProtomaps` is true, then protomaps is used for Line and Polygon features, and `TableMixin` is used for Point features (see `createLongitudeLatitudeFeaturePerRow()`)
  - `GeoJsonTraits.style` is now only supported by Cesium primitives (if defined, then `useTableStylingAndProtomaps` will be false). Instead you can use `TableStyleTraits`
- `TableMixin` improvements
  - Add new `TableStyleMap` model, this is used to support `enum`, `bin` and `null` styles for the following:
    - `TablePointStyleTraits` - this supports markers (URLs or Maki icons) and rotation, width, height and pixelOffset.
    - Add `TableOutlineStyleTraits` - this supports color and width.
  - Legends are now handled by `TableAutomaticLegendStratum`
  - Legends will be merged across `TableStyleMaps` and `TableColorMap` - for example, marker icons will be shown in legend with correct colors. See `MergedStyleMapLegend`
  - Default `activeStyle` is now picked by finding the first column of type `scalar`, and then the first column of type `enum`, then `text` and then finally `region`.
- `ArcGisFeatureServiceCatalogItem` now uses Table styling and `protomaps`
- Adapted `BaseModel.addObject` to handle adding objects to `ArrayTraits` with `idProperty="index"` and `isRemoval`. The new object will be placed at the end of the array (across all strata).
- Add `allowCustomInput` property to `SelectableDimensionGroup` - if true then `react-select` will allow custom user input.
- `TableStylingWorkflow` improvements
  - Better handling of swapping between different color scheme types (eg enum or bin)
  - Add point, outline and point-size traits

#### 8.2.3 - 2022-04-22

- **Breaking changes:**
  - `CkanItemReference` no longer copies `default` stratum to target - please use `itemProperties` instead.
- **Revert** Use CKAN Dataset `name` property for WMS `layers` as last resort.
- Add support for `WebMapServiceCatalogGroup` to `CkanItemReference` - this will be used instead of `WebMapServiceCatalogItem` if WMS `layers` can't be identified from CKAN resource metadata.
  - Add `allowEntireWmsServers` to `CkanCatalogGroupTraits` - defaults to `true`
- Ignore WMS `Layers` with duplicate `Name` properties
- Fix selectable dimensions passing reactive objects and arrays to updateModelFromJson (which could cause problems with array detection).

#### 8.2.2 - 2022-04-19

- Fixed a whitescreen with PrintView.

#### 8.2.1 - 2022-04-13

- Fixed selectable-dimension checkbox group rendering bug where the group is hidden when it has empty children.

#### 8.2.0 - 2022-04-12

- **Breaking changes:**
  - Multiple changes to `GtfsCatalogItem`:
    - Removed `apiKey` in favour of more general `headers`
    - Removed unused `bearingDirectionProperty` & `compassDirectionProperty`
    - `image` is no longer resolved relative to the TerriaJS asset folder. This will allow using relative URLs for assets that aren't inside the TerriaJS asset folder. Prepend "build/TerriaJS/" (the value of `terria.baseUrl`) to any existing relative `image` urls.
- Added `colorModelsByProperty` to `GtfsCatalogItem` which will colour 1 model differently for different vehichles based on properties matched by regular expression. E.g. colour a vehicle model by which train line the vehicle is travelling on.
- Fixed a bug where cross-origin billboard images threw errors in Leaflet mode when trying to recolour the image.
- Changed rounding of the numbers of the countdown timer in the workbench UI for items that use polling. The timer wil now show 00:00 for at most 500ms (instead of a full second). This means that for timers that are a multiple of 1000ms the timer will now show 00:01 for the last second before polling, instead of 00:00.
- TSified `BuildShareLink`, `InitSourceData` and `ShareData`.
- Added `HasLocalData` interface - which has `hasLocalData` property to implement.
- Added `ModelJson` interface - which provides loose type hints for Model JSON.
- Added `settings` object to `InitSourceData` - provides `baseMaximumScreenSpaceError, useNativeResolution, alwaysShowTimeline, baseMapId, terrainSplitDirection, depthTestAgainstTerrainEnabled` - these properties are now saved in share links/stories.
- Moved `setAlwaysShowTimeline` logic from `SettingsPanel` to `TimelineStack.ts`.

#### 8.1.27 - 2022-04-08

- Use CKAN Dataset `name` property for WMS `layers` as last resort.
- Set CKAN Group will now set CKAN Item `name` in `definition` stratum.
- Ignore GeoJSON Features with no geometry.
- Fix feedback link styling.
- Improve `CatalogIndexReference` error messages.

#### 8.1.26 - 2022-04-05

- **Breaking changes**
  - All dynamic groups (eg `WebMapServiceCatalogGroup`) will create members and set `definition` strata (instead of `underride`)
- New `GltfMixin`, which `GltfCatalogItem` now uses.
- Hook up `beforeViewerChanged` and `afterViewerChanged` events so they are
  triggered on viewer change. They are raised only on change between 2D and 3D
  viewer mode.
- Removed references to conversion service which is no longer used in version >=8.0.0.
- Added experimental routing system - there may be breaking changes to this system in subsequent patch releases for a short time. The routes currently include:
  - `/story/:share-id` ➡ loads share JSON from a URL `${configParameters.storyRouteUrlPrefix}:share-id` (`configParameters.storyRouteUrlPrefix` must have a trailing slash)
  - `/catalog/:id` ➡ opens the data catalogue to the specified member
- Fixed a polyline position update bug in `LeafletVisualizer`. Polylines with time varying position will now correctly animate in leaflet mode.
- Change button cursor to pointer
- Add `GeoJsonTraits.filterByProperties` - this can be used to filter GeoJSON features by properties
- Add GeoJSON `czmlTemplate` support for `Polygon/MultiPolygon`
- Add custom `heightOffset` property to `czmlTemplate`
- Fixed a bug where Cesium3DTilePointFeature info is not shown when being clicked.
- Added optional `onDrawingComplete` callback to `UserDrawing` to receive drawn points or rectangle when the drawing is complete.
- Fixed a bug in `BoxDrawing` where the box can be below ground after initialization even when setting `keepBoxAboveGround` to true.
- Add `itemProperties`, `itemPropertiesByType` and `itemPropertiesByIds` to `GroupTraits` and `ReferenceTraits`.
  - Properties set `override` strata
  - Item properties will be set in the following order (highest to lowest priority) `itemPropertiesByIds`, `itemPropertiesByType`, `itemProperties`.
  - If a parent group has `itemProperties`, `itemPropertiesByType` or `itemPropertiesByIds` - then child groups will have these values copied to `underride` when the parent group is loaded
  - Similarly with references.
- Fix `viewCatalogMember` bug - where `_previewItem` was being set too late.
- Improve error message in `DataPreview` for references.
- Fix alignment of elements in story panel and move some styling from scss to styled components
- Click on the stories button opens a story builder (button on the left from story number)
- Added ASGS 2021 regions to region mapping:
  - SA1-4 (e.g. sa3_code_2021)
  - GCCSA
  - STE & AUS (aliased to existing 2011/2016 data due to no change in geometry, names & codes)
- Added LGA regions from 2019 & 2021 to region mapping - only usable by lga code
- Increase `ForkTsCheckerWebpackPlugin` memoryLimit to 4GB
- Add `renderInline` option to markdownToHtml/React + TSify files
- Organise `lib/Map` into folder structure
- When `modelDimensions` are changed, `loadMapItems()` is automatically called
- Add `featureCounts` to `GeoJsonMixin` - this tracks number of GeoJSON Features by type
- Add `polygon-stroke`, `polyline-stroke` and `marker-stroke` to GeoJSON `StyleTraits` - these are only applied to geojson-vt features (not Cesium Primitives)
- TableMixin manual region mapping dimensions are now in a `SelectableDimensionGroup`
- Fix misc font/color styles
- Create reusable `StyledTextArea` component
- `Collapsible` improvements:
  - Add `"checkbox"` `btnStyle`
  - `onToggle` can now stop event propagation
  - `title` now supports custom markdown
- Add `rightIcon` and `textLight` props to `Button`
- New `addTerriaScrollbarStyles` scss mixin
- `TableAutomaticStylesStratum` now creates `styles` for every column - but will hide columns depending on `TableColumnType`
- `TableAutomaticStylesStratum.numberFormatOptions` is now `TableStyle.numberFormatOptions`
- Implement `TableColorStyleTraits.legendTicks` - this will determine number of ticks for `ContinuousColorMap` legends
- `DiscreteColorMap` will now use `minimumValue`/`maximumValue` to calculate bins
- `SelectableDimensions` improvements
  - Add `color`, `text`, `numeric` and `button` types
  - Add `onToggle` function to `SelectableDimensionGroup`
  - `Group` and `CheckboxGroup` now share the same UI and use `Collapsible`
  - `enum` (previously `select`) now uses `react-select` component
  - `color` uses `react-color` component
  - `DimensionSelectorSection` / `DimensionSelector*` are now named the same as the model - eg `SelectableDimension`
- Create `Portal`, `PortalContainer`,`SidePanelContainer` and `WorkflowPanelContainer`. There are used by `WorkflowPanel`.
- Create `WorkflowPanel` - a basic building block for creating Workflows that sit on top of the workbench
  - It has three reusable components, `Panel`, `PanelButton`, `PanelMenu`
- Create `selectableDimensionWorkflow` - This uses `WorkflowPanel` to show `SelectableDimensions` in a separate side panel.
  - `TableStylingWorkflow` - set styling options for TableMixin models
  - `VectorStylingWorkflow` - this extends `TableStylingWorkflow` - used to set styling options for GeoJsonMixin models (for Protomaps/geojson-vt only)
- Create `viewingControls` concept. This can be used to add menu items to workbench items menu (eg "Remove", "Export", ...)
  - TSXify `ViewingControls`
- Add temporary `legendButton` property - this is used to show a "Custom" button above the Legend if custom styling has been applied
  - This uses new `TableStyle.isCustom` property
- Move workbench item controls from `WorkbenchItem.jsx` `WorkbenchItemControls.tsx`
- Add `UrlTempalteImageryCatalogItem`, rename `RasterLayerTraits` to `ImageryProviderTraits` and add some properties.
- Added `ViewingControlsMenu` for making catalog wide extensions to viewing controls options.
- Added `MapToolbar`, a simpler API for adding buttons to the map navigation menu for the most common uses cases.
- Added `BoxDrawing` creation methods `fromTransform` and `fromTranslationRotationScale`.
- Fixed a bug where `zoom` hangs for catalog items with trait named `position`.
- Moved workflows to `Models/Workflows` and added helper method `runWorkflow` to invoke a workflow.
- Change NaturalEarth II basemap to use `url-template-imagery`
- Remove Gnaf API related files as the service was terminated.

#### 8.1.25 - 2022-03-16

- Fix broken download link for feature info panel charts when no download urls are specified.
- Fixed parameter names of WPS catalog functions.
- Improve WMS 1.1.1 support
  - Added `useWmsVersion130` trait - Use WMS version 1.3.0. True by default (unless `url` has `"version=1.1.1"` or `"version=1.1.0"`), if false, then WMS version 1.1.1 will be used.
  - Added `getFeatureInfoFormat` trait - Format parameter to pass to GetFeatureInfo requests. Defaults to "application/json", "application/vnd.ogc.gml", "text/html" or "text/plain" - depending on GetCapabilities response
- Add `legendBackgroundColor` to `LegendOwnerTraits` and `backgroundColor` to `LegendTraits`
- Add `sld_version=1.1.0` to `GetLegendGraphics` requests
- Filter `"styles","version","format","srs","crs"` conflicting query parameters from WMS `url`
- WMS `styles`, `tileWidth`, `tileHeight` and `crs`/`srs` will use value in `url` if it is defined (similar to existing behavior with `layers`)
- WMS will now show warning if invalid `layers` (eg if the specified `layers` don't exist in `GetCapabilities`)
- ArcGisFeatureServerCatalogItem can now load more than the maximum feature limit set by the server by making multiple requests, and uses GeojsonMixin
- Avoid creating duplication in categories in ArcGisPortalCatalogGroup.
- Fix `CatalogMemberMixin.hasDescription` null bug
- `TableStyle` now calculates `rectangle` for point based styles
- Fixed error installing dependencies by changing dependency "pell" to use github protocol rather than unencrypted Git protocol, which is no longer supported by GitHub as of 2022-03-15.

#### 8.1.24 - 2022-03-08

- Ignores duplicate model ids in members array in `updateModelFromJson`
- Add support for `crs` property in GeoJSON `Feature`
- Add feature highlighting for Protomaps vector tiles
- Add back props `localDataTypes` and `remoteDataTypes` to the component `MyData` for customizing list of types shown in file upload modal.

#### 8.1.23 - 2022-02-28

- **Breaking changes**:
  - `IDEAL ZOOM` can be customised by providing `lookAt` or `camera` for `idealZoom` in `MappableTraits`. The `lookAt` takes precedence of `camera` if both exist. The values for `camera` can be easily obtained from property `initialCamera` by calling shared link api .

* Fixed crash caused by ArcGisMapServerCatalogItem layer missing legend.
* Refactored StoryPanel and made it be collapsible
* Added animation.ts as a utility function to handle animation end changes (instead of using timeout)
* Fixed a bug where `buildShareLink` serialised the feature highlight model & geometry. Picked features are still serialised and geometry is reloaded on accessing the share link.

#### 8.1.22 - 2022-02-18

- Added play story button in mobile view when there is an active story
- `IDEAL ZOOM` can be customised by providing `idealZoom` property in `MappableTraits`.
- Fix `AddData` options

#### 8.1.21 - 2022-02-08

- Fixed bug where WMS layer would crash terria if it had no styles, introduced in 8.1.14

#### 8.1.20 - 2022-02-04

- Fixed whitescreen on Print View in release/production builds

#### 8.1.19 - 2022-01-25

- Add WMS support for `TIME=current`
- Only show `TableMixin.legends` if we have rows in dataColumnMajor and mapItems to show
- Add `WebMapServiceCatalogGroup.perLayerLinkedWcs`, this can be used to enable `ExportWebCoverageService` for **all** WMS layers. `item.linkedWcsCoverage` will be set to the WMS layer `Name` if it is defined, layer `Title` otherwise.
- MagdaReference can use addOrOverrideAspects trait to add or override "terria" aspect of target.
- Added new print preview page that opens up in a new window
- TSXified PrintView

#### 8.1.18 - 2022-01-21

- Add missing default Legend to `TableAutomaticStylesStratum.defaultStyle`
- Fix a bug in CompositeCatalogItem that causes share URLs to become extremely long.
- Fix `OpacitySection` number precision.
- Add `sortMembersBy` to `GroupTraits`. This can be set to sort group member models - For example `sortMembersBy = "name"` will alphabetically sort members by name.
- Remove `theme.fontImports` from `GlobalTerriaStyles` - it is now handled in `TerriaMap/index.js`
- Add check to `featureDataToGeoJson.getEsriFeature` to make sure geometry exists

#### 8.1.17 - 2022-01-12

- **Breaking changes**:
  - Minimum node version is now 12 after upgrading node-sass dependency

* Automatically cast property value to number in style expressions generated for 3d tiles filter.
* Re-enable procedure and observable selectors for SOS items.
* Fix broken "Ideal zoom" for TableMixin items.
* The opacity of 3d tiles can now be changed with the opacity slider in the workbench
* RasterLayerTraits and Cesium3dTilesTraits now share the newly created OpacityTraits
* `disableOpacityControl` is now a trait and can be set in the catalog.
* TSXified OpacitySection
* Upgrade compiler target from es2018 to es2019
* Fix default table style legends
* Remove SOS defaults legend workaround
* Update NodeJS version to 14 in `npm-publish` GitHub action

#### 8.1.16 - 2021-12-23

- Added region mapping support for Commonwealth Electoral Divisions as at 2 August 2021 (AEC) as com_elb_name_2021.

#### 8.1.15 - 2021-12-22

- Fix sharelink bug, and make `isJson*` type checks more rigorous
- Remove `uniqueId` from `CatalogMemberMixin.nameInCatalog` and add it as fallback to `CatalogMemberMixin.name`
- Add `shareKeys` and `nameInCatalog` to `CatalogIndexReference`.
- Remove `description` field from `CatalogIndex`
  - The `CatalogIndex` can now be used to resolve models in sharelinks
- Add support for zipped `CatalogIndex` json files.
- Fix `SplitReferences` which use `shareKeys`
- Make `isJson*` type assertion functions more rigorous
  - Add `deep` parameter, so you can use old "shallow" type check for performance reasons if needed
- Add Shapefile to `CkanDefaultFormatsStratum`
- Fix `ArcGisMapServerCatalogItem` metadata bug
- Remove legend traits from CatalogMemberMixin, replacing them with LegendOwnerTraits, and add tests to enforce correct use of legends.
- Add better support for retreiving GeoJsonCatalogItem data through APIs, including supporting geojson nested within json objects
- Fixed `ContinuousColorMap` min/max value bug.
- `TableStyle.outlierColor` is now only used if `zFilter` is active, or `colorTraits.outlierColor` is defined
- Add `forceConvertResultsToV8` to `WebProcessingServiceCatalogFunction`. If your WPS processes are returning v7 json, you will either need to set this to `true`, or set `version: 0.0.1` in JSON output (which will then be automatically converted to v8)
- Cleanup `CatalogFunction` error handling
- Fix `SelectAPolygonParameterEditor` feature picking (tsified)
- Add `WebMapServiceCatalogItem.rectangle` support for multiple WMS layers
- Fix picked feature highlighting for ArcGis REST API features (and TSify `featureDataToGeoJson`)
- Re-enable GeoJSON simple styling - now if more than 50% of features have [simple-style-spec properties](https://github.com/mapbox/simplestyle-spec) - automatic styling will be disabled (this behaviour can be disabled by setting `forceCesiumPrimitives = false`)
- Don't show `TableMixin` `legends` or `mapItems` if no data
- Fix `GeoJsonCatalogItem.legends`
- Add `isOpen` to `TerriaReferenceTraits`

#### 8.1.14 - 2021-12-13

- **Breaking changes**:
  - `Result.throwIfUndefined()` will now only throw if `result.value` is undefined - regardless of `result.error`

* Reimplement option to zoom on item when adding it to workbench, `zoomOnAddToWorkbench` is added to `MappableTraits`.
* Update terria-js cesium to `1.81.3`
* Re-allowed models to be added to `workbench` if the are not `Mappable` or `Chartable`
* Moved `WebMapServiceCatalogItem.GetCapbilitiesStratum` to `lib\Models\Catalog\Ows\WebMapServiceCapabilitiesStratum.ts`
* Moved `WebMapServiceCatalogItem.DiffStratum` to `DiffableMixin`
* `callWebCoverageService` now uses version WCS `2.0.0`
  - All WCS export functionality is now in `ExportWebCoverageServiceMixin`
  - Added `WebCoverageServiceParameterTraits` to `WebMapServiceCatalogItemTraits.linkedWcsParameters`. It includes `outputFormat` and `outputCrs`
  - Will attempt to use native CRS and format (from `DescribeCoverage`)
  - No longer sets `width` or `height` - so export will now return native resolution
* Anonymize user IP when using google analytics.
* Fix crash when TableMixin-based catalog item had invalid date values
* Fix `WebMapServiceCatalogItem.styles` if `supportsGetLegendGraphics = false`. This means that if a WMS server doesn't support `GetLegendGraphics` requests, the first style will be set as the default style.

#### 8.1.13 - 2021-12-03

- Paramerterised the support email on the help panel to use the support email in config
- Refactored `TableColumn get type()` to move logic into `guessColumnTypeFromValues()`
- `TableMixin.activeStyle` will set `TableColumnType = hidden` for `scalar` columns with name `"id"`, `"_id_"` or `"fid"`
- Fix bug `TableColumn.type = scalar` even if there were no values.
- Table columns named `"easting"` and `"northing"` are now hidden by default from styles
- `TableColumn.type = enum` requires at least 2 unique values (including null) to be selected by default
- Tweak automatic `TableColumn.type = Enum` for wider range of values
- Exporting `TableMixin` will now add proper file extensions
- Added `TimeVaryingTraits.timeLabel` trait to change label on `DateTimeSelectorSection` (defaults to "Time:")
  - This is set to `timeColumn.title`
- `TableColumn` will try to generate prettier `title` by un-camel casing, removing underscores and capitalising words
- `TableStyle` `startDates`, `finishDates` and `timeIntervals` will only set values for valid `rowGroups` (invalid rows will be set to `null`). For example, this means that rows with invalid regions will be ignored.
- Add "Disable style" option to `TableMixin.styleDimensions` - it can be enabled with `TableTraits.showDisableStyleOption`
- Added `timeDisableDimension` to `TableMixin` - this will render a checkbox to disable time dimension if `rowGroups` only have a single time interval per group (i.e. features aren't "moving" across time) - it can be enabled with `TableTraits.showDisableTimeOption` - `TableAutomaticStylesStratum` will automatically enable this if at least 50% of rowGroups only have one unique time interval (i.e. they don't change over time)\
- Remove border from region mapping if no data
- Add `baseMapContrastColor` and `constrastColor` to `BaseMapModel`
- Fixed `TableMixin.defaultTableStyle.legends` - `defaultTableStyle` is now not observable - it is created once in the `contructor`
- Removed `Terria.configParameters.enableGeojsonMvt` - geojson-vt/Protomaps is now used by default
- `GpxCatalogItem` now uses `GeojsonMixin`
- Add an external link icon to external hyperlink when using method `parseCustomHtmlToReact`. This feature can be switched off by passing `{ disableExternalLinkIcon: true }` in `context` argument.
- Tsify `sendFeedback.ts` and improve error messages/notifications
- Removed unused overrideState from many DataCatalog React components.
- Fixed a bug where adding a timeseries dataset from the preview map's Add to map button didn't add the dataset to the `timelineStack`.
- Fixed incorrect colour for catalog item names in the explorer panel when using dynamic theming.
- Moved `CatalogIndex` loading from constructor (called in `Terria.start`) to `CatalogSearchProvider.doSearch` - this means the index will only be loaded when the user does their first search
- Add basic auth support to `generateCatalogIndex`, fix some bugs and improve performance
- Update terria-js cesium to `1.81.2`
- Add `uniqueId` as fallback to `nameInCatalog`
- Remove duplicated items from `OpenDataSoftGroup` and `SocrataGroup`

#### 8.1.12 - 2021-11-18

- Bigger zoom control icons.
- Modified "ideal zoom" to zoom closer to tilesets and datasources.
- Added `configParameters.feedbackPostamble`. Text showing at the bottom of feedback form, supports the internationalization using the translation key
- `GeoJsonMixin.style["stroke-opacity"]` will now also set `polygonStroke.alpha` and `polylineStroke.alpha`
- Reduce `GeoJsonMixin` default stroke width from `2` to `1`
- Add `TableMixin` styling to `GeoJsonMixin` - it will treat geojson feature properties as "rows" in a table - which can be styled in the same way as `TableMixin` (eg CSV). This is only enabled for geojson-vt/Protomaps (which requires `Terria.configParameters.enableGeojsonMvt = true`). For more info see `GeojsonMixin.forceLoadMapItems()`
  - This can be disabled using `GeojsonTraits.disableTableStyle`
- Opacity and splitting is enabled for Geojson (if using geojson-vt/protomaps)
- Replaced `@types/geojson` Geojson types with `@turf/helpers`
- In `GeojsonMixin` replaced with `customDataLoader`, `loadFromFile` and `loadFromUrl` with `forceLoadGeojsonData`
- `GeojsonMixin` will now convert all geojson objects to FeatureCollection
- Exporting `GeojsonMixin` will now add proper file extensions
- `WebFeatureServiceCatalogItem` now uses `GeoJsonMixin`
- Fix `ProtomapsImageryProvider` geojson feature picking over antimeridian
- Add Socrata group to "Add web data
- Added "marker-stroke-width", "polyline-stroke-width", "polygon-stroke-width" to `GeojsonStyleTraits` (Note these are not apart of [simplestyle-spec](https://github.com/mapbox/simplestyle-spec/tree/master/1.1.0) and can only be used with `geojson-vt`)
- Add a method refreshCatalogMembersFromMagda to Terria class.
- Renable `useNativeResolution` on mobile
- Store `useNativeResolution`, `baseMaximumScreenSpaceError` as local properties
- Moved CKAN default `supportedFormats` to `CkanDefaultFormatsStratum`
- Add properties to `CkanResourceFormatTraits`
  - `maxFileSize` to filter out resources with large files (default values: GeoJSON = 150MB, KML = 30MB, CZML = 50MB)
  - `removeDuplicates` (which defaults to true) so we don't get duplicate formats for a dataset (it will check `resource.name`)
    - If there are multiple matches, then the newest (from resource.created property) will be used
  - `onlyUseIfSoleResource` to give a given resource format unless that is all that exists for a dataset
- Add CKAN `useSingleResource`, if `true`, then the highest match from `supportedResourceFormats` will be used for each dataset
- ArcGis Map/Feature Service will now set CRS from `latestWkid` if it exists (over `wkid`)
- Fix CKAN ArcGisFeatureService resources
- ArcGisFeatureServer will now set `outSR=4326` so we don't need to reproject client-side

#### 8.1.11 - 2021-11-15

- Fix `SettingsPanel` type issue

#### 8.1.10 - 2021-11-15

- Fix `CswCatalogGroup` XML types
- Added `MAINCODE` aliases for all ABS Statistical Area regions that were missing them.
- Fixed `superGet` replacement in webpack builds with babel versions `7.16.0` and above.

#### 8.1.9 - 2021-11-01

- TSify workbench splitter control and fix broken styling.
- Fix app crash when opening AR tool.

#### 8.1.8 - 2021-10-29

- Tsified `SettingPanel`
- Moved `setViewerMode` function from `Terria` class to `ViewerMode`
- Refactored checkbox to use children elements for label instead of label
  property, `isDisabled`, `isChecked` and `font-size: inherit` style is passed
  to each child element (so propper styling is maintained)
- Fix an internal bug where Cesium.prototype.observeModelLayer() fails to remove 3D tilesets in certain cases.
- Rename `TerriaError._shouldRaiseToUser` to `overrideRaiseToUser`
  - Note: `userProperties.ignoreError = "1"` will take precedence over `overrideRaiseToUser = true`
- Fix `overrideRaiseToUser` bug causing `overrideRaiseToUser` to be set to `true` in `TerriaError.combine`
- Add `rollbar.warning` for `TerriaErrorSeverity.Warning`
- Disable `zFilter` by default
- Remove use of word "outlier" in zFilter dimension and legend item (we now use "Extreme values")
- Add `cursor:pointer` to `Checkbox`
- Fix `MapNavigation` getter/setter `visible` bug.
  - Replace `CompositeBarItemController` `visible` setter with `setVisible` function
- Use `yarn` in CI scripts (and upgrade node to v14)
- Fix app crash when previewing a nested reference in the catalog (eg when viewing an indexed search result where the result is a reference).
- Ported feaure from v7 to set WMS layers property from the value of `LAYERS`, `layers` or `typeName` from query string of CKAN resource URL.

#### 8.1.4 - 2021-10-15

- Make flex-search usage (for `CatalogIndex`) web-worker based
- Add `completeKnownContainerUniqueIds` to `Model` class - This will recursively travese tree of knownContainerUniqueIds models to return full list of dependencies
- Add all models from `completeKnownContainerUniqueIds` to shareData.models (even if they are empty)

#### 8.1.3 - 2021-10-14

- Reimplement map viewer url param
- Added `terriaError.importance` property. This can be set to adjust which error messages are presented to the user.
  - `terriaErrorNotification` and `WarningBox` will use the error message with highest importance to show to the user ("Developer details" remains unchanged)
- Add `terriaError.shouldRaiseToUser` override, this can be used to raise errors with `Warning` severity.
- `terriaError.raisedToError` will now check if **any** `TerriaError` has been raised to the user in the tree.
- `workbench.add()` will now keep items which only return `Warning` severity `TerriaErrors` after loading.
- Improve SDMX error messages for no results
- Fix SDMX FeatureInfoSection time-series chart to only show if data exists.
- Improve GeoJSON CRS projection error messages
- Add `Notification` `onDismiss` and `ignore` properties.
- Fix `AsyncLoader` result bug
- Remove `Terria.error` event handler
- Refactor `workbench.add` to return `Result`
- Consolidated network request / CORS error message - it is now in `t("core.terriaError.networkRequestMessage")`.
  - It can be injected into other translation strings like so: `"groupNotAvailableMessage": "$t(core.terriaError.networkRequestMessage)"`
  - Or, you can use `networkRequestError(error)` to wrap up existing `TerriaError` objects
- Fix incorrect default `configParameters.feedbackPreamble`
- Fix incorrect default `configParameters.proj4def` - it is now `"proj4def/"`
- Fix Branding component. It wasn't wrapped in `observer` so it kept getting re-rendered
- Add `FeedbackLink` and `<feedbacklink>` custom component - this can be used to add a button to open feedback dialog (or show `supportEmail` in feedback is disabled)
- Fix `ContinuousColorMap` `Legend` issue due to funky JS precision
- Fix mobx computed cycle in `CkanDatasetStratum` which was making error messages for failed loading of CKAN items worse.

#### 8.1.2 - 2021-10-01

- Removed duplicate Help icon and tooltip from the map navigation menu at the bottom as it is now shown in the top menu.
- Fixed a bug where the app shows a scrollbar in some instances.
- Wrap clean initSources with action.
- Modified `TerriaReference` to retain its name when expanded. Previously, when the reference is expanded, it will assume the name of the group or item of the target.
- Proxy `catalogIndex.url`

#### 8.1.1 - 2021-09-30

- **Breaking changes:**
  - `blacklist` has been renamed to `excludeMembers` for `ArcGisPortalCatalogGroup` and `CkanCatalogGroup`.

* Tsifyied and refactored `RegionProvider` and `RegionProviderList`, and re-enabled `loadRegionIDs`
* `TableColorMap` `minimumValue` and `maximumValue` will now take into account valid regions.
* `tableMixin.loadRegionProviderList()` is now called in `tableMixin.forceLoadMapItems()` instead of `mappableMixin.loadMapItems()`
* Add TableColumn and TableStyle `ready` computed property. Columns will only be rendered if `ready` is `true`. At the moment it is only used to wait until `loadRegionIDs` has finished.
* Moved region mapping `ImageryProvider` code to `lib/Table/createRegionMappedImageryProvider.ts`
* Fix `ChartPanel` import `Result` bug.
* Improve handling of featureInfoTemplate for composite catalog items.
* Mobile help menu will now show a link to map user guide if it is configured in `Terria.configParameters.helpItems`.
* Fixed the layout of items in mobile navigation
* Add Mapbox Vector Tile support. This is using [protomaps.js](https://github.com/protomaps/protomaps.js) in the new `ProtomapsImageryProvider`. This includes subset of MVT style specification JSON support.
* `MapboxVectorCanvasTileLayer` is now called `ImageryProviderLeafletGridLayer`
* `CesiumTileLayer` is now called `ImageryProviderLeafletTileLayer`.
* Added `geojson-vt` support to `GeoJsonMixin`, which will tile geojson into vector tiles on the fly, and use the new `ProtomapsImageryProvider`.
* Added `configParameter.enableGeojsonMvt` temporary feature flag for experimental Geojson-Mapbox vector tiles. Default is `false`.
* Added `forceCesiumPrimitives` to `GeoJsonTraits`. This can be used to render cesium primitives instead of Mapbox vector-tiles (if `configParameter.enableGeojsonMvt` is `true`)
* Add `scale` observable to `TerriaViewer`. This will give distance between two pixels at the bottom center of the screen in meters.
* Fixed `withControlledVisibility` method to inherit `propTypes` of its wrapped component.
* Added `MinMaxLevelMixin` and `MinMaxLevelTraits` to handle defining min and max scale denominator for layers.
* Extracted function `scaleToDenominator` to core - for conversion of scale to zoom level.
* Share/start data conversion will now only occur if `version` property is `0.x.x`. Previously, it was `version` property is **not** `8.x.x`
* Filter table column values by Z Score. This is controlled by the following `TableColorStyleTraits`:
  - `zScoreFilter` - Treat values outside of specifed z-score as outliers, and therefore do not include in color scale. This value is magnitude of z-score - it will apply to positive and negative z-scores. For example a value of `2` will treat all values that are 2 or more standard deviations from the mean as outliers. This must be defined to be enabled - currently it is only enabled for SDMX (with `zScoreFilter=4`).
  - `zScoreFilterEnabled - True, if z-score filter is enabled
  - `rangeFilter` - This is applied after the `zScoreFilter`. It is used to effectively 'disable' the zScoreFilter if it doesn't cut at least the specified percange of the range of values (for both minimum and maximum value). For exmaple if `rangeFilter = 0.2`, then the zScoreFilter will only be effective if it cuts at least 20% of the range of values from the minimum and maximum value
* Add `outlierColor` to `ContinuousColorMap`
* Add `placement` to `SelectableDimension`. This can be used to put `SelectableDimension` below legend using `placement = "belowLegend`
* Add `SelectableDimensionCheckbox` (and rename `SelectableDimension` to `SelectableDimensionSelect`)
* Add `outlierFilterDimension` checkbox `SelectableDimension` to workbench to enable/disable dimension
* Extend `tableStyle.rowGroups` to regions
* Fix `spreadFinishTime` bug
* Fix diverging `ContinuousColorMap` - it will now center color scale around 0.
* Refactor `SocrataMapViewCatalogItem` to use `GeoJsonMixin`
* `SocrataCatalogGroup` will not not return groups for Facets if there is only one - so it skips an unnecessary group level.
* Update protomaps.js to `1.5.0`
* SDMX will now disable the region column if less than 2 valid regions have been found
* Set `spreadStartTime` and `spreadFinishTime` to `true` for SDMX
* Add SDMX `metadataURLs` from dataflow annotations
* Improve SDMX chart titles
* `TableMixin` will now remove data if an error occurs while calling `forceLoadTableData`
* Make `regionColumn` `isNullable` - this means region column can be disabled by setting to `null`.
* Fix scalar column color map with a single value
* TableMixin will now clear data if an error occurs while calling `forceLoadTableData`
* `TableMixin` will now not return `mapItems` or `chartItems` if `isLoading`
* SDMX will now use `initialTimeSource = stop`
* Fix `duplicateModels` duplicating observables across multiple models
* Support group models in workbench -- All members will be automatically added to the map.
* Added location search button to welcome modal in mobile view.
* Add `DataUrlTraits` to `CatalogMemberTraits.dataUrls`. It contains an array of data URLS (with optional `title` which will render a button). It is handled the same as `MetadataUrls` except there is a `type` property which can be set to `wcs`, `wfs`... to show info about the URL.
* Made search location bar span full width in mobile view.
* Automatically hide mobile modal window when user is interacting with the map.
* Disabled feature search in mobile
* Disabled export (clip&ship) in mobile
* Fixed misplaced search icon in mobile safari.
* Prevents story text from covering the whole screen in mobile devices.
* Add `CatalogIndex`, `CatalogIndexReference` and `generateCatalogIndex()` script. These can be used to generate a static JSON index of a terria catalog - which can then be searched through using `flexsearch`
* Added `weakReference` flag `ReferenceMixin`, this can be used to treat References more like a shortcut (this means that `sourceReference` isn't used when models are shared/added to the workbench - the `target` is used instead)
* GroupMixin.isMixedInto and MappableMixin.isMixedInto are now more strict - and won't pass for for References with `isMappable` or `isGroup`.
* `Workbench.add` can now handle nested `References` (eg `CatalogIndexReference -> CkanReference -> WMSCatalogItem`).
* Add `description` trait to `CatalogMemberReferenceTraits`
* Added `excludeMembers` property to `GroupTraits` (this replaced the `blacklist` property in v7). It is an array of strings of excluded group and item names. A group or item name that appears in this list will not be shown to the user. This is case-insensitive and will also apply to all child/nested groups
* Fixes an app crash on load in iOS-Safari mobile which was happening when rendering help panel tooltips.
* Fixed `WebMapServiceCatalogItem` not sending additional `parameters` in `GetFeatureInfo` queries.
* Changed mobile header icons and improved styling.
* Fixed a problem with computeds and AsyncLoader when loading `mapItems` (and hence children's `mapItems`) of a CompositeCatalogItem.
* Fix `YDYRCatalogFunction` `description`
* Extend input field for search in mobile view to full width of the page.
* Automatically hide mobile modal window when user is interacting with the map (like picking a point or drawing a shape).
* Adjusted styling of x-axis labels in feature info panel to prevent its clipping.
* When expanding charts from the same catalog item, we now create a new item if the expanded chart has a different title from the previously expanded chart for the same item. This behavior matches the behavior in `v7`.
* Improve status message when feature info panel chart is loading
* Fix broken chart panel download button.
* Changed @vx/_ dependencies to @visx/_ which is the new home of the chart library
* The glyph style used for chart points can now be customized.
* Added `TerriaReference` item, useful for mounting a catalog tree from an external init file at any position in the current map's catalog tree.
* Changed @vx/_ dependencies to @visx/_ which is the new home of the chart library
* The glyph style used for chart points can now be customized.
* Chart tooltip and legend bar can now fit more legends gracefully.

#### 8.1.0 - 2021-09-08

- **Breaking changes:**
  - Overhaul of map navigation: items no longer added inside UserInterface using <Nav> jsx.

* New version of map navigation ([#5062](https://github.com/TerriaJS/terriajs/pull/5062))
  - It consists of
    - a high level api `MapNavigationModel` for managing the navigation items, which is responsible for managing the state of navigation items. It is passing commands to invidual item controller.
    - a `MapNavigationItemController` that holds and control the state of navigation item. When new navigation item is created it should extend controller and provide the definition on how it state should be updated.
  - Terria exposes instance of navigation model to the world.
  - Converted all existing navigation items to utilise new navigation model, and registered them in terria navigation model (`registerMapNavigations.tsx`).
  - Resolved issue with some navigation items not being clickable on mobile due to overlap from others.
* Fixed a bug in Difference tool where difference image was showing with zero opacity in some situations.
* Fixed `CzmlCatalogItem` to react correctly to input data changes.

#### 8.0.1 - 2021-09-06

- Added `catalog-converter` support for v7 `#start` data.
- add french Help button translation
- Enable FeatureInfoSectionSpec tests
- Add `itemProperties` to `ArcGisMapServerCatalogGroupTraits` so that `ArcGisMapServerCatalogGroup` can override relevant traits of its layers.
- Add `feature` object to `FeatureInfoSection.getTemplateData`
- Add a way to replace text in feature info templates. See [Replace text](doc/connecting-to-data/customizing-data-appearance/feature-info-template.md) for details.
- Fixed unnecessary model reloads or recomputing of `mapItems` when switching between story scenes.
- Fixed story reset button.
- Moved help button to the top menu

#### 8.0.0 - 2021-08-13

- **Breaking changes**:
  - Require `translate#` in front of translatable content id in `config.json` (i.e. `helpContent`).
  - `colorPalette` no longer supports a list of CSS colors (eg `rgb(0,0,255)-rgb(0,255,0)-rgb(255,0,0)`). Instead please use `binColors`.
  - Organise `Traits` folder into `Traits/Decorators` and `Traits/TraitsClasses`
  - Renamed all mixin instance type definitions to `XMixin.Instance`.
  - Basemaps are now defined as `baseMaps` object (see [baseMaps object docs](./doc/customizing/initialization-files.md#basemaps))
    - list of available basemaps is defined in `baseMaps.items`. This list is combined with default base maps so it's possible to override defaults
    - definition of `initBaseMapId` and `initBaseMapName` are moved to `baseMaps.defaultBaseMapId` and `baseMaps.defaultBaseMapName`
    - `previewBaseMapId` is moved to `baseMaps.previewBaseMapId`
    - implemented `baseMaps.enabledBaseMaps` array of base map ids to define a list of baseMaps available to user
    - updated docs for `baseMaps`
  - `$color-splitter` and `theme.colorSplitter` has been replaced with `$color-secondary` and `theme.colorSecondary`
  - `canZoomTo` has bee replaced with `disableZoomTo` in `MappableTraits`
  - `showsInfo` has been replaced with `disableAboutData` in `CatalogMemberTraits`
  - `AsyncLoader` loadXXX methods now return `Result` with `errors` **they no longer throw errors** - if you need errors to be thrown you can use `(await loadXX).throwIfError()`.
  - Removed `openGroup()` - it is replaced by `viewState.viewCatalogMember`
  - Renamed `ReferenceMixin.is` to `ReferenceMixin.isMixedInto`

* Fixed a bug with numeric item search where it sometimes fails to return all matching values.
* Respect order of objects from lower strata in `objectArrayTrait`.
* Fix datetime button margin with scroll in workbench.
* Fix checkbox when click happen on svg icon. (#5550)
* Added progress indicator when loading item search tool.
* Add `nullColor` to `ConstantColorMap` - used when `colorColumn` is of type `region` to hide regions where rows don't exist.
* `TableStyles` will only be created for `text` columns if there are no columns of type `scalar`, `enum` or `region`.
* Moved `TableStyle.colorMap` into `TableColorMap`
* Replaced `colorbrewer.json` with `d3-scale-chromatic` - we now support d3 color scales (in addition to color brewer) - see https://github.com/d3/d3-scale-chromatic
* Added `ContinuousColorMap` - it will now be used by default for `scalar` columns
  - To use `DiscreteColorMap` - you will need to set `numberOfBins` to something other than `0`.
* `TableColorMap` default color palette for `scalar` columns is not `Reds` instead of `RdYlOr`
* Legends for `scalar` columns will now calculate optimal `numberFormatOptions.maximumFractionDigits` and `numberFormatOptions.minimumFractionDigits`
* Fix sharing user added data of type "Auto-detect".
* #5605 tidy up format string used in `MagdaReference`
* Fix wms feature info returning only one feature
* `WebMapServiceCatalogGroup` will now create layer auto-IDs using `Name` field to avoid ID clashes.
* Added `GroupMixin` `shareKey` generation for members - if the group has `shareKeys`.
* Organise `Traits` folder into `Traits/Decorators` and `Traits/TraitsClasses
* Organise `Traits` folder into `Traits/Decorators` and `Traits/TraitsClasses`
* I18n-ify shadow options in 3DTiles and some strings in feature info panel.
* Fix `StyledIcon` css `display` clash
* Limit `SelectableDimension` options to 1000 values
* Added support for `SocrataCatalogGroup` and `SocrataMapViewCatalogGroup`
  - Notes on v7 to v8 Socrata integration:
    - Share links are not preserved
    - Added basic support for dataset resources
* Organise `Models` directory into multiple sub-directories (#5626)
  - New model related classes are moved to `Models/Definition`
  - Catalog related files are moved to `Models/Catalog`
    - ESRI, OWS, GTFS and CKAN related files are moved to their own sub-directories in `Models/Catalog/`
    - Other Catalog items related files are moved to `Models/Catalog/CatalogItems`
    - Other Catalog items related files are moved to `Models/Catalog/CatalogGroups`
    - Catalog functions related files are moved to `Models/Catalog/CatalogFunction`
  - Removed unused Models files
* Modified BadgeBar to be more tolerant to longer strings
* Added `MapboxMapCatalogItem`.
* Added `MapboxStyleCatalogItem`.
* Fix splitter thumb icon vertical position
* Renamed all mixin instance type definitions to `XMixin.Instance`.
* Clean up `ViewControl` colors
  - `$color-splitter` and `theme.colorSplitter` has been replaced with `$color-secondary` and `theme.colorSecondary`
* Clean up `SplitterTraits`
  - `SplitterTraits` is now included in `RasterLayerTraits`
  - Removed `supportsSplitter` variable
  - Added `disableSplitter` trait
* Clean up `canZoomTo`
  - Replaced with `disableZoomTo` in `MappableTraits`
* Clean up `showsInfo`
  - Replaced with `disableAboutData` in `CatalogMemberTraits`
* Add `TerriaErrorSeverity` enum, values can be `Error` or `Warning`.
  - Errors with severity `Error` are presented to the user. `Warning` will just be printed to console.
  - By default, errors will use `Error`
  - `TerriaErrorSeverity` will be copied through nested `TerriaErrors` on creation (eg if you call `TerriaError.from()` on a `Warning` then the parent error will also be `Warning`)
  - Loading models from share links or stories will use `Warning` if the model is **not in the workbench**, otherwise it will use `Error`.
* In `terriaErrorNotification` - show `error.message` (as well as `error.stack`) if `error.stack` is defined
* `AsyncLoader` now has an observable `result` property.
* `viewState.viewCatalogMember()` now handles loading catalog members, opening groups and showing "Add Data" window.
* Fix `MagdaReference` `forceLoadReference` bug.
* Clean up `CkanCatalogGroup` loading - errors are no-longer swallowed.
* Clean up `3dTilesMixin` loading - errors are no-longer swallowed.
* Fix `DataPreviewSections` info section bug.
* Move `FeedbackForm` `z-index` to same as `Notification` - this is so it will appear above Data catalog.
* Added `result.raiseError()`, `result.pushErrorTo()` and `result.clone()` helper methods - and `Result.combine()` convenience function
* Renamed `ReferenceMixin.is` to `ReferenceMixin.isMixedInto`
* Added support for logging to external error service and configuring it via config parameters. See `errorService` in [client configuration](doc/customizing/client-side-config.md).
* Fix `DiscreteColorMap` bug with `binColors` and added warning message if `colorPalette` is invalid.
* Fix `EnumColorMap` bug with `binColors`
* Moved d3-scale-chromatic code into `tableColorMap.colorScaleCategorical()` and `tableColorMap.colorScaleContinuous()`
* Disabled welcome popup for shared stories
* Add WMS support for default value of time dimension.
* Make CompositeCatalogItem sync visibility to its members.
* Add `description` and `example` static properties to `Trait`, and added `@traitClass` decorator.
* Add `parent` property to `Trait`, which contains parent `TraitClass`.
* New model-generated documentation in `generateDocs.ts`
* Refactored some `Traits` classes so they use `mixTraits` instead of extending other `Traits` classes.
* Allow translation of some components.
* Fixed a bug which prevented adding any reference catalog item while the story is playing.
* Bumped terriajs-server to ^3.3.3

#### 8.0.0-alpha.87

- Re-add basemap images to terriajs rather than requiring all TerriaMaps to have those basemap images. Default basemaps will use those images.
- Data from TableMixin always overrides other feature information (e.g. from vector tiles in region mapping) by column name and title for feature info templating (consistent with v7).
- Fixed point entity creation for TableMixin where different columns are used for point size and colour.
- Changed MappableMixin's initialMessage to show while map items are loaded. Map items could be displayed behind the disclaimer before a user accepts the disclaimer.
- Fixed a cyclic dependency between initialMessage and app spinner (globe gif greysreen) that caused the app spinner to be present forever when loading a share link.
- Removed hardcoded credit links and made it configurable via terria config parameters.
- Disable `TableMixin` time column if only one unique time interval

#### 8.0.0-alpha.86

- **Breaking changes**:
  - `EnumColorMap` will only be used for enum `TableColumns` with number of unique values <= number of bins

* Add `options` to CSV papaparsing
* `TableMixin` will now only show points **or** region mapping - not both
* Add `FeatureInfoMixin` support for 2D vector features (in Cesium only)
* `TableStyles` are now hidden from the "Display Variable" selector if the number of colors (enumColors or numberOfBins) is less than 2. As a ColorMap with a single color isn't super useful.
* Improved default `TableColumn.isSampled` - it will be false if a binary column is detected (0 or 1)
* Improved default Table charting - now a time column will be used for xAxis by default
* Added `spreadFinishTime` - which works same way as `spreadStartTime` - if `true`, finish time of feature will be "spread" so that all features are displayed at the latest time step.
* Added support for `OpenDataSoft` - only point or region based features + timeseries
* `GeoJsonMixin`-based catalog items with polygon features can be extruded if a `heightProperty` is specified.
* Bugfix to make time-based geojson work when there are multiple features with the same time property value.
* Add `czmlTemplate` to `GeoJsonTraits` - it can be used to replace GeoJSON Point features with a CZML packet.
* Made the moment points in the chart optionally clickable.

#### 8.0.0-alpha.85

- **Breaking changes**:
  - Removed `registerAnalytics.js`
  - Removed `HelpMenuPanel.jsx`

* Added analytic events related to story, share and help menu items, Also refactored events to use category and action enums.
* Remove table style `SelectableDimension` from SDMX
* `GyroscopeGuidance` can now be translated.
* Wraps tool title bar text using `...`.

#### 8.0.0-alpha.84

- Fix `ArcGisMapServerCatalogGroup` infinite loading by removing the cycle of calling `loadMembers` that was present in the `DataCatalogGroup` React component. However calling `loadMembers` is still not cached as it should for `ArcGisMapServerCatalogGroup`, and the infinite loading bug could return.
- Fix bug `selectableDimensions` bug in `Cesium3dTilesMixin` and `GltfCatalogItem`.

#### 8.0.0-alpha.83

- Add `modelDimensions` to `CatalogMemberMixin` - this can be used to apply model stratum with a `SelectableDimension` (i.e. a drop-down menu).
- `GeoJsonMixin`-based catalog items can now be styled based on to their properties through traits.
- `GeoJsonMixin`-based catalog items can now vary over time if a `timeProperty` is specified.

#### 8.0.0-alpha.82

- **Breaking changes**:
  - IndexedItemSearchProvider: (bounding) `radius` option is no longer supported in `resultsData.csv` of search indexes.

* Show a toast and spinner icon in the "Ideal zoom" button when the map is zooming.
* `zoomTo()` will return a promise that resolves when the zoom animation is complete.
* Modifies `IndexedItemSearchProvider` to reflect changes to `terriajs-indexer` file format.
* Move feature info timeseries chart funtion to `lib\Table\getChartDetailsFn.ts`
* Fix feature info timeseries chart for point (lat/long) timeseries
* Feature info chart x-values are now be sorted in acending order
* Remove merging rows by ID for `PER_ROW` data in `ApiTableCatalogItem`
* Make `ApiTableCatalogItem` more compatible with Table `Traits`
  - `keyToColumnMapping` has been removed, now columns must be defined in `columns` `TableColumnTraits` to be copied from API responses.
* Move notification state change logic from ViewState into new class `NotificationState`
* Catalog items can now show a disclaimer or message before loading through specifying `InitialMessageTraits`
* Added Leaflet hack to remove white-gaps between tiles (https://github.com/Leaflet/Leaflet/issues/3575#issuecomment-688644225)
* Disabled pedestrian mode in mobile view.
* Pedestrian mode will no longer respond to "wasd" keys when the user is typing in some input field.
* Fix references to old `viewState.notification`.
* wiring changeLanguage button to useTranslation hook so that it can be detected in client maps
* Add `canZoomTo` to `TableMixin`
* SDMX changes:
  - Add better SDMX server error messages
  - `conceptOverrides` is now `modelOverrides` - as dataflow dimension traits can now be overridden by codelist ID (which is higher priortiy than concept ID)
  - Added `regionTypeReplacements` to `modelOverride`- to manually override detected regionTypes
  - `modelOverrides` are created for SDMX common concepts `UNIT_MEASURE`, `UNIT_MULT` and `FREQ`
    - `UNIT_MEASURE` will be displayed on legends and charts
    - `UNIT_MULT` will be used to multiple the primary measure by `10^x`
    - `FREQ` will be displayed as "units" in Legends and charts (eg "Monthly")
  - Single values will now be displayed in `ShortReportSections`
  - Custom feature info template to show proper dimension names + time-series chart
  - Smarter region-mapping
  - Removed `viewMode` - not needed now due to better handling of time-series
* Fix `DimensionSelector` Select duplicate ids.
* Add Leaflet splitter support for region mapping
* Fix Leaflet splitter while zooming and panning map
* Split `TableMixin` region mapping `ImageryParts` and `ImageryProvider` to improve opacity/show performance
* Removed `useClipUpdateWorkaround` from Mapbox/Cesium TileLayers (for Leaflet) - because we no longer support IE
* Fix overwriting `previewBaseMapId` with `initBaseMapId` by multiple `initData`.
* GeoJSON Mixin based catalog items can now call an API to retrieve their data as well as fetching it from a url.
* Changes to loadJson and loadJsonBlob to POST a request body rather than always make a GET request.
* Added ApiRequestTraits, and refactor ApiTableCatalogItemTraits to use it. `apiUrl` is now `url`.

#### 8.0.0-alpha.81

- Fix invalid HTML in `DataPreviewSections`.
- Fix pluralisation of mapDataState to support other languages.
- Fix CSW `Stratum` name bug.
- Add `#configUrl` hash parameter for **dev environment only**. It can be used to overwrite Terria config URL.

#### 8.0.0-alpha.80

- Removed `Disclaimer` deny or cancel button when there is no `denyAction` associated with it.

#### 8.0.0-alpha.79

- Make `InfoSections` collapsible in `DataPreview`. This adds `show` property to `InfoSectionTraits`.
  - `WebMapServiceCatalogItem` service description and data description are now collapsed by default.
- Revert commit https://github.com/TerriaJS/terriajs/commit/668ee565004766b64184cd2941bbd53e05068ebb which added `enzyme` devDependency.
- Aliases `lodash` to `lodash-es` and use `babel-plugin-lodash` reducing bundle size by around 1.09MB.
- Fix CkanCatalogGroup filterQuery issue. [#5332](https://github.com/TerriaJS/terriajs/pull/5332)
- Add `cesiumTerrainAssetId` to config.json to allow configuring default terrain.
- Added in language toggle and first draft of french translation.json
  - This is enabled via language languageConfiguration.enabled inside config.json and relies on the language being both enumerated inside languageConfiguration.langagues and availble under {code}/translation.json
- Updated to terriajs-cesium 1.81
- Create the Checkbox component with accessibility in mind.
- Convert `FeedbackForm` to typescript.

#### 8.0.0-alpha.78

- Add `ignoreErrors` url parameter.

#### 8.0.0-alpha.77

- **Breaking changes**:
  - `terria.error.raiseEvent` and `./raiseErrorToUser.ts` have been replaced with `terria.raiseErrorToUser`.
  - `terria.error.addEventListener` has been replaced with `terria.addErrorEventListener`

* New Error handling using `Result` and `TerriaError` now applied to initial loading, `updateModelFromJson()`, `upsertModelFromJson()` and `Traits.fromJson()`. This means errors will propagate through these functions, and a stacktrace will be displayed.
  - `Result` and the new features of `TerriaError` should be considered unstable and may be extensively modified or removed in future 8.0.0-alpha.n releases
* New `terriaErrorNotification()` function, which wraps up error messages.
* `TerriaError` can now contain "child" errors - this includes a few new methods: `flatten()` and `createParentError()`. It also has a few new convenience functions: `TerriaError.from()` and `TerriaError.combine()`.
* Convert `Branding.jsx` to `.tsx`
* Added `configParams.brandBarSmallElements` to set Branding elements for small screen (also added theme props)
* Add `font` variables and `fontImports` to theme - this can be used to import CSS fonts.
* Convert `lib/Styled` `.jsx` files to `.tsx` (including Box, Icon, Text). The most significant changes to these interfaces are:
  - `Box` no longer accepts `<Box positionAbsolute/>` and this should now be passed as `<Box position="absolute"/>`.
  - `Text`'s `styledSize` has been removed. Use the `styledFontSize` prop.
  - `ButtonAsLabel` no longer accepts `dark`. A dark background is now used when `light` is false (or undefined).
* Fixes CZML catalog item so that it appears on the timeline.
* Enable `theme` config parameter. This can now be used to override theme properties.

#### 8.0.0-alpha.76

- Added support for setting custom concurrent request limits per domain through `configParameters.customRequestSchedulerLimits`.
- Added `momentChart` to region-mapped timeseries
- Add time-series chart (in FeatureInfo) for region-mapped timeseries
- Only show `TableMixin` chart if it has more than one
- Add `TableChartStyle` name trait.

#### 8.0.0-alpha.75

- Fix `NotificationWindow` bug with `message`.
- Re-add `loadInitSources` to `Terria.updateApplicationUrl()`
- Added support for `elements` object in catalogue files (aka init files).
  - Using this object you can hide/show most UI elements individually.
  - See https://github.com/TerriaJS/terriajs/pull/5131. More in-depth docs to come.

#### 8.0.0-alpha.74

- Fix JS imports of `TerriaError`

#### 8.0.0-alpha.73

- Add `title` parameter in `raiseErrorToUser` to overwrite error title.
- Added some error handling in `Terria.ts` to deal with loading init sources.
- TSify `updateApplicationOnHashChange` + remove `loadInitSources` from `Terria.updateApplicationUrl()`

#### 8.0.0-alpha.72

- **Breaking changes**:
  - Added clippingRectangle to ImageryParts.
  - Any item that produces ImageryParts in mapItems (any raster items) must now also provide a clippingRectangle.
  - This clippingRectangle should be derived from this.cesiumRectangle (a new computed property) & this.clipToRectangle as demonstrated in many raster catalog items (e.g. OpenStreetMapCatalogItem.ts).

* Adds experimental ApiTableCatalogItem.
* Fixes a bug where FeatureInfoDownload tries to serialize a circular object
* Added `removeDuplicateRows` to `TableTraits`
* `forceLoadTableData` can now return undefined - which will leave `dataColumnMajor` unchanged
* Fix sharing preview item.
* Added z-index to right button group in mobile header menu
* Added cesiumRectangle computed property to MappableMixin. This is computed from the `rectangle` Trait.
* Fixed a Cesium render crash that occured when a capabilities document specified larger bounds than the tiling scheme's supported extent (bug occured with esri-mapServer but wms was probably also affected).
* In fixing Cesium render crash above clipping rectangles are now added to Cesium ImageryLayer (or Leaflet CesiumTileLayer) rather than being included in the ImageryProvider. ImageryParts has been updated to allow passing the clipping rectangle through to Cesium.ts and Leaflet.ts where ImageryLayer/CesiumTileLayer objects are created.

#### 8.0.0-alpha.71

- Fix accidental translation string change in 8.0.0-alpha.70

#### 8.0.0-alpha.70

- **Breaking changes**:
  - Merge `Chartable` and `AsyncChartableMixin` into new **`ChartableMixin`** + `loadChartItems` has been replaced by `loadMapItems`.
  - To set base map use `terriaViewer.setBaseMap()` instead of `terriaViewer.basemap = ...`
  - Incorrect usage of `AsyncLoader` **will now throw errors**

* Add `hideInBaseMapMenu` option to `BaseMapModel`.
* Change default basemap images to relative paths.
* Add `tileWidth` and `tileHeight` traits to `WebMapServiceCatalogItem`.
* Add docs about `AsyncLoader`
* Remove interactions between AsyncLoaders (eg calling `loadMetadata` from `forceLoadMapItems`)
* ... Instead, `loadMapItems` will call `loadMetadata` before triggering its own `AsyncLoader`
* Add `isLoading` to `CatalogMemberMixin` (combines `isLoading` from all the different `AsyncLoader`)
* Move `Loader` (spinner) from `Legend` to `WorkbenchItem`.
* Merge `Chartable` and `AsyncChartableMixin` into **`ChartableMixin`** + remove `AsyncLoader` functionality from `ChartableMixin` - it is now all handled by `loadMapItems`.
* Removed `AsyncLoader` functionality from `TableMixin` - it is now handled by `loadMapItems`.
  - `TableMixin.loadRegionProviderList()` is now called in `MappableMixin.loadMapItems()`
* Added `TerriaViewer.setBaseMap()` function, this now calls `loadMapItems` on basemaps
* Fix load of persisted basemap
* Fix sharing of base map
* Added backward compatibility for `baseMapName` in `initData` (eg share links)
* Add `WebMapService` support for WGS84 tiling scheme

#### 8.0.0-alpha.69

- **Breaking changes**:
  - Basemaps are now configured through catalog JSON instead of TerriaMap - see https://github.com/TerriaJS/terriajs/blob/13362e8b6e2a573b26e1697d9cfa5bae328f7cff/doc/customizing/initialization-files.md#basemaps

* Updated terriajs-cesium to version 1.79.1
* Make base maps configurable from init files and update documentation for init files [#5140](https://github.com/TerriaJS/terriajs/pull/5140).

#### 8.0.0-alpha.68

- Remove points from rectangle `UserDrawing`
- Fix clipboard typing error.
- Ported `WebProcessingServiceCatalogGroup`.
- Add CSW Group support
- Revert "remove wmts interfaces from ows interfaces" (873aa70)
- Add `math-expression-evaluator` library and `ColumnTransformationTraits`. This allows expressions to be used to transform column values (for example `x+10` to add 10 to all values).
- Fix bug in `TableColumn.title` getter.
- Add support for TableColumn quarterly dates in the format yyyy-Qx (eg 2020-Q1).
- Fix region mapping feature highlighting.
- Update clipboard to fix clipboard typing error.
- Added direction indicator to the pedestrian mode minimap.
- Limit up/down look angle in pedestrian mode.
- Automatically disable pedestrian mode when map zooms to a different location.
- Add support for time on `ArcGisMapServerCatalogItem`
- Merge `Mappable` and `AsyncMappableMixin` into **`MappableMixin`**.
- Fixed a issue when multiple filters are set to Cesium3DTilesCatalogItem
- Async/Awaitify `Terria.ts` + fix share links loading after `loadInitSources`.
- Tsified `TerriaError` + added support for "un-rendered" `I18nTranslateString`
- Tsified `raiseErrorToUser` + added `wrapErrorMessage()` to wrap error message in something more user friendly (using `models.raiseError.errorMessage` translation string).

#### 8.0.0-alpha.67

- TSify `Loader` function.
- Added walking mode to pedestrian mode which clamps the pedestrain to a fixed height above the surface.
- Upgraded catalog-converter to fix dependency version problem and ensure that all imports are async to reduce main bundle size.

#### 8.0.0-alpha.66

- **Breaking changes**:
  - Changed merging behaviour of Trait legends (of type `LegendTraits`) in `CatalogMemberTraits`. This affects legends on all `CatalogMember` models. Legend objects in higher strata now replace values in lower strata that match by index, rather than merging properties with them.

* Add `MetadataUrlTraits` to `CatalogMemberTraits.metadataUrls`. It contains an array of metadata URLS (with optional `title` which will render a button)
* Restore `cesiumTerrainUrl` config parameter. [#5124](https://github.com/TerriaJS/terriajs/pull/5124)
* I18n-ify strings in settings panel. [#5124](https://github.com/TerriaJS/terriajs/pull/5124)
* Moved `DataCustodianTraits` into `CatalogMemberTraits` and `CatalogMemberReferenceTraits`.
* `TableMixin` styles ("Display variables") will now look for column title if style title is undefined
* Add fallback colours when Color.fromCssColorString is used.
* Allow nullable `timeColumn` in table styles. Useful for turning off auto-detection of time columns.
* Added tool for searching inside catalog items. Initial implementation works for indexed 3d tilesets.
* Added support for shapefile with `ShapefileCatalogItem`
* Added `GeoJsonMixin` for handling the loading of geojson data.
* Extended the `GeoJsonCatalogItem` to support loading of zip files.
* Fixed broken feature highlighting for raster layers.
* Show a top angle view when zooming to a small feature/building from the item search result.
* Fix `TableTimeStyleTraits.idColumns` trait type.
* Added a new `lineAndPoint` chart type
* CustomChartComponent now has a "chart-type" attribute
* Fix `ArcGisMapServerCatalogItem` layer ID and legends bug
* Re-add region mapping `applyReplacements`.
* Added `SearchParameterTraits` to item search for setting a human readable `name` or passing index specific `queryOptions` for each parameter through the catalog.
* Added `AttributionTraits` to mappable and send it as property when creating Cesium's data sources and imagery providers. [#5167](https://github.com/TerriaJS/terriajs/pull/5167)
* Fixed an issue where a TerriaMap sometimes doesn't build because of typing issues with styled-components.
* Renamed `options` to `providerOptions` in `SearchableItemTraits`.
* Fix `CkanCatalogGroup.groupBy = "none"` members
* Fix `TableMixin` region mapping feature props and make Long/Lat features use column titles (if it exists) to match v7 behaviour.
* Add support for `CkanItemReference` `wms_layer` property
* Add support for `ArcGisMapServerCatalogGroup` to use `sublayerIds`.
* Added Pedestrian mode for easily navigating the map at street level.
* Clean up `LayerOrderingTraits`, remove `WorkbenchItem` interface, fix `keepOnTop` layer insert/re-ordering.
* Remove `wordBreak="break-all"` from Box surrounding DataPreview
* Re-added merging of csv row properties and vector tile feature properties for feature info (to match v7 behaviour).
* Fixes a bug in pedestrian mode where dropping the pedestrian in northern hemisphere will position the camera underground.
* Implement highlight/hide all actions for results of item search.
* Disable pickFeatures for WMS `_nextImageryParts`.
* Fix Leaflet `ImageryLayer` feature info sorting
* Fix hard-coded colour value in Story
* Use `configParameters.cesiumIonAccessToken` in `IonImageryCatalogItem`
* Added support for skipping comments in CSV files
* Fix WMS GetLegendGraphics request `style` parameter
* Loosen Legend `mimeType` check - so now it will treat the Legend URL as an image if the `mimeType` matches **OR** the file extension matches (previously, if `mimeType` was defined, then it wouldn't look at filetype extension)
* Fix `DiffTool` date-picker label `dateComparisonB`
* Fix app crash when switching different tools.
* Create `merge` `TraitsOption` for `objectArrayTrait`
* Move `Description` `metadataUrls` above `infoSections`.
* Upgraded i18next and i18next-http-backend to fix incompatibility.
* Added support for dd/mm/yyyy, dd-mm-yyyy and mm-dd-yyyy date formats.

#### 8.0.0-alpha.65

- Fixed SDMX-group nested categories
- SDMX-group will now remove top-level groups with only 1 child

#### 8.0.0-alpha.64

- Fixed WMS style selector bug.
- `layers` trait for `ArcGisMapServerCatalogItem` can now be a comma separated string of layer IDs or names. Names will be auto-converted to IDs when making the request.

#### 8.0.0-alpha.63

- Add `v7initializationUrls` to terria config. It will convert catalogs to v8 and print warning messages to console.
- Add `shareKeys` support for Madga map-config maps (through `terria` aspect)
- Revert WMS-group item ID generation to match v7
- Add `addShareKeysToMembers` to `GroupMixin` to generate `shareKeys` for dynamic groups (eg `wms-group)
- Added `InitDataPromise` to `InitSources`
- Add reverse `modelIdShareKeysMap` map - `model.id` -> `shareKeys`
- Upgraded `catalog-converter` to 0.0.2-alpha.4
- Reverted Legend use of `object` instead of `img` - sometimes it was showing html error responses
- Legend will now hide if an error is thrown
- Update youtube urls to nocookie version
- Share link conversion (through `catalog-converter`) is now done client-side
- Fix Geoserver legend font colour bug
- Remove legend broken image icon
- Added high-DPI legends for geoserver WMS (+ font size, label margin and a few other tweaks)
- `LegendTraits` is now part of `CatalogMemberTraits`
- Add `imageScaling` to `LegendTraits`
- WMS now `isGeoserver` if "geoserver` is in the URL
- Add WMS `supportsGetLegendRequest` trait
- Improved handling of WMS default styles

#### 8.0.0-alpha.62

- Fixed an issue with not loading the base map from init file and an issue with viewerMode from init files overriding the persisted viewerMode
- Fixed issues surrounding tabbed catalog mode
- Now uses `catalog-converter` to convert terriajs json in WPS response from v7 to v8.
- Fixed a bug in `UserDrawing` which caused points to not be plotted on the map.
- Fixed app crash when switching between different types of parameter in `GeoJsonParameterEditor`.
- Fixed errors when previewing an item in a group that is open by default (`isOpen: true` in init file).
- Fixed mobx warnings when loading geojson catalog items.
- Add `multiplierDefaultDeltaStep` Trait, which tries to calculate sensible multiplier for `DistrectelyTimeVarying` datasets. By default it is set to 2, which results in a new timestep being displayed every 2 seconds (on average) if timeline is playing.
- Hide info sections with empty content in the explorer preview.
- Port `shareKeys` from version 7
- Update/re-enable `GeoJsonCatalogItemSpec` for v8.
- add `DataCustodianTraits` to `WebMapServiceCatalogGroupTraits`
- Changed behaviour of `updateModelFromJson` such that catalog groups with the same id/name from different json files will be merged into one single group.
- Fixed error when selecting an existing polygon in WPS input form.
- Upgraded `catalog-converter` to 0.0.2-alpha.3.

#### 8.0.0-alpha.61

- New `CatalogFunctionMixin` and `CatalogFunctionJobMixin`
- Tsified `FunctionParameters`
- New `YourDataYourRegions` `CatalogFunctionMixin`
- Added `inWorkbench` property
- Added `addModelToTerria` flag to `upsertModelFromJson` function
- Added `DataCustodianTraits` to `WebMapServiceCatalogItem`
- Added `disableDimensionSelectors` trait to `WebMapServiceCatalogItem`. Acheives the same effect of `disableUserChanges` in v7.
- Temporarily stopped using `papaparse` for fetching Csv urls till an upstream bug is fixed.
- Fix async bug with loading `ReferenceMixin` and then `Mappable` items in `initSources`
- Remove `addToWorkbench`, it has been replaced with `workbench.add`
- Improve handling of `ArcGisMapServerCatalogItem` when dealing with tiled layers.
- Ensure there aren't more bins than unique values for a `TableStyle`
- Add access control properties to items fetched from Esri Portal.
- Improves magda based root group mimic behaviour introdcued in 8.0.0-alpha.57 by adding `/` to `knownContainerUniqueIds` when `map-config*` is encountered
- Fixed broken chart disclaimers in shared views.
- Fixed a bug where chart disclaimers were shown even for chart items disabled in the workbench.
- Fixed a bug where charts with titles containing the text "lat" or "lon" were hidden from feature info panel.
- Fixed a bug that occurred when loading config from magda. `initializationUrls` are now applied even if `group` aspect is not set

#### 8.0.0-alpha.60

- Fix WMS legend for default styles.
- Request transparent legend from GeoServer.
- Reverted the following due to various issues with datasets:
  - Add basic routing support
  - Add better page titles when on various routes of the application
  - Add prerendering support on `/catalog/` routes (via `prerender-end` event &
    allowing TerriaMap to hit certain routes)

#### 8.0.0-alpha.59

- Update magda error message
- Add a short report section if trying to view a `3d-tiles` item in a 2d map.
- Fix bug in `Terria.interpretStartData`.
- Add `ThreddsCatalogGroup` model.
- Port `supportsColorScaleRange`, `colorScaleMinimum` and `colorScaleMaximimum` from `master` to `WebMapServiceCatalogItem` model.
- Ported MapboxVectorTileCatalogItem ("mvt").
- When expanding a chart from the feature info panel, we now place a colored dot on the map where the chart was generated from.
- Add basic routing support
- Add better page titles when on various routes of the application
- Add prerendering support on `/catalog/` routes (via `prerender-end` event &
  allowing TerriaMap to hit certain routes)
- Update `WorkbenchButton` to allow for links rather than buttons, including
  changing About Data to a link

#### 8.0.0-alpha.58

- Add `FeatureInfoTraits` to `ArcGisMapServerCatalogItem`
- Fix zooming bug for datasets with invalid bounding boxes.
- Add new model for `ArcGisTerrainCatalogItem`.
- Add 3D Tiles to 'Add web data' dropdown.
- Fix naming of item in a `CkanCatalogGroup` when using an item naming scheme other than the default.

#### 8.0.0-alpha.57

- Fix memoization of `traitsClassToModelClass`.
- Chart expanded from feature info panel will now by default show only the first chart line.
- Chart component attribtues `column-titles` and `column-units` will now accept a simpler syntax like: "Time,Speed" or "ms,kmph"
- Fix presentation of the WMS Dimension metadata.
- Magda based maps now mimic "root group uniqueId === '/'" behaviour, so that mix and matching map init approaches behave more consistently

#### 8.0.0-alpha.56

- Add `itemProperties` trait to `WebMapMapCatalogGroup`.
- Add support for `formats` traits within `featureInfoTemplate` traits.
- Fix handling of `ArcGisPortalItemReference` for when a feature layer contains multiple sublayers.
- Implemented new compass design.

#### 8.0.0-alpha.55

- Upgraded to patched terriajs-cesium v1.73.1 to avoid build error on node 12 & 14.

#### 8.0.0-alpha.54

- Add a `infoAsObject` property to the `CatalogMemberMixin` for providing simpler access to `info` entries within templating
- Add a `contentAsObject` trait to `InfoSectionTraits` where a json object is more suitable than a string.
- Add `serviceDescription` and `dataDescription` to `WebMapServiceCatalogItem` info section.
- Extend `DataPreviewSections.jsx` to support Mustache templates with context provided by the catalog item.
- Add support for `initializationUrls` when loading configuration from Magda.
- Add `:only-child` styling for `menu-bar.scss` to ensure correctly rounded corners on isolated buttons.
- Improve Branding component for mobile header
- Add support for `displayOne` configuration parameter to choose which brand element to show in mobile view
- Update Carto basemaps URL and attribution.
- Add `clipToRectangle` trait to `RasterLayerTraits` and implement on `WebMapServiceCatalogItem`, `ArcGisMapServiceCatalogItem`, `CartoMapCatalogItem`, `WebMapTileServiceCatalogItem`.
- Allow Magda backed maps to use an inline `terria-init` catalog without it getting overwritten by map-config before it can be parsed
- Deprecated `proxyableDomainsUrl` configuration parameter in favour of `serverconfig` route
- Ported a support for `GpxCatalogItem`.
- Feature info is now shareable.
- Add option `canUnsetFeaturePickingState` to `applyInitData` for unsetting feature picking state if it is missing from `initData`. Useful for showing/hiding feature info panel when switching through story slides.
- Properly render for polygons with holes in Leaflet.
- Fixes a bug that showed the chart download button when there is no downloadable source.
- Add `hideWelcomeMessage` url parameter to allow the Welcome Message to be disabled for iframe embeds or sharing scenarios.
- Ensure the `chartDisclaimer` is passed from catalog items to derived chart items.
- Don't calculate a `rectangle` on a `ArcGisPortalReferenceItem` as they appear to contain less precision than the services they point to.
- Allow an `ArcGisPortalReferenceItem` to belong to multiple `CatalogGroup`'s.
- Fix argis reference bug.
- Made possible to internationalize tour contend.
- Added TileErrorHandlerMixin for handling raster layer tile errors.
- Fixed a bug that caused the feature info chart for SOS items to not load.
- SOS & CSV charts are now shareable.

#### 8.0.0-alpha.53

- Ported an implementation of CatalogSearchProvider and set it as the default
- Notification window & SatelliteImageryTimeFilterSection now uses theme colours
- Improved look and feel of `StyledHtml` parsing
- Fix `applyAriaId` on TooltipWrapper causing prop warnings
- Make share conversion notification more pretty (moved from `Terria.ts` to `shareConvertNotification.tsx`)
- Tsxify `Collapsible`
- `ShortReportSections` now uses `Collapsible`
- Add `onToggle`, `btnRight`, `btnStyle`, `titleTextProps` and `bodyBoxProps` props in `Collapsible`
- Add `Notification.message` support for `(viewState: ViewState) => React.ReactNode`
- Added splitting support to `WebMapTileServiceCatalogItem`.

#### 8.0.0-alpha.52

- Prevent duplicate loading of GetCapabilities
- Update the `GtfsCatalogItem` to use the `AutoRefreshingMixin`.
- Add a condition to the `AutoRefreshingMixin` to prevent unnecessary polling when an item is disabled in the workbench.
- Upgraded to Cesium v1.73.
- Removed any references to `BingMapsApi` (now deprecated).
- Add support for resolving `layers` parameter from `Title` and not just `Name` in `WebMapServiceCatalogItem`.
- Change TrainerBar to show all steps even if `markdownDescription` is not provided

#### 8.0.0-alpha.51

- Add WMTS group/item support
- Create `OwsInterfaces` to reduce duplicate code across OWS servies
- Fix story prompt being permanent/un-dismissable
- Fixed a bug that caused the feature info chart for SOS items to not load.

#### 8.0.0-alpha.50

- Support for searching WFS features with WebFeatureServiceSearchProvider
- WFS-based AustralianGazetteerSearchProvider
- Fixed a bug causing users to be brought back to the Data Catalogue tab when clicking on an auto-detected user added catalogue item.
- Fixed a bug causing Data Preview to not appear under the My Data tab.
- Fix WMS style `DimensionSelector` for layers with no styles
- Add WMS legend for items with no styles
- Add warning messages if catalog/share link has been converted by `terriajs-server`.
- Update the scroll style in `HelpVideoPanel` and `SidePanel` helpful hints.
- Updated leaflet attribution to match the style of cesium credits.
- Remove `@computed` props from `WebFeatureServiceCapabilities`
- Fixed bug causing the Related Maps dropdown to be clipped.
- Add SDMX-json support for groups and items (using SDMX-csv for data queries)
- `TableMixin` now uses `ExportableMixin` and `AsyncMappableMixin`
- Move region provider loading in `TableMixin` `forceLoadTableMixin` to `loadRegionProviderList`
- Added `TableAutomaticStylesStratum.stratumName` instead of hard-coded strings
- Added `Dimension` interface for `SelectableDimension` - which can be used for Traits
- Make `SelectableDimension.options` optional

#### 8.0.0-alpha.49

- WMS GetFeatureInfo fix to ensure `style=undefined` is not sent to server
- Add support for splitting CSVs (TableMixins) that are using region mapping.
- `addUserCatalogMember` will now call `addToWorkbench` instead of `workbench.add`.
- Replaces `ShadowSection` with `ShadowMixin` using `SelectableDimensions`
- Fix Webpack Windows path issue
- Updated icons for view and edit story in the hamburger menu.
- Implemented new design for story panel.

#### 8.0.0-alpha.48

- Allow `cacheDuration` to be set on `ArcGisPortalCatalogGroup` and `ArcGisPortalItemReference`.
- Set default `ArcGisPortalCatalogGroup` item sorting by title using REST API parameter.
- Call `registerCatalogMembers` before running tests and remove manual calls to `CatalogMemberFactory.register` and `UrlMapping.register` in various tests so that tests reflect the way the library is used.
- Updated stratum definitions which used hardcoded string to use `CommonStrata` values.

#### 8.0.0-alpha.47

- Removed hard coded senaps base url.
- Added option for manual Table region mapping with `enableManualRegionMapping` TableTrait. This provides `SelectableDimensions` for the region column and region type.
- Added WMS Dimensions (using `SelectableDimensions`)
- Added WMS multi-layer style, dimension and legend support.
- Merged the `StyleSelector` and `DimensionsSelector`, and created a `SelectableDimensions` interface.
- Added `chartColor` trait for DiscretelyTimeVarying items.
- Replaced all instances of `createInfoSection` and `newInfo` with calls to `createStratumInstance` using an initialisation object.
- Added trait `leafletUpdateInterval` to RasterLayerTraits.
- Fix styling of WFS and GeoRSS.
- Fixed a bug that caused re-rendering of xAxis of charts on mouse move. Chart cursor should be somewhat faster as a result of this fix.
- Fixed a bug that caused some catalogue items to remain on the map after clicking "Remove all" on the workbench.
- Deleted old `ChartDisclaimer.jsx`
- Moved `DiscretelyTimeVaryingMixin` from `TableAutomaticStylesStratum` to `TableMixin`
- Added basic region-mapping time support
- Add short report to `ArcGisFeatureServerItem` for exceeding the feature limit.
- Added shift-drag quick zoom

#### 8.0.0-alpha.46

- Fixed i18n initialisation for magda based configurations

#### 8.0.0-alpha.45

- Upgraded to Cesium v1.71.
- Change `ExportableData` interface to `ExportableMixin` and add `disableExport` trait.
- Add basic WFS support with `WebFeatureServiceCatalogGroup` and `WebFeatureServiceCatalogItem`
- Update style of diff tool close button to match new design
- Remove sass code from the `HelpPanel` component
- Added an option for translation override from TerriaMap
- Help content, trainer bar & help terms can use translation overrides
- Accepts `backend` options under a new `terria.start()` property, `i18nOptions`
- Use `wms_api_url` for CKAN resources where it exists
- Tsxified `DateTimePicker` and refactored `objectifiedDates` (moved to `DiscretelyTimeVaryingMixin`).
- Update style of 'Change dates' button in delta to be underlined
- Fix issue with delta 'Date comparison' shifting places when querying new location
- Shows a disabled splitter button when entering diff
- Make Drag & Drop work again (tsxify `DragDropFile.tsx` and refactor `addUserFiles.ts`)
- Add `TimeVarying.is` function

#### 8.0.0-alpha.44

- Pass `format` trait on `TableColumnTraits` down to `TableAutomaticStylesStratum` for generating legends
- Add `multipleTitles` and `maxMultipleTitlesShowed` to `LegendItemTraits`
- Aggregate legend items in `createLegendItemsFromEnumColorMap` by colour, that is merge legend items with the same colour (using `multipleTitles`)
- Only generate `tableStyles` for region columns if no other styles exist
- TableAutomaticStylesStratum & CsvCatalogItem only returns unique `discreteTimes`s now
- Specified specific terriajs config for ForkTsCheckerWebpackPlugin

#### 8.0.0-alpha.43

- Replace `@gov.au/page-alerts` dependency with our own warning box component. This removes all `pancake` processes which were sometimes problematic.

#### 8.0.0-alpha.42

- Added ArcGIS catalog support via ArcGisPortalItemReference

#### 8.0.0-alpha.41

- Add `cacheDuration` and `forceProxy` to `UrlTraits` and add `cacheDuration` defaults to various catalog models.
- Tsify `proxyCatalogItemUrl`.
- Simplified SidePanel React refs by removing the double wrapping of the `withTerriaRef()` HOC
- Merged `withTerriaRef()` HOC with `useRefForTerria()` hook logic
- Breadcrumbs are always shown instead of only when doing a catalog search

#### 8.0.0-alpha.40

- Improve info section of `WebMapServiceCatalogItem` with content from GetCapabilities
- Re-implement `infoSectionOrder` as `CatalogMember` trait.
- Add `infoWithoutSources` getter to `CatalogMemberMixin` to prevent app crash when using `hideSources`
- Add support for nested WMS groups
- Added breadcrumbs when clicking on a catalogue item from a catalogue search

#### 8.0.0-alpha.39

- Development builds sped up by 3~20x - ts-loader is now optional & TypeScript being transpiled by babel-loader, keeping type check safety on a separate thread

#### 8.0.0-alpha.38

- Add `show` to `ShortReportTraits` and Tsxify `ShortReport`
- Convert `ShortReport` to styled-components, add accordian-like UI
- 3D tiles support is now implemented as a Mixin.

#### 8.0.0-alpha.37

- Add `refreshEnabled` trait and `AsyncMappableMixin` to `AutoRefreshMixin`
- Ensure `CkanCatalogGroup` doesn't keep re-requesting data when opening and closing groups.
- Add `typeName` to `CatalogMemberMixin`
- Add `header` option to `loadText`
- Add `isMixedInto` function for `AsyncMappableMixin` and `AsyncChartableMixin`
- Added file upload support for `GltfCatalogItem`. The supported extension is glb.
- Improve runtime themeing via styled components across main UI components
- Updated default welcome video defaults to a newer, slower video
- Difftool will now pick any existing marked location (like from a search result) and filter imagery for that location.
- Updated labelling & copy in Difftool to clarify workflow
- ChartCustomComponent now `abstract`, no longer specific to CSV catalog items. Implement it for custom feature info charts.
- Update date picker to use theme colours
- Removed some sass overrides on `Select` through `StyleSelectorSection`
- Update LeftRightSection to use theme colours
- Ported `GeoRssCatalogItem` to mobx, added support to skip entries without geometry.
- Update Difftool BottomPanel UI to clearer "area filter" and date pickers
- Update Difftool BottomPanel to load into Terria's BottomDock
- Rearrange MapButton layout in DOM to properly reflow with BottomDock
- Update Difftool MainPanel to not get clipped by BottomDock
- Rearrange MapDataCount to exist inside MapColumn for more correct DOM structure & behaviour
- Re-added chart disclaimer.

#### mobx-36

- Added `pointer-events` to `MapNavigation` and `MenuBar` elements, so the bar don't block mouse click outside of the button.
- Fixes "reminder pop-up" for help button being unclickable
- Use `useTranslation` instead of `withTranslation` in functional component (`MapDataCount`)
- Make welcome video url and placeholder configurable via configparameters
- Added `ExportableData` interface.
- Added `ExportData` component for data catalog.
- Added WCS "clip and ship" for WMS
- Added basic CSV export function
- Extend `UserDrawing` to handle rectangles
- Tsxify `MapInteractionMode`
- Changed default orientation for `GltfCatalogItem` to no rotation, instead of zero rotation wrt to terrain
- Added a title to welcome message video

#### mobx-35

- Add "Upload" to tour points
- Add tooltips anywhere required in UI via `parseCustomMarkdownToReactWithOptions` & customisable via `helpContentTerms`
- Add "map state" map data count to highlight state of map data
- Add a reminder "pop-up" that shows the location of the help button
- Fix bug causing story pop-up to be off screen
- Fix bug causing helpful hints to be cut off on smaller screens
- Changed the `Tool` interface, now accepting prop `getToolComponent` instead of `toolComponent`
- Added `ToolButton` for loading/unloading a tool
- Added `TransformationTraits` that can be used to change position/rotation/scale of a model.
- Merge master into mobx. This includes:
  - Upgraded to Cesium v1.68.
  - Story related enhancements:
    - Added a title to story panel with ability to close story panel.
    - Added a popup on remove all stories.
    - Added button for sharing stories.
    - Added a question popup on window close (if there are stories on the map so users don't lose their work).
- Added a new `editor` Icon
- Changed `ToolButton` to show the same icon in open/close state. Previously it showed a close icon in close state.

#### mobx-34

- Bug fix for `DatePicker` in `BottomDock` causing app crash
- Made changes to the video modals: close button has been added, pressing escape now closes the component and some basic unit tests created
- Updated the video modal for _Data Stories: Getting Started_ to use the new `VideoGuide` component
- Tweaked MyData/AddData tabs to make it possible to invoke them without using the `ExplorerWindow` component and also customize the extensions listed in the dropdown.
- Fix the timeline stack handling for when there are multiple time-enabled layers
- Ported timeseries tables.
- Extended the support for styles for ESRI ArcGis Feature Server. Line styles are supported for lines and polygon outlines in both Cesium and Leaflet viewer. #4405
- Fix polygon outline style bug.
- Add a unit test for polygon outline style.
- Add TrainerPane/TrainerBar "Terry the task trainer"
- Use `1.x.x` of `karma-sauce-launcher` to fix CI build failures
- Stop unknown icons specified in config.json from crashing UI
- Creates a `ShadowTraits` class that is shared by `GltfCatalogItem` and `Cesium3DTilesCatalogItem`.
- Fixed a bug where user added data was removed from catalogue when Remove from map button in data catalog is clicked.
- Fix leaflet zoom to work when bounding rectangle exists but doesn't have bounds defined

#### mobx-33

- Updated generic select so icon doesn't block click
- Re-added loading bar for leaflet & cesium viewers

#### mobx-32

- Made expanded SOS chart item shareable.
- Fixed a regression bug where the time filter is shown for all satellite imagery items
- Add unit tests for `WelcomeMessage` and `Disclaimer`
- Fixed minor UI errors in console
- Replaced helpful hints text with the new version
- Made the shapes of some of the workbench components rounded
- Add `clampToGround` property on to holes within polygons in `GeoJsonCatalogItem`
- Set default `clampToGround` trait to `true` for `GeoJsonCatalogItem`
- Fixed a bug where WMS items caused type errors in newer babel and typescript builds, due to mixed mixin methods on DiffableMixin & DiscretelyTimeVaryingMixin
- Fixed a bug where KmlCatalogItem did not use the proxy for any urls.
- Add support for `CkanCatalogGroup` and `CkanItemReference`.
- Added unit test to ensure getAncestors behaviour
- Hide the chart legend if there are more than four items to prevent things like FeatureInfo being pushed out of the view and the map resizing.
- Prevent addedByUser stack overflow
- Fixed a chart bug where moment points do not stick to the basis item when they are of different scale.
- Fixed a bug where the moment point selection highlight is lost when changing the satellite imagery date.
- Removed sass from Clipboard
- Updated LocationSearchResults to support multiple search providers
- Replaced lifesaver icon on the help button with a question mark button
- Fix handling of points and markers around the anti-meridian in the `LeafletVisualizer`.
- Fixed difference tool losing datepicker state by keeping it mounted
- Disabled unhelpful Help button when in `useSmallScreenInterface`
- Fixed a bug where a single incorrect catalog item in a group would prevent subsequent items from loading.
- Improved catalog parsing to include a stub (`StubCatalogItem`) when terriajs can't parse something

#### mobx-31

- Fixes broken time filter location picker when other features are present on the map.
- Fixes the feature info panel button to show imagery at the selected location.
- Added `hideSource` trait to `CatalogMemberTraits`. When set to true source URL won't be visible in the explorer window.
- Added `Title`, `ContactInformation`, `Fees` to the `CapabilitiesService` interface so they are pulled on metadata load.
- Resolved name issue of `WebMapServiceCapabilities`. Now it returns a name resolved from `capabilities` unless it is set by user.
- Added setting of `isOpenInWorkbench`, `isExperiencingIssues`, `hideLegendInWorkbench`, `hideSource` strats for `WebMapServiceCatalogItem` from `WebMapServiceCatalogGroup`.

#### mobx-30

- Ported welcome message to mobx with new designs
- Updated CI clientConfig values to include new help panel default
- Bumped explicit base typescript to 3.9.2
- Lock rollbar to 2.15.2
- Ported disclaimer to mobx with new designs
- Added diff tool for visualizing difference (delta) of images between 2 dates for services that support it.
- Updated workbench ViewingControls styles to line up with icons
- Prevent re-diff on workbench items that are already a diff
- Updated splitter to force trigger resizes so it catches up on any animation delays from the workbench
- Update workbench to trigger resize events onTransitionEnd on top of view-model-triggers
- Added satellite imagery to help panel
- Stop disclaimer clashing with welcome message by only loading WelcomeMessage after disclaimer is no longer visible
- Fixes a difftool bug where left/right items loose their split direction settings when the tool is reset
- Fixes a splitter bug where split direction is not applied to new layers.
- Re-added satellite guide prompt option via `showInAppGuides`
- Changed tour "go back 1 tour point" messaging from "previous" to "back"

#### mobx-29

- Fix handling of urls on `Cesium3DTilesCatalogItem` related to proxying and getting confused between Resource vs URL.
- Renamed `UrlReference.createUrlReferenceFromUrlReference` to `UrlReference.createCatalogMemberFromUrlReference`
- Moved url to catalog member mapping from `createUrlRefernceFromUrl.register` to `UrlToCatalogMemberMapping` (now in `UrlReference.ts` file)
- Added in-app tour framework & base tour items
- Make the help panel customisable for different maps by modifying `config.json`
- Added generic styled select
- Remove maxZoom from leaflet map.
- Run & configure prettier on terriajs lib/ json files
- Changed most of the icons for the `MapNavigation` section (on the right hand side) of the screen
- Added a close button to story panel
- Made `MapIconButton` to animate when expanding
- Remove requirement for browser to render based on make half pixel calculations for the Compass & stop it jumping around when animating

#### mobx-28

- Fix SASS exports causing some build errors in certain webpack conditions

#### mobx-1 through mobx-27

- Fixed DragDropFile and `createCatalogItemFromFileOrUrl` which wasn't enabled/working in mobx, added tests for `createCatalogItemFromFileOrUrl` and renamed `createCatalogItemFromUrl` to `createUrlRefernceFromUrl`.
- Fixed bug in StratumOrder where `sortBottomToTop` would sort strata in the wrong order.
- Allow member re-ordering via GroupMixin's `moveMemberToIndex`
- Fixed a bug where `updateModelFromJson` would ignore its `replaceStratum` parameter.
- Re-added Measure Tool support
- Re-added `CartoMapCatalogItem`
- Re-implemented `addedByUser` to fix bug where previews of user added data would appear in the wrong tab.
- Added header options for loadJson5, & allow header overrides on MagdaReference loading
- Re-added some matcher-type mappings in `registerCatalogMembers`.
- Added `UrlReference` to represent catalog items created from a url with an auto-detected type.
- Modified `upsertModelFromJson` so that when no `id` is provided, the `uniqueId` generated from `localId` or `name` is incremented if necessary to make it unique.
- Re-enable search components if SearchProvider option provided
- Modified tests to not use any real servers.
- Fixed bug causing workbench items to be shared in the wrong order.
- Fix bug where urls in the feature info panel weren't turned into hyperlinks
- Fix preview map's base map and bounding rectangle size
- Fixed positioning of the buttons at the bottom and the timeline component on mobile
- Added `hasLocalData` property to indicate when a catalog item contains local data. This property is used to determine whether the item can be shared or not.
- Fixed bug causing user added data to not be shared. Note that user added catalog item urls are now set at the user stratum rather than the definition stratum.
- Added the ability to filter location search results by an app-wide bounding box configuration parameter
- Re-introduce UI elements for search when a catalogSearchProvider is provided
- Fix bug that prevented live transport data from being hidden
- Hide opacity control for point-table catalog items.
- Fixed bug where `Catalog` would sometimes end up with an undefined `userAddedDataGroup`.
- Show About Data for all items by default.
- Fixed translation strings for the descriptive text about WMS and WFS URLs in the data catalogue.
- Fix bug that throws an error when clicking on ArcGIS Map Service features
- Fix initialisation of `terria`'s `shareDataService`.
- Support Zoom to Data on `CsvCatalogItem` when data has lat-lon columns.
- Add a trait called `showShadowUi` to `Cesium3DTilesCatalogItem` which hide shadows on workbench item UI.
- Re-added `ArcGisFeatureServerCatalogItem` and `ArcGisFeatureServerCatalogGroup`
- Prevent TerriaMap from crashing when timeline is on and changing to 2D
- Rewrite charts using `vx` svg charting library.
- Fixed bug causing `ArcGisFeatureServerCatalogItem` to throw an error when a token is included in the proxy url.
- Fix a bug for zooming to `ArcGisMapServerCatalogItem` layers
- Modified creation of catalog item from urls to set the item name to be the url at the defaults stratum rather than the definition stratum. This prevents actual item names at load strata from being overridden by a definition stratum name which is just a url.
- Fixed a bug causing highlighting of features with `_cesium3DTileFeature` to sometimes stop working. Also changed highlight colour to make it more visible.
- Fixed bug causing user added data with an auto-detected data type to not be shared properly.
- Modified `addToWorkbench` so that when a catalog item fails to load it is removed from the workbench and an error message is displayed.
- Add support for feature picking on region mapped datasets
- Revamp map buttons at top to support two menu configuration
- Viewer (2d/3d/3d-non-terrain) & basemap preferences are persisted to local storage again, and loaded back at startup
- Dramatically simplified map button styling (pre-styled-components)
- Allow DropdownPanel(InnerPanel) to show centered instead of offset toward the left
- Added AccessControlMixin for tracking access control of a given MagdaReference
- Add a legend title trait
- Show private or public dataset status on data catalog UI via AccessControlMixin
- Added `pointSizeMap` to `TableStyle` to allow point size to be scaled by value
- Added `isExperiencingIssues` to `CatalogMemberTraits`. When set to true, an alert is displayed above the catalog item description.
- Add gyroscope guidance
- Enable StyleSelectorSection workbench control for `WebMapServiceCatalogItem`
- New-new ui
- Add WIP help panes
- Added "Split Screen Mode" into workbench
- Moved excess workbench viewing controls into menu
- Updated bottom attribution styling
- Begin styled components themeing
- Make `clampToGround` default to true for `ArcGisFeatureServerCatalogItemTraits` to stop things from floating
- Add fix for `WebMapServiceCatalogItem` in `styleSelector` to prevent crash.
- Revert changes to `StyleSelectorSelection` component and refactor `WebMapServiceCatalogItem` styleSelector getter.
- Added a temporary fix for bug where a single model failing to load in `applyInitData` in `Terria` would cause other models in the same `initData` object to not load as well.
- Change gyroscope focus/hover behaviour to move buttons on hover
- Stop showing previewed item when catalog is closed
- Prevent `StoryPanel.jsx` from reloading magda references on move through story.
- Add google analytics to mobx
- Fixed google analytics on story panel
- Fixed path event name undefined labelling
- Enable zoomTo and splitter on `CartoMapCatalogItem`.
- Added name to `MapServerStratum` in `ArcGisMapServerCatalogItem`.
- Readded basic `CompositeCatalogItem`.
- Ported Augmented Reality features
- Fixed bug causing "Terrain hides underground features" checkbox to sometimes become out of sync between `SettingPanel` and `WorkbenchSplitScreen`.
- Ports the Filter by Location" feature for Satellite imagery. The property name setting is renamed to `timeFilterPropertyName` from `featureTimesProperty`.
- Made split screen window in workbench hidden when viewer is changed to 3D Smooth and 2D
- Tidy Help UI code
- Added `allowFeatureInfoRequests` property to `Terria` and prevent unnecessary feature info requests when creating `UserDrawing`s.
- Tidied up analytics port, fixed `getAncestors` & added `getPath` helper
- Updated upload icon to point upwards
- Prevent catalog item names from overflowing and pushing the collapse button off the workbench
- Stopped analytics launch event sending bad label
- Add .tsx tests for UI components
- Provide a fallback name for an `ArcGisServerCatalogItem`
- Ensure `CesiumTileLayer.getTileUrl` returns a string.
- Polished help UI to match designs
- Adds methods `removeModelReferences` to Terria & ViewState for unregistering and removing models from different parts of the UI.
- Add basic support for various error provider services, implementing support for Rollbar.
- Add trait to enabling hiding legends for a `CatalogMember` in the workbench.
- Added new help menu item on how to navigate 3d data
- Add traits to customize color blending and highlight color for `Cesium3DTilesCatalogItem`
- Reimplemented splitting using `SplitItemReference`.
- Fix bug that caused contents on the video panel of the help UI to overlay the actual video
- Overhauled location search to be a dropdown instead of list of results
- Fixed bug causing full app crash or viewer zoom refresh when using 3D view and changing settings or changing the terrain provider.
- Implements `SensorObservationServiceCatalogItem`.
- Add support for styling CSVs using a region mapped or text columns.
- Update Compass UI to include larger rotation target, remove sass from compass
- Link Compass "help" button to `navigation` HelpPanelItem (requires generalisation later down the track)
- Improve keyboard traversal through right-hand-side map icon buttons
- Link Compass Gyroscope guidance footer text to `navigation` HelpPanelItem (requires generalisation later down the track)
- Removed hardcoded workbench & Panel button colours
- Ensure CSV column names are trimmed of whitespace.
- Really stop analytics launch event sending bad & now empty & now finally the real label
- Re-added `ArcGisMapServerCatalogGroup` and `ArcGisServerGroup`.
- Tidy Compass UI animations, styles, titles
- Bumped mobx minor to 4.15.x, mobx-react major to 6.x.x
- Add `dateFormat` trait to `TimeVaryingTraits` to allowing formatting of datestrings in workbench and bottomdock.
- Tidy Gyroscope Guidance positioning
- Fixed FeatureInfoPanel using old class state
- Fixed MapIconButton & FeedbackButton proptypes being defined incorrectly
- Implement SenapsLocationsCatalogItem
- Update papaparse and improve handling for retrieveing CSVs via chunking that have no ContentLenth header

### v7.11.17

- Moved strings in DateTimeSelector and FeatureInfoPanel into i18next translation file.

### v7.11.16

- Fixed a bug where the timeline would not update properly when the timeline panel was resized.

### v7.11.15

- Fixed a bug when clicking the expand button on a chart in feature info when the clicked feature was a polygon.

### v7.11.14

- Update CARTO Basemaps CDN URL and attribution.
- Fixed issue with node 12 & 14 introduced in Cesium upgrade.

### v7.11.13

- Upgraded to Cesium v1.73.
- Removed any references to `BingMapsApi` (now deprecated).

### v7.11.12

- Fixed a crash with GeoJsonCatalogItem when you set a `stroke-opacity` in `styles`.

### v7.11.11

- If `showIEMessage` is `true` in config.json, warn IE11 users that support is ending.

### v7.11.10

- Remove caching from TerriaJsonCatalogFunction requests.
- Upgraded minimum node-sass version to one that has binaries for node v14.

### v7.11.9

- Update Geoscience Australia Topo basemap.
- Remove caching from WPS requests.
- Fix entity outline alpha value when de-selecting a feature.

### v7.11.8

- Upgraded to terriajs-cesium v1.71.3 which fixes a bug running gulp tasks on node v14.

### v7.11.7

- Add additional region mapping boundaries.

### v7.11.6

- Rework the handling of point datasets on the anti-meridian when using LeafletJS.
- Fix indices in some translation strings including strings for descriptions of WMS and WMS service.
- Upgraded to Cesium v1.71.

### v7.11.5

- Added `GeoRssCatalogItem` for displaying GeoRSS files comming from rss2 and atom feeds.
- Bug fix: Prevent geojson files from appearing twice in the workbench when dropped with the .json extension
- Story related enhancements:
  - Added a title to story panel with ability to close story panel.
  - Added a popup on remove all stories.
  - Added button for sharing stories.
  - Added a question popup on window close (if there are stories on the map so users don't lose their work).
- Pinned `html-to-react` to version 1.3.4 to avoid IE11 incompatibility with newer version of deep dependency `entities`. See https://github.com/fb55/entities/issues/209
- Added a `MapboxStyleCatalogItem` for showing Mapbox styles.
- Add a `tileErrorThresholdBeforeDisabling` parameter to `ImageryLayerCatalogItem` to allow a threshold to set for allowed number of tile failures before disabling the layer.

### v7.11.4

- Add support for `classBreaks` renderer to `ArcGisFeatureServerCatalogItem`.
- Upgraded to Cesium v1.68.
- Replace `defineProperties` and `freezeObject` to `Object.defineProperties` and `Object.freeze` respectively.
- Bumped travis build environment to node 10.
- Upgraded to `generate-terriajs-schema` to v1.5.0.

### v7.11.3

- Added babel dynamic import plugin for webpack builds.
- `ignoreUnknownTileErrors` will now also ignore HTTP 200 responses that are not proper images.

### v7.11.2

- Pass minimumLevel, in Cesium, to minNativeZoom, in Leaflet.
- Upgraded to Cesium v1.66.

### v7.11.1

- Fix for color of markers on the map associated with chart items

### v7.11.0

- Fix draggable workbench/story items with translation HOC
- Added first revision of "delta feature" for change detection of WMS catalog items which indicate `supportsDeltaComparison`
- Improve menu bar button hover/focus states when interacting with its panel contents
- Add ability to set opacity on `GeoJsonCatalogItem`
- Expanded test cases to ensure WorkbenchItem & Story have the correct order of components composed
- Fix broken catalog functions when used with translation HOC
- Fix bug with momentPoints chart type when plotting against series with null values
- Make the default `Legend` width a little smaller to account for the workbench scrollbar
- Bug fix for expanding chart - avoid creating marker where no lat lon exists.
- Add a `ChartDisclaimer` component to display an additional disclaimer above the chart panel in the bottom dock.
- Add `allowFeatureInfoRequests` property to `Terria` and prevent unnecessary feature info requests when creating `UserDrawing`s.
- Removes unsupported data that is drag and dropped from the workbench and user catalog.
- Adjusted z-index values so that the explorer panel is on top of the side panel and the notification window appears at the very top layer.
- Allow `CkanCatalogItem` names to be constructed from dataset and resource names where multiple resources are available for a single dataset
- Set the name of ArcGis MapServer CatalogGroup and CatalogItem on load
- Improve autodetecting WFS format, naming of the WFS catalog group and retaining the zoomToExtent
- Remove unnecessary nbsp; from chart download and expand buttons introduced through internationalization.
- Fix story prompt flag not being set after dismissing story, if `showFeaturePrompts` has been enabled

### v7.10.0

- Added proper basic internationalisation beginnings via i18next & react-i18next
- Fixed a bug where calling `openAddData()` or `closeCatalog()` on ViewState did not correctly apply the relevant `mobileViewOptions` for mobile views.
- Fixed filter by available dates on ImageryLayerCatalogItem not copying to the clone when the item is split.
- Fixed an error in `regionMapping.json` that causes some states to be mismatched when using Australian state codes in a column labelled "state". It is still recommended to use "ste", "ste_code" or "ste_code_2016" over "state" for column labels when matching against Australian state codes.
- Fixed bug where "User data" catalog did not have add-buttons.
- Added ability to re-add "User data" CSV items once removed from workbench.
- Changed catalog item event labels to include the full catalog item path, rather than just the catalog item name.
- Added support for `openAddData` option in config.json. If true, the "Add Data" dialog is automatically opened at startup.
- Welcome message, in-app guides & new feature prompts are now disabled by default. These can be re-enabled by setting the `showWelcomeMessage`, `showInAppGuides` & `showFeaturePrompts` options in config.json.
- Updated Welcome Message to pass its props to `WelcomeMessagePrimaryBtnClick` & `WelcomeMessageSecondaryBtnClick` overrides
- Welcome message, in-app guides & new feature prompts are now disabled by default. These can be re-enabled by setting the `showWelcomeMessage`, `showInAppGuides` & `showFeaturePrompts` options in config.json.
- Updated Welcome Message to pass its props to `WelcomeMessagePrimaryBtnClick` & `WelcomeMessageSecondaryBtnClick` overrides.
- Fixed a bug in anti-meridian handling causing excessive memory use.
- Handled coordinate conversion for GeoJson geometries with an empty `coordinates` array.
- Fixed height of My Data drag and drop box in Safari and IE.

### v7.9.0

- Upgraded to Cesium v1.63.1. This upgrade may cause more problems than usual because Cesium has switched from AMD to ES6 modules. If you run into problems, please contact us: https://terria.io/contact

### v7.8.0

- Added ability to do in-app, "static guides" through `<Guide />`s
- Added in-app Guide for time enabled WMS items
- Initial implementation of language overrides to support setting custom text throughout the application.
- Added ability to pass `leafletUpdateInterval` to an `ImageryLayerCatalogItem` to throttle the number of requests made to a server.

### v7.7.0

- Added a quality slider for the 3D map to the Map panel, allowing control of Cesium's maximumScreenSpaceError and resolutionScale properties.
- Allowed MapboxMapCatalogItems to be specified in catalog files using type `mapbox-map`.
- We now use styles derived from `drawingInfo` from Esri Feature Services.
- Chart related enhancements:
  - Added momentPoints chart type to plot points along an available line chart.
  - Added zooming and panning on the chart panel.
  - Various preventative fixes to prevent chart crashes.
- Increased the tolerance for intermittent tile failures from time-varying raster layers. More failures will now be allowed before the layer is disabled.
- Sensor Observation Service `GetFeatureOfInterest` requests no longer erroneously include `temporalFilters`. Also improved the generated request XML to be more compliant with the specification.
- Fixed a bug where differences in available dates for `ImageryLayerCatalogItem` from original list of dates vs a new list of dates, would cause an error.
- Improved support for layers rendered across the anti-meridian in 2D (Leaflet).
- Fixed a crash when splitting a layer with a `momentPoints` chart item.
- Fixed a crash when the specified Web Map Service (WMS) layer could not be found in the `GetCapabilities` document and an alternate legend was not explicitly specified.

### v7.6.11

- Added a workaround for a bug in Google Chrome v76 and v77 that caused problems with sizing of the bottom dock, such as cutting off the timeline and flickering on and off over the map.
- Set cesium rendering resolution to CSS pixel resolution. This is required because Cesium renders in native device resolution since 1.61.0.

### v7.6.10

- Fixed error when opening a URL shared from an explorer tab. #3614
- Resolve a bug with `SdmxJsonCatalogItem`'s v2.0 where they were being redrawn when dimensions we're changed. #3659
- Upgrades terriajs-cesium to 1.61.0

### v7.6.9

- Automatically set `linkedWcsCoverage` on a WebMapServiceCatalogItem.

### v7.6.8

- Added ability in TerriaJsonCatalogFunction to handle long requests via HTTP:202 Accepted.

### v7.6.7

- Fixed share disclaimer to warn only when user has added items that cannot be shared.

### v7.6.6

- Basemaps are now loaded before being enabled & showed

### v7.6.5

- Add the filename to a workbench item from a drag'n'dropped file so it isn't undisplayed as 'Unnamed item'.
- Fixed inability to share SOS items.
- Added an option to the mobile menu to allow a story to be resumed after it is closed.
- The "Introducing Data Stories" prompt now only needs to be dismissed once. Previously it would continue to appear on every load until you clicked the "Story" button.
- Fixed a crash that could occur when the feature info panel has a chart but the selected feature has no chart data.
- Fixed a bug where the feature info panel would show information on a vector tile region mapped dataset that had no match.

### v7.6.4

- Add scrollbar to dropdown boxes.
- Add support for SDMX version 2.1 to existing `SdmxJsonCatalogItem`.
- Add a warning when sharing a map describing datasets which will be missing.
- Enable the story panel to be ordered to the front.
- Disable the autocomplete on the title field when adding a new scene to a story.
- Fix SED codes for regionmapping

### v7.6.3

- Fixed a bug with picking features that cross the anti-meridian in 2D mode .
- Fixed a bug where `ArcGisMapServerCatalogItem` legends were being created during search.
- Fixed a bug where region mapping would not accurately reflect share link parameters.

### v7.6.2

- Fixed a bug that made some input boxes unreadable in some web browsers.

### v7.6.1

- Fixed a bug that prevented the "Feedback" button from working correctly.
- Fix a bug that could cause a lot of extra space to the left of a chart on the feature info panel.

### v7.6.0

- Added video intro to building a story
- Allow vector tiles for region mapping to return 404 for empty tiles.

### v7.5.2

- Upgraded to Cesium v1.58.1.
- Charts are now shared in share & story links

### v7.5.1

- Fixed a bug in Cesium that prevented the new Bing Maps "on demand" basemaps from working on `https` sites.

### v7.5.0

- Added the "Story" feature for building and sharing guided tours of maps and data.
- Added sharing within the data catalog to share a given catalog group or item
- Switched to using the new "on demand" versions of the Bing Maps aerial and roads basemaps. The previous versions are deprecated.

### v7.4.1

- Remove dangling comma in `regionMapping.json`.
- `WebMapServicCatalogItem` now includes the current `style` in generated `GetLegendGraphic` URLs.

### v7.4.0

- Upgraded to Cesium v1.57.
- Fixed a bug where all available styles were being retrieved from a `GetCapabilities` for each layer within a WMS Group resulting in memory crashes on WMSs with many layers.
- Support State Electoral Districts 2018 and 2016 (SED_Code_2018, SED_Code_2016, SED_Name_2018, SED_Name_2016)

### v7.3.0

- Added `GltfCatalogItem` for displaying [glTF](https://www.khronos.org/gltf/) models on the 3D scene.
- Fixed a bug where the Map settings '2D' button activated '3D Smooth' view when configured without support for '3D Terrain'.
- Added `clampToTerrain` property to `GeoJsonCatalogItem`.
- When clicking a polygon in 3D Terrain mode, the white outline is now correctly shown on the terrain surface. Note that Internet Explorer 11 and old GPU hardware cannot support drawing the highlight on terrain, so it will not be drawn at all in these environments.

### v7.2.1

- Removed an extra close curly brace from `regionMapping.json`.

### v7.2.0

- Added `hideLayerAfterMinScaleDenominator` property to `WebMapServiceCatalogItem`. When true, TerriaJS will show a message and display nothing rather than silently show a scaled-up version of the layer when the user zooms in past the layer's advertised `MinScaleDenominator`.
- Added `GeoJsonParameterEditor`.
- Fixed a bug that resulted in blank titles for catalog groups loaded from automatically detected (WMS) servers
- Fixed a bug that caused some chart "Expand" options to be hidden.
- Added `CED_CODE18` and `CED_NAME18` region types to `regionMapping.json`. These are now the default for CSV files that reference `ced`, `ced_code` and `ced_name` (previously the 2016 versions were used).
- Improved support for WMTS, setting a maximum level to request tiles at.

### v7.1.0

- Support displaying availability for imagery layers on charts, by adding `"showOnChart": true" or clicking a button in the UI.
- Added a `featureTimesProperty` property to all `ImageryLayerCatalogItem`s. This is useful for datasets that do not have data for all locations at all times, such as daily sensor swaths of near-real-time or historical satellite imagery. The property specifies the name of a property returned by the layer's feature information query that indicates the times when data is available at that particular location. When this property is set, TerriaJS will display an interface on the workbench to allow the user to filter the times to only those times where data is available at a particular location. It will also display a button at the bottom of the Feature Information panel allowing the user to filter for the selected location.
- Added `disablePreview` option to all catalog items. This is useful when the preview map in the catalog will be slow to load.
- When using the splitter, the feature info panel will now show only the features on the clicked side of the splitter.
- Vector polygons and polylines are now higlighted when clicked.
- Fixed a bug that prevented catalog item split state (left/right/both) from being shared for CSV layers.
- Fixed a bug where the 3D globe would not immediately refresh when toggling between the "Terrain" and "Smooth" viewer modes.
- Fixed a bug that could cause the chart panel at the bottom to flicker on and off rapidly when there is an error loading chart data.
- Fixed map tool button positioning on small-screen devices when viewing time series layers.

### v7.0.2

- Fixed a bug that prevented billboard images from working on the 2D map.
- Implemented "Zoom To" support for KML, CZML, and other vector data sources.
- Upgraded to Cesium v1.55.

### v7.0.1

- Breaking Changes:
  - TerriaJS no longer supports Internet Explorer 9 or 10.
  - An application-level polyfill suite is now highly recommended, and it is required for Internet Explorer 11 compatibility. The easiest approach is to add `<script src="https://cdn.polyfill.io/v2/polyfill.min.js"></script>` to the `<head>` element of your application's HTML page, which will deliver a polyfill suite tailored to the end-user's browser.
  - TerriaJS now requires Node.js v8.0 or later.
  - TerriaJS now requires Webpack v4.0 or later.
  - TerriaJS now uses Gulp v4.0. If you have Gulp 3 installed globally, you'll need to use `npm run gulp` to run TerriaJS gulp tasks, or upgrade your global Gulp to v4 with `npm install -g gulp@4`.
  - TerriaJS now uses Babel v7.0.
  - Removed `UrthecastCatalogItem`, `UrthecastCatalogGroup`, and `registerUrthcastCatalogItems`. The Urthecast functionality was dependent on an npm package that hadn't been updated in three years and had potential security vulnerabilities. Please [let us know](https://gitter.im/TerriaJS/terriajs) if you were using this functionality.

### v6.5.0

- Add support for rendering Mapbox Vector Tiles (MVT) layers. Currently, polygons are the only supported geometry type, and all polygons are drawn with the same outline and fill colors.
- `wwwroot/data/regionMapping.json` is now the default region mapping file (rather than a file provided by TerriaMap), and needs to be explicitly overridden by a `regionMappingDefinitionsUrl` setting in config.json.

### v6.4.0

- The Feature Info panel can now be moved by clicking and dragging it.
- The map tool buttons are now arranged horizontally instead of vertically on small-screen mobile devices.
- When using a Web Map Service (WMS) catalog item with the `linkedWcsUrl` and `linkedWcsCoverage` properties, we now pass the selected WMS style to the Web Coverage Service (WCS) so that it can optionally return different information based on the selected style.
- Added `stationIdWhitelist` and `stationIdBlacklist` properties to `SensorObservationServiceCatalogItem` to allow filtering certain monitoring stations in/out.
- Fixed a bug that caused a crash when attempting to use a `style` attribute on an `<a>` tag in Markdown+HTML strings such as feature info templates.
- Fixed a bug that displaced the chart dropdown list on mobile Safari.

### v6.3.7

- Upgraded to Cesium v1.53.

### v6.3.6

- Dragging/dropping files now displays a more subtle notification rather than opening the large Add Data / My Data panel.
- The `sendFeedback` function can now be used to send additional information if the server is configured to receive it (i.e. `devserverconfig.json`).
- Made custom feedback controls stay in the lower-right corner of the map.
- Improved the look of the toolbar icons in the top right, and added an icon for the About page.

### v6.3.5

- Changed the title text for the new button next to "Add Data" on the workbench to "Load local/web data".
- Fixed a bug that caused the area to the right of the Terria log on the 2D map to be registered as a click on the logo instead of a click on the map.
- Fixed a bug that caused the standard "Give Feedback" button to fail to open the feedback panel.
- Swapped the positions of the group expand/collapse icon and the "Remove from catalogue" icon on the My Data panel, for more consistent alignment.
- Made notifications honor the `width` and `height` properties. Previously, these values were ignored.

### v6.3.4

- Added the ability to add custom components to the feedback area (lower right) of the user interface.

### v6.3.3

- Upgraded to Cesium v1.51.

### v6.3.2

- Added "filterByProcedures" property to "sos" item (default: true). When false, the list of procedures is not passed as a filter to GetFeatureOfInterest request, which works better for BoM Water Data Online services.

### v6.3.1

- Fixed a bug that caused the compass control to be misaligned in Internet Explorer 11.

### v6.3.0

- Changed the "My Data" interface to be much more intuitive and tweaked the visual style of the catalog.
- Added `CartoMapCatalogItem` to connect to layers using the [Carto Maps API](https://carto.com/developers/maps-api/).

## v6.2.3

- Made it possible to configure the compass control's colors using CSS.

### v6.2.2

- Removed the Terria logo from the preview map and made the credit there smaller.
- Fall back to the style name in the workbench styles dropdown when no title is given for a style in WMS GetCapabilities.

### v6.2.1

- We now use Cesium Ion for the Bing Maps basemaps, unless a `bingMapsKey` is provided in [config.json](https://docs.terria.io/guide/customizing/client-side-config/#parameters). You can control this behavior with the `useCesiumIonBingImagery` property. Please note that if a `bingMapsKey` is not provided, the Bing Maps geocoder will always return no results.
- Added a Terria logo in the lower left of the map. It can be disabled by setting `"hideTerriaLogo": true` in `config.json`.
- Improved the credits display on the 2D map to be more similar to the 3D credits.
- Fixed a bug that caused some legends to be missing or incomplete in Apple Safari.

### v6.2.0

- Added a simple WCS "clip and ship" functionality for WMS layers with corresponding a WCS endpoint and coverage.
- Fixed problems canceling drag-and-drop when using some web browsers.
- Fixed a bug that created a time period where no data is shown at the end of a time-varying CSV.
- Fixed a bug that could cause endless tile requests with certain types of incorrect server responses.
- Fixed a bug that could cause endless region tile requests when loading a CSV with a time column where none of the column values could actually be interpreted as a time.
- Added automatic retry with jittered, exponential backoff for tile requests that result in a 5xx HTTP status code. This is especially useful for servers that return 503 or 504 under load. Previously, TerriaJS would frequently disable the layer and hit the user with an error message when accessing such servers.
- Updated British National Grid transform in `Proj4Definitions` to a more accurate (~2 m) 7 parameter version https://epsg.io/27700.
- Distinguished between 3D Terrain and 3D Smooth in share links and init files.
- Upgraded to Cesium v1.50.

### v6.1.4

- Fixed a bug that could cause the workbench to appear narrower than expected on some systems, and the map to be off-center when collapsing the workbench on all systems.

### v6.1.3

- When clicking a `Split` button on the workbench, the new catalog item will no longer be attached to the timeline even if the original was. This avoids a confusing situation where both catalog items would be locked to the same time.
- Added KMZ to the whitelisted formats for `MagdaCatalogItem`.
- Fixed a bug that caused a crash when switching to 2D with vector data already on the map, including when visiting a share link with vector data when the map ends up being 2D.
- The "Hide Workbench" button is now attached to the side of the Workbench, instead of on the opposite side of the screen from it.

### v6.1.2

- Fixed a bug that prevented `BingMapsSearchProviderViewModel` and other uses of `loadJsonp` from working correctly.

### v6.1.1

- Upgraded to terriajs-server v2.7.4.

### v6.1.0

- The previous default terrain provider, STK World Terrain, has been deprecated by its provider. _To continue using terrain in your deployed applications, you *must* obtain a Cesium Ion key and add it to `config.json`_. See https://cesium.com/ to create an Ion account. New options are available in `config.json` to configure terrain from Cesium Ion or from another source. See https://terria.io/Documentation/guide/customizing/client-side-config/#parameters for configuration details.
- Upgraded to Cesium v1.48.
- Added `Cesium3DTilesCatalogItem` for visualizing [Cesium 3D Tiles](https://github.com/AnalyticalGraphicsInc/3d-tiles) datasets.
- Added `IonImageryCatalogItem` for accessing imagery assets on [Cesium Ion](https://cesium.com/).
- Added support for Cesium Ion terrain assets to `CesiumTerrainProvider`. To use an asset from Ion, specify the `ionAssetId` and optionally the `ionAccessToken` and `ionServer` properties instead of specifying a `url`.
- Fixed a bug that could cause legends to be missing from `WebMapServiceCatalogItems` that had `isEnabled` set to true.

### v6.0.5

- Added `rel="noreferrer noopener"` to all `target="_blank"` links. This prevents the target page from being able to navigate the source tab to a new page.
- Fixed a bug that caused the order of items on the Workbench to change when visiting a share link.

### v6.0.4

- Changed `CesiumSelectionIndicator` to no longer use Knockout binding. This will avoid a problem in some environments, such as when a Content Security Policy (CSP) is in place.

### v6.0.3

- Fixed a bug that prevented users from being able to enter coordinates directly into catalog function point parameter fields.

### v6.0.2

- Fixed a bug that prevented interaction with the 3D map when the splitter was active.

### v6.0.1

- Added `parameters` property to `ArcGisMapServerCatalogItem`, allowing arbitrary parameters to be passed in tile and feature info requests.

### v6.0.0

- Breaking Changes:
  - An application-level polyfill suite is now required for Internet Explorer 9 and 10 compatibility. The easiest approach is to add `<script src="https://cdn.polyfill.io/v2/polyfill.min.js"></script>` to the `<head>` element of your application's HTML page.
  - In TerriaJS v7.0.0 (the _next_ major release), a polyfill suite may be required for Internet Explorer 11 as well. Adopting the approach above now will ensure you don't need to worry about it then.
- Overhauled support for printing. There is now a Print button on the Share panel that will provide a much better printable form of the map than the browser's built-in print feature. If a user uses the browser's print button instead, a message at the top will suggest using the TerriaJS Print feature and open the Share panel. Calling `window.print` (e.g. on a TerriaJS instance inside an iframe) will invoke the new TerriaJS print feature directly.
- Fixed a bug that caused `Leaflet.captureScreenshot` to show all layers on both sides even with the splitter active.
- Fixed a bug that prevented some vector features from appearing in `Leaflet.captureScreenshot`.
- Added ability to move the splitter thumb position vertically so that users can move it to prevent occlusions.
- Added `TerriaJsonCatalogFunction`. This catalog function allows an arbitrary HTTP GET to be invoked with user-provided parameters and return TerriaJS catalog JSON.
- Fixed a bug that could cause the feature info panel to sometimes be nearly transparent in Internet Explorer 11.
- Fixed a bug that caused an expanded preview chart's workbench item to erroneously show the date picker.
- Updated `MagdaCatalogItem` to match Magda project

### 5.7.0

- Added `MagdaCatalogItem` to load details of a catalog item from [Magda](https://github.com/TerriaJS/magda).
- Fixed a bug that could cause a time-dynamic WMS layer to fail to ever show up on the map if the initial time on the timeline was outside the intervals where the layer had data.
- Fixed a bug which could cause a crash during load from share link when the layer default is to not `useOwnClock` but the share link has `useOwnClock` set.
- Fixed an issue that caused a 'This data source is already shown' error in particular circumstances.

### 5.6.4

- Fixed a bug causing an error message when adding tabular data to the workbench before it was loaded.

### 5.6.3

- Display of Lat Lon changed from 3 deciml places to 5 decimal places - just over 1m precision at equator.
- Fixed a bug that caused the timeline to appear when changing the time on the workbench for a layer not attached to the timeline.
- The workbench date/time picker is now available for time varying point and region CSVs.
- Fixed a bug that caused the workbench date picker controls to disappear when the item was attached to the timeline and the timeline's current time was outside the valid range for the item.

### 5.6.2

- Renamed search marker to location marker.
- Added the clicked coordinates to the bottom of the feature info panel. Clicking the marker icon will cause the location to be indicated on the map.
- The location marker is now included in shared map views.
- Fixed a bug that could cause split WMS layers to show the incorrect layer data for the date shown in the workbench.
- Refactored current time handling for `CatalogItem` to reduce the complexity and number of duplicated current time states.
- Fixed feature info updating when the time is changed from the workbench for `TableCatalogItem`.
- Change the workbench catalog item date picker so that updating the date does not disable the timeslider.
- Fix a bug that meant that, when the current time was updated on an `ImageryCatalogItem` while the layer wasn't shown, the old time was still shown when the layer was re-enabled.
- Added `{{terria.currentTime}}` to feature info template.
- Added a way to format times within a feature info tempate. E.g. `{{#terria.formatDateTime}}{"format": "dd-mm-yyyy HH:MM:ss"}{{terria.currentTime}}{{/terria.formatDateTime}}`.
- Fixed a bug that caused the selection indicator to float strangely when visiting a share link with a selected feature.
- Fixed a bug that caused a region to be selected even when clicking on a hole in that region.
- Fixed a bug that prevented the selection indicator from following moving features on the 2D map.
- Fixed a bug that caused Leaflet to stop rendering further points in a layer and throw errors when calculating extent when one point had invalid characters in the latitude or longitude field.
- We now default to `autoPlay: false` if it's not specified in `config.json`.
- Changed search box placeholders to more precisely reflect their functionality.
- CartoDB basemaps are now always loaded over HTTPS.

### 5.6.1

- Fixed a bug that could cause the workbench UI to hang when toggling concepts, particularly for an `SdmxJsonCatalogItem`.
- Added previous and next buttons to workbench catalog item date picker.

### 5.6.0

- Upgraded to Cesium 1.41.

### 5.5.7

- Added support for using tokens to access WMS layers, particularly using the WMS interface to ArcGIS servers.

### 5.5.6

- Tweaked the sizing of the feature info panel.
- Fixed a bug that caused `ArcGisMapServerCatalogItem` to always use the server's single fused map cache, if available. Now, if the `layers` property is specified, we request individual dynamic layers and ignore the fused map cache.

### 5.5.5

- Fixed a bug that caused the feature info panel to stop working after clicking on a location search marker.
- Added support for ArcGIS tokens on the 2D map. Previously, tokens only worked reliably in 3D.
- Improved handling of tile errors, making it more consistent between 2D and 3D.
- Fixed a bug that prevented the Add Data button from working Internet Explorer 9 unless the DevTools were also open.
- Improved the sizing of the feature info panel so it is less likely to completely obscure the map.

### 5.5.4

- Fixed a serious bug that prevented opening the Data Catalog in Internet Explorer.
- Fixed some problems with the Terria Spatial Analytics `CatalogFunctions`.

### 5.5.3

- Fixed a bug in SDMX-JSON when using `cannotSum`.

### 5.5.2

- Deprecated SDMX-JSON catalog items' `cannotDisplayPercentMap` in favour of `cannotSum`.
- Updated `cannotSum` so that it does not display a total in some cases, as well as suppressing the regional-percentage checkbox. `cannotSum` can be either a mapping of concept ids to the values that prevent summing, or simply `true` to always prevent summing.
- Fixed a bug that caused an error when Splitting a layer that does not have a `clock`.

### 5.5.1

- Added `cannotDisplayPercentMap` to SDMX-JSON catalog items, to optionally turn off the "display as a percentage of regional total" checkbox when the data is not a count (eg. a rate or an average).

### 5.5.0

- Added the ability to split the screen into a left-side and right-side, and show raster and region mapped layers on only one side of the splitter.
- Added the ability to use a tabbed catalog in the explorer panel on desktop site. Setting `tabbedCatalog` parameter to `true` in `config.json` causes top-level groups in the catalog to list items in separate explorer panel tabs.
- Added the ability to use vector tile properties in feature info templates when using region mapping (data row attributes will overwrite vector tile properties with the same name)
- Properties available in feature info templates are now JSON parsed and replaced by their javascript object if they start with `[` or `{` and parse successfully
- Decreased flickering of time-varying region mapped layers by pre-rendering the next time interval.
- Fixed a bug in `WebMapServiceCatalogItem` that could cause a WMS time time dimension to be interpreted incorrectly if it was specified only using dates (not times) and with a periodicity of less than a day.

### 5.4.5

- Improved behaviour of SDMX-JSON items when no data is available.

### 5.4.4

- Added support for specifying namespaced layer names in the `WebMapServiceCatalogItem` `layers` property.
- Made TerriaJS tolerant of XML/HTML inside text elements in WMS GetCapabilities without being properly wrapped in `CDATA`.

### 5.4.3

- Fixed a build problem on case-sensitive file systems (e.g. most Linux systems).

### 5.4.2

- We no longer show the Zoom To button on the workbench when there is no rectangle to zoom to.

### 5.4.1

- Fixed a bug when sharing SDMX-JSON catalog items.
- Improved display of "Add Data" panel on small screens when Feedback and Feature Info panels are open.
- Added "search in data catalog" link to mobile search.
- Added a button to automatically copy share url into clipboard in share panel.
- Added `initFragmentPaths` property to the `parameters` section of `config.json`. It can be used to specify an array of base paths for resolving init fragments in the URL.
- Modified `CkanCatalogItem` to exclude files that advertise themselves as KML files but have the file extension .ZIP.
- Removed "View full size image" link on the share panel. Chrome 60 removed the ability to navigate to a data URI, and other browsers are expected to follow this lead.

### 5.4.0

- Breaking change: removed some old types that haven't been used since the new React-based user interface in v4.0.0, specifically `KnockoutHammerBinding`, `KnockoutMarkdownBinding`, `PopupMessageConfirmationViewModel`, `PopupMessageViewModel`, and `PopupViewModel`.
- Added the ability to use tokens from terriajs-server for layers requiring ESRI tokens.
- Catalog group items are now sorted by their in-catalog name

### 5.3.0

- Added the ability to use the analytics region picker with vector tile region mapping by specifiying a WMS server & layer for analytics only.
- Updated the client side validation to use the server-provided file size limit when drag/dropping a file requiring the conversion service.
- `zoomOnEnable` now works even for a catalog item that is initially enabled in the catalog. Previously, it only worked for catalog items enabled via the user interface or otherwise outside of the load process.
- Added `initialTimeSource` property to `CsvCatalogItem` so it is possible to specify the value of the animation timeline at start from init files.
- Added to documentation for customizing data appearance.
- Added `CatalogShortcut` for creating tool items for linking to a `CatalogItem`.
- Renamed `ViewState.viewCatalogItem()` to `viewCatalogMember` to reflect that it can be used for all `CatalogMembers`, not just `CatalogItems`.
- Fixed a bug that could cause a crash when switching to 2D when the `initialView` was just a `Rectangle` instead of a `CameraView`.
- Fixed a bug that caused multiple layers with generated, gradient legends to all show the same legend on the Workbench.

### 5.2.11

- Pinned `urijs` to v1.18.10 to work around a breaking change in v1.18.11.

### 5.2.10

- Improved the conversion of Esri polygons to GeoJSON by `featureDataToGeoJson`. It now correctly handles polygons with holes and with multiple outer rings.
- Added some fields to the dataset info page for `CkanCatalogItem`.
- Fixed a bug that could cause some layers, especially the Bing Maps basemap, to occasionally be missing from the 2D map.
- Fixed a bug that could cause the selected time to move to the end time when sharing a map with a time-dynamic layer.

### 5.2.9

- A catalog item's `cacheDuration` property now takes precedence over the cache duration specified by the code. Previously, the `cacheDuration` would only override the default duration (2 weeks).

### 5.2.8

- Added option to expand the HTML embed code and toggle URL shorting for the share link.
- The Share feature now includes the current time selected on the timeline, so that anyone visiting a share link will see the map at the intended time.

### 5.2.7

- Added the Latitude and Longitude to the filename for the Feature Information file download.
- Added the time to the timeline labels when zoomed in to a single day. Previously, the label sometimes only showed the date.

### 5.2.6

- Added the ability to disable the conversion service so that no user data is sent outside of the client by setting `conversionServiceBaseUrl` to `false` in the `parameters` section of `config.json`.
- Added the ability to disable the location button by setting `disableMyLocation` to `true` in the `parameters` section of `config.json`.
- Fixed a bug that caused the share functionality to fail (both screenshot and share link) in 2d mode.
- Fixed a bug with explicitly styled enum columns in Internet Explorer.
- Fixed a bug that caused the selected column in a csv to be the second column when a time column is present.

### 5.2.5

- Fixed a bug with `forceProxy: true` which meant that vector tiles would try, and fail, to load over the proxy.
- Added documentation for customizing data appearance, and folded in existing but orphaned documentation for creating feature info templates.
- Changed the LocateMe button so that it toggles and continuously updates the location when Augmented Reality is enabled.
- Added the ability to set SDMX-JSON region names from a region type dimension, using a Mustache template. This was required so regions can be mapped to specific years, even if not specified by the SDMX-JSON server.
- Added `viewermode` to the users persistent local storage to remember the last `ViewerMode` used.
- Added the ability to customize the preamble text on the feedback form ("We would love to hear from you!") by setting `feedbackPreamble` in the `parameters` section of `config.json`.

### 5.2.4

- Fixed a bug that prevented error messages, such as when a dataset fails to load, from being shown to the user. Instead, the errors were silently ignored.

### 5.2.3

- Fixed a bug that gave expanded Sensor Observation Service charts poor names.
- Fixed a bug that prevented some table-based datasets from loading.

### 5.2.2

- Fixed download of selected dataset (as csv) so that quotes are handled in accordance with https://tools.ietf.org/html/rfc4180. As a result, more such downloads can be directly re-loaded in Terria by dragging and dropping them.

### 5.2.1

- Changed the default opacity for points from CSV files without a value column to 1.0 (previously it was 0.6). This is a workaround for a Cesium bug (https://github.com/AnalyticalGraphicsInc/cesium/issues/5307) but really a better choice anyway.
- Fixed a bug which meant non-standard properties of some table data sources (eg. csv, SOS, SDMX-JSON) were missing in the feature info panel, because of a breaking change in Cesium 1.33.

### 5.2.0

- Fixed a bug that caused layer disclaimers to fail to appear when the layer was enabled via a share link. Since the user was unable to accept the disclaimer, the layer also failed to appear.
- Added `AugmentedVirtuality` (user facing feature name Augmented Reality) to allow users to use their mobile device's orientation to set the camera view.
- Added the `showFeaturesAtAllTimes` option to Sensor Observation Service items. This improves the user experience if the server returns
  some features starting in 1990, say, and some starting in 1995, so that the latter still appear (as grey points with no data) in 1990.
- Fixed a bug that prevented preview charts in the feature info panel from updating when the user changed the Sensor Observation Service frequency.
- Fixed a bug that allowed the user to de-select all the display choices for Sensor Observation Service items.
- Improved the appearance of charts where all the y-values are null. (It now shows "No preview available".)
- Upgraded to Leaflet 1.0.3 for the 2D and preview maps.
- Upgraded to [Cesium 1.33](https://github.com/AnalyticalGraphicsInc/cesium/blob/1.33/CHANGES.md) for the 3D view.

### 5.1.1

- Fixed a bug that caused an 'added' and a 'shown' event for "Unnamed Item" to be logged to Google Analytics when previewing an item in the catalog.
- Added a 'preview' Google Analytics event when a catalog item is shown on the preview map in the catalog.
- Fixed a bug that prevented csv files with missing dates from loading.
- Fixed a bug that could cause an error when adding a layer without previewing it first.

### 5.1.0

- Fixed a bug that prevented `WebMapServiceCatalogItem` from acting as a time-dynamic layer when the time dimension was inherited from a parent layer.
- `WebMapServiceCatalogItem` now supports WMS 1.1.1 style dimensions (with an `Extent` element) in addition to the 1.3.0 style (`Dimension` only).
- `WebMapServiceCatalogItem` now passes dates only (rather than dates and times) to the server when the TIME dimension uses the `start/stop/period` form, `start` is a date only, and `period` does not include hours, minutes, or seconds.
- `WebMapServiceCatalogItem` now supports years and months (in addition to days, hours, minutes, and seconds) in the period specified of a TIME dimension.
- `WebMapServiceCatalogItem` now ignores [leap seconds](https://en.wikipedia.org/wiki/Leap_second) when evaluating ISO8601 periods in a time dimension. As a result, 2 hours after `2016-06-30T23:00:00Z` is now `2016-07-01T01:00:00Z` instead of `2016-07-01T00:59:59Z` even though a leap second at the end of June 2016 makes that technically 2 hours and 1 second. We expect that this is more likely to align with the expectations of WMS server software.
- Added option to specify `mobileDefaultViewerMode` in the `parameters` section of `config.json` to specify the default view mode when running on a mobile platform.
- Added support for `itemProperties` to `CswCatalogGroup`.
- Added `terria.urlEncode` function for use in feature info templates.
- Fixed a layout problem that caused the coordinates on the location bar to be displayed below the bar itself in Internet Explorer 11.
- Updated syntax to remove deprecation warnings with React version 15.5.

### 5.0.1

- Breaking changes:
  - Starting with this release, TerriaJS is meant to be built with Webpack 2. The best way to upgrade your application is to merge from [TerriaMap](https://github.com/TerriaJS/TerriaMap). If you run into trouble, post a message on the [TerriaJS forum](https://groups.google.com/forum/#!forum/terriajs).
  - Removed the following previously-deprecated modules: `registerKnockoutBindings` (no replacement), `AsyncFunctionResultCatalogItem` (now `ResultPendingCatalogItem`), `PlacesLikeMeFunction` (now `PlacesLikeMeCatalogFunction`), `SpatialDetailingFunction` (now `SpatialDetailingCatalogFunction`), and `WhyAmISpecialFunction` (now `WhyAmISpecialCatalogFunction`).
  - Removed `lib/Sass/StandardUserInterface.scss`. It is no longer necessary to include this in your application.
  - Removed the previously-deprecated third pararameter, `getColorCallback`, of `DisplayVariablesConcept`. Pass it inside the `options` parameter instead.
  - Removed the following previously-deprecated properties from `TableColumn`: `indicesIntoUniqueValues` (use `uniqueValues`), `indicesOrValues` (use `values`), `indicesOrNumericalValues` (use `uniqueValues` or `numericalValues`), and `usesIndicesIntoUniqueValues` (use `isEnum`).
  - Removed the previously-deprecated `dataSetID` property from `AbsIttCatalogItem`. Use `datasetId` instead.
  - Removed the previously-deprecated `allowGroups` property from `CkanCatalogItem`. Use `allowWmsGroups` or `allowWfsGroups` instead.
  - Removed the previously-deprecated `RegionMapping.setRegionColumnType` function. Use the `setRegionColumnType` on an _instance_ of `RegionMapping` instead.
  - Removed the previously-deprecated `regionMapping.regionDetails[].column` and `.disambigColumn`. Use `.columnName` and `.disambigColumnName` instead.
  - Removed the previously-deprecated `options.regionMappingDefinitionsUrl` parameter from the `Terria` constructor. Set the `regionMappingDefinitionsUrl` inside `parameters` in `config.json` instead.
- Fixed a bug in `WebMapServiceCatalogItem` that prevented TerriaJS from correctly determining the projections supported by a WMS layer when supported projections are inherited from parent layers.
- Changed "no value" colour of region-mapped data to fully transparent, not black.
- Fixed an issue where expanding a chart from an SDMX-JSON or SOS feature twice, with different data choices selected, would overwrite the previous chart.
- Improved SDMX-JSON items to still show properly, even if the `selectedInitially` property is invalid.
- Added `Score` column to `GNAFAddressGeocoder` to indicate relative quality, which maps as default variable.

### 4.10.5

- Improved error message when accessing the user's location under http with Chrome.
- When searching locations, the button to instead search the catalog is now above the results instead of below them.
- Changed "go to full screen mode" tooltip to "Hide workbench", and "Exit Full Screen" button to "Show Workbench". The term "full screen" was misleading.
- Fixed a bug where a chartable (non-geo-spatial) CSV file with a column including the text "height" would not let the user choose the "height" column as the y-axis of a chart.
- Added support for non-default x-axes for charts via `<chart x-column="x">` and the new `tableStyle.xAxis` parameter.
- Added support for a `charSet` parameter on CSV catalog items, which overrides the server's mime-type if present.

### 4.10.4

- Added the ability for `CkanCatalogGroup` to receive results in pages, rather than all in one request. This will happen automatically when the server returns partial results.
- Improved the performance of the catalog UI by not creating React elements for the contents of a group until that group is opened.
- Close polygons used as input to a `CatalogFunction` by making the last position the same as the first one.
- Added support for a new `nameInCatalog` property on all catalog members which overrides `name` when displayed in the catalog, if present.
- Added `terria.urlEncodeComponent` function for use in feature info templates.
- `yAxisMin` and `yAxisMax` are now honored when multiple charts are active, by using the minimum `yAxisMin` and the maximum `yAxisMax` of all charts.

### 4.10.3

- Locked third-party dependency proj4 to v2.3.x because v2.4.0 breaks our build.

### 4.10.2

- New sections are now merged info `CatalogMember.info` when `updateFromJson` is called multiple times, rather than the later `info` completely replacing the earlier one. This is most useful when using `itemProperties` to override some of the info sections in a child catalog item.
- Fixed a bug where csv files with a date column would sometimes fail if a date is missing.

### 4.10.1

- Improved the SDMX-JSON catalog item to handle huge dimensions, allow a blacklist, handle bad responses better, and more.
- Fixed a bug that prevented the proxy from being used for loading legends, even in situations where it is necessary such as an `http` legend accessed from an `https` site.
- Added link to re-download local files, noting that TerriaJS may have done additional processing (eg. geocoding).

### 4.10.0

- Changed defaults:
  - `WebProcessingServiceCatalogFunction` now defaults to invoking the `Execute` service via an HTTP POST with XML encoding rather than an HTTP GET with KVP encoding. This is a more sensible default because the WPS specification requires that servers support POST/XML while GET/KVP is optional. Plus, POST/XML allows large input parameters, such as a polygon descibing all of Australia, to be successfully passed to the WPS process. To force use of GET/KVP, set the `executeWithHttpGet` property to `true`.
- Fixed problems with third-party dependencies causing `npm install` and `npm run gulp` to fail.

### 4.9.0

- Added a help overlay system. A TerriaJS application can define a set of help sequences that interactively walk the user through a task, such as adding data to the map or changing map settings. The help sequences usually appear as a drop-down Help menu in the top-right corner.
- Fixed a bug with calculating bounding rectangles in `ArcGisCatalogItem` caused by changes to `proj4` package.
- Fixed a bug preventing chart axis labels from being visible on a white background.
- Fixed a bug that caused the Feedback panel to appear below the chart panel, making it difficult to use.

### 4.8.2

- Fixed a bug that prevented a `shareUrl` specified in `config.json` from actually being used by the `ShareDataService`.
- Adding a JSON init file by dropping it on the map or selecting it from the My Data tab no longer adds an entry to the Workbench and My Data catalog.
- WPS return type can now be `application/vnd.terriajs.catalog-member+json` which allows a json catalog member to be returned in WPS along with the usual attributes to control display.
- `chartLineColor` tableStyle attribute added, allowing per column specification of chart line color.
- Fixed a bug that caused a `WebMapServiceCatalogItem` inside a `WebMapServiceCatalogGroup` to revert to defaults from GetCapabilities instead of using shared properties.
- Fix a bug that prevented drawing the marker and zooming to the point when searching for a location in 2D.
- Fixed a bug where `WebMapTileServiceCatalogItem` would incorrectly interpret a bounding box and return only the lower left corner causing Cesium to crash on render.
- Fixed a bug that caused the feedback form to be submitted when unchecking "Share my map view".

### 4.8.1

- `CkanCatalogGroup` now automatically adds the type of the resource (e.g. `(WMS)`) after the name when a dataset contains multiple resources that can be turned into catalog items and `useResourceName` is false.
- Added support for ArcGIS FeatureServers to `CkanCatalogGroup` and `CkanCatalogItem`. In order for `CkanCatalogGroup` to include FeatureServers, `includeEsriFeatureServer` must be set to true.
- Changed default URL for the share service from `/share` to `share` and made it configurable by specifying `shareUrl` in config.json. This helps with deployments in subdirectories.

### 4.8.0

- Fixed a bug that prevented downloading data from the chart panel if the map was started in 2D mode.
- Changed the default opacity of table data to 0.8 from 0.6.
- Added the ability to read dates in the format "2017-Q2".
- Improved support for SDMX-JSON, including showing values as a percent of regional totals, showing the selected conditions in a more concise format, and fixing some bugs.
- Updated `TableCatalogItem`s to show a download URL in About This Dataset, which downloads the entire dataset as csv, even if the original data was more complex (eg. from an API).
- The icon specified to the `MenuPanel` / `DropdownPanel` theme can now be either the identifier of an icon from `Icon.GLYPHS` or an actual SVG `require`'d via the `svg-sprite-loader`.
- Fixed a bug that caused time-varying points from a CSV file to leave a trail on the 2D map.
- Add `Terria.filterStartDataCallback`. This callback gives an application the opportunity to modify start (share) data supplied in a URL before TerriaJS loads it.
- Reduced the size of the initial TerriaJS JavaScript code by about 30% when starting in 2D mode.
- Upgraded to [Cesium 1.29](https://github.com/AnalyticalGraphicsInc/cesium/blob/1.29/CHANGES.md).

### 4.7.4

- Renamed `SpatialDetailingFunction`, `WhyAmISpecialFunction`, and `PlacesLikeMeFunction` to `SpatialDetailingCatalogFunction`, `WhyAmISpecialCatalogFunction`, and `PlacesLikeMeCatalogFunction`, respectively. The old names will be removed in a future release.
- Fixed incorrect tooltip text for the Share button.
- Improved the build process and content of the user guide documentation.

### 4.7.3

- Canceled pending tile requests when removing a layer from the 2D map. This should drastically improve the responsiveness when dragging the time slider of a time-dynamic layer in 2D mode.
- Added the data source and data service details to the "About this dataset" (preview) panel.
- Fixed a bug introduced in 4.7.2 which made the Feature Info panel background too pale.

### 4.7.2

- Updated GNAF API to new Lucene-based backend, which should improve performance.
- Updated custom `<chart>` tag to allow a `colors` attribute, containing comma separated css strings (one per column), allowing users to customize chart colors. The `colors` attribute in charts can also be passed through from a WPS ComplexData response.
- Updated styling of Give Feedback form.
- Improved consistency of "Search" and "Add Data" font sizes.
- Improved flexibility of Feature Info Panel styling.
- Fixed a bug that could cause an extra `/` to be added to end of URLs by `ArcGisMapServerCatalogItem`, causing some servers to reject the request.
- Added a workaround for a bug in Internet Explorer 11 on Windows 7 that could cause the user interface to hang.

### 4.7.1

- Fixed a bug where providing feedback did not properly share the map view.
- Updated to terriajs-server 2.6.2.
- Fixed a bug leading to oversized graphics being displayed from WPS calls.

### 4.7.0

- Added the ability for users to share their view of the map when providing feedback.
- Extra components can now be added to FeatureInfoSection.
- Updated "Download Data" in FeatureInfoSection to "Download Data for this Feature".
- Fixed the color of visited links in client apps with their own css variables.
- Fixed a bug that prevented the scale bar from displaying correctly.

### 4.6.1

- Added support for creating custom WPS types, and for reusing `Point`, `Polygon`, and `Region` editors in custom types.
- Fixed a bug that caused the legend to be missing for WMS catalog items where the legend came from GetCapabilities but the URL did not contain `GetLegendGraphic`.

### 4.6.0

- Changed defaults:
  - The `clipToRectangle` property of raster catalog items (`WebMapServiceCatalogItem`, `ArcGisMapServerCatalogItem`, etc.) now defaults to `true`. It was `false` in previous releases. Using `false` prevents features (especially point features) right at the edge of the layer's rectangle from being cut off when the server reports too tight a rectangle, but also causes the layer to load much more slowly in many cases. Starting in this version, we favour performance and the much more common case that the rectangle can be trusted.
- Made `WebMapServiceCatalogItem` tolerant of a `GetCapabilities` where a `LegendURL` element does not have an `OnlineResource` or a `Dimension` does not have any values.
- Added support for 'Long' type hint to CSV data for specifying longitude.
- The marker indicating the location of a search result is now placed correctly on the terrain surface.
- `CatalogFunction` region parameters are now selected on the main map rather than the preview map.
- Some regions that were previously not selectable in Analytics, except via autocomplete, are now selectable.
- Added hover text that shows the position of data catalog search results in the full catalog.
- Widened scrollbars and improve their contrast.
- Removed the default maximum number of 10 results when searching the data catalog.
- Allow users to browse for JSON configuration files when adding "Local Data".
- Made it easier to use custom fonts and colors in applications built on TerriaJS, via new SCSS variables.
- Fixed a bug that caused a `CswCatalogGroup` to fail to load if the server had a `references` element without a `protocol`.

### 4.5.1

- The order of the legend for an `ArcGisMapServerCatalogItem` now matches the order used by ArcGIS itself.
- Large legends are now scaled down to fit within the width of the workbench panel.
- Improved the styling of links inside the Feature Information panel.
- Fixed a bug that could cause the Feature Information panel's close button to initially appear in the wrong place, and then jump to the right place when moving the mouse near it.

### 4.5.0

- Added support for the Sensor Observation Service format, via the `SensorObservationServiceCatalogItem`.
- Added support for end date columns in CSV data (automatic with column names containing `end_date`, `end date`, `end_time`, `end time`; or set in json file using `isEndDate` in `tableStyle.columns`.
- Fixed calculation of end dates for moving-point CSV files, which could lead to points disappearing periodically.
- Fixed a bug that prevented fractional seconds in time-varying WMS periodicity.
- Added the ability to the workbench UI to select the `style` to use to display a Web Map Service (WMS) layer when multiple styles are available.
- Added the ability to the workbench UI to select from among the available dimensions of a Web Map Service (WMS) layer.
- Improved the error reporting and handling when specifying invalid values for the WMS COLORSCALERANGE parameter in the UI.
- Added the ability to drag existing points when creating a `UserDrawing`.
- Fixed a bug that could cause nonsensical legends for CSV columns with all null values.
- Fixed a bug that prevented the Share panel from being used at all if the URL shortening service encountered an error.
- Fixed a bug that could cause an error when adding multiple catalog items to the map quickly.
- Tweaked the z-order of the window that appears when hovering over a chart series, so that it does not appear on top of the Feature Information panel.
- Fixed a bug that could lead to incorrect colors in a legend for a CSV file with explicit `colorBins` and cut off at a minimum and maximum.
- We now show the feature info panel the first time a dataset is added, containing a suggestion to click the map to learn more about a location. Also improved the wording for the feature info panel when there is no data.
- Fixed support for time-varying feature info for vector tile based region mapping.
- `updateApplicationOnMessageFromParentWindow` now also allows messages from the `opener` window, i.e. the window that opened the page by calling `window.open`. The parent or opener may now also send a message with an `allowOrigin` property to specify an origin that should be allowed to post messages.
- Fixed a bug that prevented charts from loading http urls from https.
- The `isNcWMS` property of `WebMapServiceCatalogItem` is now set to true, and the COLORSCALERANGE controls are available in the UI, for ncWMS2 servers.
- Added the ability to prevent CSVs with time and `id` columns from appearing as moving points, by setting `idColumns` to either `null` or `[]`.
- Fixed a bug that prevented default parameters to `CatalogFunction`s from being shown in the user interface.
- Fixed a problem that made `BooleanParameter`s show up incorrectly in the user interface.
- Embedded `<chart>` elements now support two new optional attributes:
  - `title`: overrides the title that would otherwise be derived from the name of the feature.
  - `hide-buttons`: If `"true"`, the Expand and Download buttons are hidden from the chart.
- Fixed a bug in embedded `<collapsible>` elements that prevented them from being expandable.
- Improved SDMX-JSON support to make it possible to change region type in the UI.
- Deprecated `RegionMapping.setRegionColumnType` in favour of `RegionMapping.prototype.setRegionColumnType`. `regionDetails[].column` and `.disambigColumn` have also been deprecated.

### 4.4.1

- Improved feature info display of time-varying region-mapped csvs, so that chart is still shown at times with no data.
- Fix visual hierarchy of groups and items in the catalog.

### 4.4.0

- Fixed a bug that caused Cesium (3D view) to crash when plotting a CSV with non-numerical data in the depth column.
- Added automatic time-series charts of attributes to the feature info of time-varying region-mapped csvs.
- Refactored Csv, AbsItt and Sdmx-Json catalog items to depend on a common `TableCatalogItem`. Deprecated `CsvCatalogItem.setActiveTimeColumn` in favour of `tableStructure.setActiveTimeColumn`.
- Error in geocoding addresses in csv files now shows in dialog box.
- Fixed CSS styling of the timeline and added padding to the feature info panel.
- Enhanced JSON support to recognise JSON5 format for user-added files.
- Deprecated `indicesIntoUniqueValues`, `indicesOrValues`, `indicesOrNumericalValues` and `usesIndicesIntoUniqueValues` in `TableColumn` (`isEnum` replaces `usesIndicesIntoUniqueValues`).
- Added support for explicitly colouring enum columns using a `tableStyle.colorBins` array of `{"value":v, "color":c}` objects
- Improved rendering speed when changing the display variable for large lat/lon csv files.
- Default to moving feature CSVs if a time, latitude, longitude and a column named `id` are present.
- Fixed a bug so units flow through to charts of moving CSV features.
- Fixed a bug that prevented the `contextItem` of a `CatalogFunction` from showing during location selection.
- Fixed a bug that caused `&amp;` to appear in some URLs instead of simply `&`, leading to an error when visiting the link.
- Added the ability to pass a LineString to a Web Processing Service.
- Fixed a bug that prevented `tableStyle.dataVariable` = `null` from working.
- Uses a smarter default column for CSV files.
- Fixed a bug that caused an error message to appear repeatedly when there was an error downloading tiles for a base map.
- Fixed a bug that caused WMS layer names and WFS type names to not be displayed on the dataset info page.
- We now preserve the state of the feature information panel when sharing. This was lost in the transition to the new user interface in 4.0.0.
- Added a popup message when using region mapping on old browsers without an `ArrayBuffer` type (such as Internet Explorer 9). These browsers won't support vector tile based region mapping.
- Fixed bug where generic parameters such as strings were not passed through to WPS services.
- Fixed a bug where the chart panel did not update with polled data files.
- Removed the Australian Hydrography layer from `createAustraliaBaseMapOptions`, as the source is no longer available.
- Fixed a bug that caused the GetCapabilities URL of a WMS catalog item to be shown even when `hideSource` was set to true.
- Newly-added user data is now automatically selected for the preview map.
- Fixed a bug where selecting a new column on a moving point CSV file did not update the chart in the feature info panel.
- Fixed dropdowns dropping from the bounds of the screen in Safari.
- Fixed a bug that prevented the feature info panel from updating with polled lat/lon csvs.
- Improved handing of missing data in charts, so that it is ignored instead of shown as 0.

### 4.3.3

- Use react-rangeslider 1.0.4 because 1.0.5 was published incorrectly.

### 4.3.2

- Fixed css styling of shorten URL checkbox.

### 4.3.1

- Added the ability to specify the URL to the `serverConfig` service in `config.json` as `parameters.serverConfigUrl`.

### 4.3.0

- Added `Terria.batchGeocoder` property. If set, the batch geocoder is used to resolve addresses in CSV files so that they can be shown as points on the map.
- Added `GnafAddressGeocoder` to resolve Australian addresses using the GNAF API.
- Added a loading indicator for user-added files.
- Fixed a bug that prevented printing the map in the 2D mode.
- Fixed a bug when changing between x-axis units in the chart panel.
- Moved all Terria styles into CSS-modules code (except Leaflet) - `lib/Sass/StandardUserInterface.scss` no longer needs to be imported and now only includes styles for backwards compatibility.

### 4.2.1

- Fixed bug that prevented the preview map displaying on mobile devices.

### 4.2.0

- There is a known bug in this version which prevents the user from being able to choose a region for some Analytics functions.
- Added support for ArcGis FeatureServers, using the new catalog types `esri-featureServer` and `esri-featureServer-group`. Catalog type `esri-group` can load REST service, MapServer and FeatureServer endpoints. (For backwards compatibility, catalog type `esri-mapServer-group` continues to work for REST service as well as MapServer endpoints.)
- Enumeration parameter now defaults to what is shown in UI, and if parameter is optional, '' is default.
- Adds bulk geocoding capability for Australian addresses. So GnafAPI can be used with batches of addresses, if configured.
- Fixed a bug that caused the selection indicator to get small when near the right edge of the map and to overlap the side panel when past the left edge.
- Map controls and menus now become translucent while the explorer window (Data Catalog) is visible.
- Removed find-and-replace for cesium workers from the webpack build as it's done in terriajs-cesium now.
- Legend images that fail to load are now hidden entirely.
- Improved the appearance of the opacity slider and added a percentage display.
- AllowedValues for LiteralData WPS input now works even if only one value specified.
- Fixed bug in WPS polygon datatype to return valid polygon geojson.
- Fix regression: cursor changes in UserDrawing now functions in 2D as well as 3D.
- Updated to [Cesium](http://cesiumjs.org) 1.23 (from 1.20). See the [change log](https://github.com/AnalyticalGraphicsInc/cesium/blob/1.23/CHANGES.md) for details.
- Fixed a bug which prevented feature info showing for Gpx-, Ogr-, WebFeatureService-, ArcGisFeatureServer-, and WebProcessingService- CatalogItems.
- Added support for a wider range of SDMX-JSON data files, including the ability to sum over dimensions via `aggregatedDimensionIds`.
- Added support for `tableStyle.colorBins` as array of values specifying the boundaries between the color bins in the legend, eg. `[3000, 3500, 3900, 4000]`. `colorBins` can still be an integer specifying the number of bins, in which case Terria determines the boundaries.
- Made explorer panel not rendered at all when hidden and made the preview map destroy itself when unmounted - this mitigates performance issues from having Leaflet running in the background on very busy vector datasets.
- Fixed a bug which prevented time-varying CZML feature info from updating.
- Added support for moving-point csv files, via an `idColumns` array on csv catalog items. By default, feature positions, color and size are interpolated between the known time values; set `isSampled` to false to prevent this. (Color and size are never interpolated when they are drawn from a text column.)
- Added support for polling csv files with a partial update, and by using `idColumns` to identify features across updates.
- Added a time series chart to the Feature Info Panel for sampled, moving features.
- Fixed a bug which sometimes prevented feature info from appearing when two region-mapped csv files were displayed.
- Fixed the preview map extent being one item behind what was actually selected.

### 4.1.2

- Fixed a bug that prevented sharing from working in Internet Explorer.

### 4.1.1

- Stopped IE9 from setting bizarre inline dimensions on custom branding images.
- Fixed workbench reordering in browsers other than Chrome.
- URLs on the dataset info page are now auto-selected by clicked, making them easier to copy.

### 4.1.0

- Made the column title for time-based CSV exports from chart default to 'date'
- Stopped the CSV creation webworker from being run multiple times on viewing a chart.
- Removed the empty circles from non-selected base maps on the Map settings panel.
- Prevented text from being selected when dragging the compass control.
- Added the `MeasureTool` to allow users to interactively measure the distance between points.
- Worked around a problem in the Websense Web Filter that caused it to block access to some of the TerriaJS Web Workers due to a URL in the license text in a comment in a source file.

### 4.0.2

- Fixed a bug that prevented opening catalog groups on iOS.
- Fixed a CSS warning.

### 4.0.1

- Fixed a bug that caused an error message to be formatted incorrectly when displayed to the user.

### 4.0.0

- Rewrote the TerriaJS user interface using React. We believe the new interface is a drastic improvement, incorporating user feedback and the results of usability testing. Currently, it is a bit harder to customize than our old user interface, so if your application has extensive customizations, we suggest delaying upgrading to this version for a little while logner.
- Added support for non-geospatial CSV files, which display in a new chart panel.
- Added support for customisable tags in Feature Info templates.
- Implemented [`<chart>` and `<collapsible>`](https://github.com/TerriaJS/terriajs/blob/4.0.0/lib/ReactViews/Custom/registerCustomComponentTypes.js#L52-L106) tags in Feature Info templates.
- Added support for [polling](https://github.com/TerriaJS/terriajs/blob/4.0.0/lib/Models/Polling.js) for updates to CSV files.
- `CswCatalogGroup` will now include Web Processing Services from the catalog if configured with `includeWps` set to true.
- `WebMapServiceCatalogItem` will now detect ncWMS servers and set isNcWMS to true.
- New `ShareDataService` which can store and resolve data. Currently it is used as a replacement for Google URL Shortener, which can't handle long URLs.
- New `ServerConfig` object which provides configuration information about the server, including which domains can be proxied for. This changes the way CorsProxy is initialised.
- Added partial support for the SDMX-JSON format.
- `UserDrawing` added for drawing lines and polygons on the map.
- CkanCatalogGroup's `filterQuery` items can now be specified as objects instead of URL-encoded strings.

### 3.5.0

- Ungrouped items in CKAN catalog items are now grouped under an item whose title is determined by .ungroupedTitle (default: "No group").
- CKAN's default search regex for KMLs also includes KMZ.
- Add documentation of camera properties.

### 3.4.0

- Support JSON5 (http://json5.org/) use in init files and config files, so comments can be used and object keys don't need to be quoted.
- Fixed a bug that caused the `corsProxyBaseUrl` specified in `config.json` to be ignored.
- Fixed a bug preventing downloading feature info data in CSV format if it contained nulls.
- Added support for the WMS Style/MetadataURL tag in layer description.
- Long titles in locally-generated titles now word-wrap in most web browsers.
- Long auto-generated legend titles now word wrap in most web browsers.

### 3.3.0

- Support `parameters` property in WebFeatureServiceCatalogItem to allow accessing URLs that need additional parameters.
- Fixed a bug where visiting a shared link with a time-series layer would crash load.
- Added a direct way to format numbers in feature info templates, eg. `{{#terria.formatNumber}}{"useGrouping": true, "maximumFractionDigits": 3}{{value}}{{/terria.formatNumber}}`. The quotes around the keys are optional.
- When the number of unique values in a CSV column exceeds the number of color bins available, the legend now displays "XX other values" as the label for the last bucket rather than simply "Other".
- CSV columns with up to 21 unique values can now be fully displayed in the legend. Previously, the number of bins was limited to 9.
- Added `cycle` option to `tableColumnStyle.colorBinMethod` for enumeration-type CSV columns. When the number of unique values in the column exceeds the number of color bins available, this option makes TerriaJS color all values by cycling through the available colors, rather than coloring only the most common values and lumping the rest into an "Other" bucket.
- Metadata and single data files (e.g. KML, GeoJSON) are now consistently cached for one day instead of two weeks.
- `WebMapServiceCatalogItem` now uses the legend for the `style` specified in `parameters` when possible. It also now includes the `parameters` when building a `GetLegendGraphic` URL.
- Fixed a bug that prevented switching to the 3D view after starting the application in 2D mode.

### 3.2.1

- Fixed a bug on IE9 which prevented shortened URLs from loading.
- Fixed a map started with smooth terrain being unable to switch to 3D terrain.
- Fixed a bug in `CkanCatalogItem` that prevented it from using the proxy for dataset URLs.
- Fixed feature picking when displaying a point-based vector and a region mapped layer at the same time.
- Stopped generation of WMS intervals being dependent on JS dates and hence sensitive to DST time gaps.
- Fixed a bug which led to zero property values being considered time-varying in the Feature Info panel.
- Fixed a bug which prevented lat/lon injection into templates with time-varying properties.

### 3.2.0

- Deprecated in this version:
  - `CkanCatalogItem.createCatalogItemFromResource`'s `options` `allowGroups` has been replaced with `allowWmsGroups` and `allowWfsGroups`.
- Added support for WFS in CKAN items.
- Fixed bug which prevented the terria-server's `"proxyAllDomains": true` option from working.
- Added support in FeatureInfoTemplate for referencing csv columns by either their name in the csv file, or the name they are given via `TableStyle.columns...name` (if any).
- Improved CSV handling to ignore any blank lines, ie. those containing only commas.
- Fixed a bug in `CswCatalogGroup` that prevented it from working in Internet Explorer.

### 3.1.0

- Only trigger a search when the user presses enter or stops typing for 3 seconds. This will greatly reduce the number of times that searches are performed, which is important with a geocoder like Bing Maps that counts each geocode as a transaction.
- Reduced the tendency for search to lock up the web browser while it is in progress.
- Include "engines" attribute in package.json to indicate required Node and NPM version.
- For WMS catalog items that have animated data, the initial time of the timeslider can be specified with `initialTimeSource` as `start`, `end`, `present` (nearest date to present), or with an ISO8601 date.
- Added ability to remove csv columns from the Now Viewing panel, using `"type": "HIDDEN"` in `tableStyle.columns`.

### 3.0.0

- TerriaJS-based application are now best built using Webpack instead of Browserify.
- Injected clicked lat and long into templates under `{{terria.coords.latitude}}` and `{{terria.coords.longitude}}`.
- Fixed an exception being thrown when selecting a region while another region highlight was still loading.
- Added `CesiumTerrainCatalogItem` to display a 3D surface model in a supported Cesium format.
- Added support for configuration of how time is displayed on the timeline - catalog items can now specify a dateFormat hash
  in their configuration that has formats for `timelineTic` (what is displayed on the timeline itself) and `currentTime`
  (which is the current time at the top-left).
- Fixed display when `tableStyle.colorBins` is 0.
- Added `fogSettings` option to init file to customize fog settings, introduced in Cesium 1.16.
- Improved zooming to csvs, to include a small margin around the points.
- Support ArcGis MapServer extents specified in a wider range of projections, including GDA MGA zones.
- WMS legends now use a bigger font, include labels, and are anti-aliased when we can determine that the server is Geoserver and supports these options.
- Updated to [Cesium](http://cesiumjs.org) 1.20. Significant changes relevant to TerriaJS users include:
  - Fixed loading for KML `NetworkLink` to not append a `?` if there isn't a query string.
  - Fixed handling of non-standard KML `styleUrl` references within a `StyleMap`.
  - Fixed issue in KML where StyleMaps from external documents fail to load.
  - Added translucent and colored image support to KML ground overlays
  - `GeoJsonDataSource` now handles CRS `urn:ogc:def:crs:EPSG::4326`
  - Fix a race condition that would cause the terrain to continue loading and unloading or cause a crash when changing terrain providers. [#3690](https://github.com/AnalyticalGraphicsInc/cesium/issues/3690)
  - Fix issue where the `GroundPrimitive` volume was being clipped by the far plane. [#3706](https://github.com/AnalyticalGraphicsInc/cesium/issues/3706)
  - Fixed a reentrancy bug in `EntityCollection.collectionChanged`. [#3739](https://github.com/AnalyticalGraphicsInc/cesium/pull/3739)
  - Fixed a crash that would occur if you added and removed an `Entity` with a path without ever actually rendering it. [#3738](https://github.com/AnalyticalGraphicsInc/cesium/pull/3738)
  - Fixed issue causing parts of geometry and billboards/labels to be clipped. [#3748](https://github.com/AnalyticalGraphicsInc/cesium/issues/3748)
  - Fixed bug where transparent image materials were drawn black.
  - Fixed `Color.fromCssColorString` from reusing the input `result` alpha value in some cases.
- Added support for time-series data sets with gaps - these are skipped when scrubbing on the timeline or playing.

### 2.3.0

- Share links now contain details about the picked point, picked features and currently selected feature.
- Reorganised the display of disclaimers so that they're triggered by `CatalogGroup` and `CatalogItem` models, which trigger `terria.disclaimerEvent`, which is listened to by DisclaimerViewModel`. `DisclaimerViewModel` must be added by the map that's using Terria.
- Added a mechanism for hiding the source of a CatalogItem in the view info popup.
- Added the `hideSource` flag to the init json for hiding the source of a CatalogItem in the View Info popup.
- Fixed a bug where `CatalogMember.load` would return a new promise every time it was called, instead of retaining the one in progress.
- Added support for the `copyrightText` property for ArcGis layers - this now shows up in info under "Copyright Text"
- Showed a message in the catalog item info panel that informs the user that a catalog item is local and can't be shared.
- TerriaJS now obtains its list of domains that the proxy will proxy for from the `proxyableDomains/` service. The URL can be overridden by setting `parameters.proxyableDomainsUrl` in `config.json`.
- Updated to [Cesium](http://cesiumjs.org) 1.19. Significant changes relevant to TerriaJS users include:
  - Improved KML support.
    - Added support for `NetworkLink` refresh modes `onInterval`, `onExpire` and `onStop`. Includes support for `viewboundScale`, `viewFormat`, `httpQuery`.
    - Added partial support for `NetworkLinkControl` including `minRefreshPeriod`, `cookie` and `expires`.
    - Added support for local `StyleMap`. The `highlight` style is still ignored.
    - Added support for `root://` URLs.
    - Added more warnings for unsupported features.
    - Improved style processing in IE.

### 2.2.1

- Improved legend and coloring of ENUM (string) columns of CSV files, to sort first by frequency, then alphabetically.

### 2.2.0

- Warn user when the requested WMS layer doesn't exist, and try to provide a suggestion.
- Fixed the calculation of a CSV file's extent so that missing latitudes and longitudes are ignored, not treated as zero.
- Improved the user experience around uploading files in a format not directly supported by TerriaJS and optionally using the conversion service.
- Improved performance of large CSV files, especially the loading time, and the time taken to change the display variable of region-mapped files.
- Added support for CSV files with only location (lat/lon or region) columns, and no value columns, using a file-specific color. Revised GeoJSON display to draw from the same palette of colors.
- Fixed a bug that prevented GeoJSON styles from being applied correctly in some cases.
- Fixed an error when adding a CSV with one line of data.
- Fixed error when adding a CSV file with numeric column names.
- Polygons and polylines are now highlighted on click when the geometry is available.
- Improved legend and coloring of ENUM (string) columns of CSV files; only the most common values are colored differently, with the rest shown as 'Other'.
- Added support for running the automated tests on the local system (via `gulp test`), on BrowserStack (via `gulp test-browserstack`), and on Sauce Labs (via `gulp test-saucelabs`).
- Changed `tableStyle`'s `format` to only accept `useGrouping`, `maximumFractionDigits` and `styling: "percent"` options. Previously some other options may have worked in some browsers.
- Improved color palette for string (ENUM) columns of CSV files.
- Improved CSV loading to ignore any completely blank lines after the header row (ie. lines which do not even have commas).
- Added support for grouping catalog items retrieved from a CSW server according to criteria specified in the init file (via the `metadataGroups` property) or from a `domainSpecification` and a call to the `GetDomain` service on the CSW server.
- Added `UrlTemplateCatalogItem`, which can be used to access maps via a URL template.
- Improved ABS display (to hide the regions) when a concept is deselected.
- Improved readability of ArcGIS catalog items and legends by replacing underscores with spaces.
- `ArcGisMapServerCatalogItem` metadata is now cached by the proxy for only 24 hours.
- Improved the feature info panel to update the display of time-varying region-mapped CSV files for the current time.
- Updated to [Cesium](http://cesiumjs.org) 1.18. Significant changes relevant to TerriaJS users include:
  - Improved terrain performance by up to 35%. Added support for fog near the horizon, which improves performance by rendering less terrain tiles and reduces terrain tile requests. [#3154](https://github.com/AnalyticalGraphicsInc/cesium/pull/3154)
  - Reduced the amount of GPU and CPU memory used by terrain by using compression. The CPU memory was reduced by up to 40%, and approximately another 25% in Chrome.
  - Fixed an issue where the sun texture is not generated correctly on some mobile devices. [#3141](https://github.com/AnalyticalGraphicsInc/cesium/issues/3141)
  - Cesium now honors window.devicePixelRatio on browsers that support the CSS imageRendering attribute. This greatly improves performance on mobile devices and high DPI displays by rendering at the browser-recommended resolution. This also reduces bandwidth usage and increases battery life in these cases.

### 2.1.1

- Fixed sharing of time-varying czml files; the timeline was not showing on the shared link.
- Fixed sharing of user-added time-varying csv files.
- Fixed a bug in `CkanCatalogItem` that made it build URLs incorrectly when given a base URL ending in a slash.

### 2.1.0

- Moved `TableColumn`, `TableStructure`, and the classes based on `Concept` to `lib/Map`. Moved `LegendHelper` to `lib/Models`.
- Added column-specific styling to CSV files, using a new `tableStyle.columns` json parameter. This is an object whose keys are column names or indices, and whose values are objects of column-specific tableStyle parameters. See the CSV column-specific group in `wwwroot/test/init/test-tablestyle.json` for an example. [#1097](https://github.com/TerriaJS/terriajs/issues/1097)
- Added the following column-specific `tableStyle` parameters:
  - `name`: renames the column.
  - `type`: sets the column type; can be one of LON, LAT, ALT, TIME, SCALAR, or ENUM.
  - `format`: sets the column number format, using the format of the [Javascript Intl options parameter](https://developer.mozilla.org/en-US/docs/Web/JavaScript/Reference/Global_Objects/Number/toLocaleString), eg. `{"format": {"useGrouping": true, "maximumFractionDigits": 2}}` to add thousands separators to numbers and show only two decimal places. Only the `useGrouping`, `maximumFractionDigits` and `styling: "percent"` options are guaranteed to work in all browsers.
- Added column-specific formatting to the feature info panel for all file types, eg. `"featureInfoTemplate" : {"template": "{{SPEED}} m/s", "formats": {"SPEED": {"maximumFractionDigits": 2}}}`. The formatting options are the same as above.
- Changed the default number format in the Feature Info Panel to not separate thousands with commas.
- Fixed a bug that caused the content on the feature info panel to be rendered as pure HTML instead of as mixed HTML / Markdown.
- Changed the default for `tableStyle.replaceWithZeroValues` to `[]`, ie. nothing.
- Changed the default for `tableStyle.replaceWithNullValues` to `["-", "na", "NA"]`.
- Changed the default for `tableStyle.nullLabel` to '(No value)'.
- Application name and support email can now be set in config.json's "parameters" section as "appName" and "supportEmail".
- Fixed showWarnings in config json not being respected by CSV catalog items.
- Fixed hidden region mapped layers being displayed when variable selection changes.
- Fixed exporting raw data as CSV not escaping commas in the data itself.

### 2.0.1

- Fixed a bug that caused the last selected ABS concept not to appear in the feature info panel.

### 2.0.0

- The following previously-deprecated functionality was removed in this version:
  - `ArcGisMapServerCatalogGroup`
  - `CatalogItemControl`
  - `CatalogItemDownloadControl`
  - Calling `BrandBarViewModel.create` with more than one parameter.
  - `CatalogMemberControl.leftSideItemControls`
  - `CatalogMemberControl.rightSideItemControls`
  - `DataCatalogTabViewModel.getRightSideItemControls`
  - `DataCatalogTabViewModel.getLeftSideItemControls`
  - `registerCatalogItemControls`
  - `AusGlobeViewer`
- Streamlined CSV handling framework. Breaking changes include the APIs of (not including those which begin with `_`):
  - `CsvCatalogItem`: `rowProperties`, `rowPropertiesByCode`, `dynamicUpdate` have been removed.
  - `AbsIttCatalogItem`: Completely rewritten. The `dataSetID` json parameter has been deprecated in favor of `datasetId` (different capitalization).
  - For the 2011 Australian Census data, requires `sa4_code_2011` to appear as an alias in `regionMapping.json` (it was previously missing in NationalMap).
  - `TableDataSource`: Completely rewritten and moved from `Map` to `Models` directory. Handles csvs with latitude & longitude columns.
  - `RegionMapping`: Used instead of TableDataSource for region-mapped csvs.
  - `DataTable` and `DataVariable` have been replaced with new classes, `TableStructure` and `TableColumn`.
  - `RegionProvider`: `loadRegionsFromWfs`, `processRegionIds`, `applyReplacements`, `findRegionIndex` have been made internal functions.
  - `RegionProviderList`: `chooseRegionProvider` has been changed and renamed `getRegionDetails`.
  - `ColorMap`: `fromArray` and `fromString` have been removed, with the constructor taking on that functionality.
  - `LegendUrl` has been moved to the `Map` directory.
  - `TableStyle`: `loadColorMap` and `chooseColorMap` have been removed. Moved from `Map` to `Models` directory.
  - `FeatureInfoPanelSectionViewModel`: its constructor now takes a `FeatureInfoPanelViewModel` as its first argument, instead of `Terria`.
  - `Models/ModelError` has been replaced with `Core/TerriaError`.
- Removed blank feature info sections for uncoloured regions of region-mapped CSVs.
- Recognises the CSV datetime formats: YYYY, YYYY-MM and YYYY-MM-DD HH:MM(:SS).
- Introduced five new json tableStyle parameters:
  - `replaceWithZeroValues`: Defaults to `[null, "-"]`. These values are coloured as if they were zero if they appear in a list with numbers. `null` catches missing values.
  - `replaceWithNullValues`: Defaults to `["na", "NA"]`. These values are coloured as if they were null if they appear in a list with numbers.
  - `nullColor`: A css string. Defaults to black. This colour is used to display null values. It is also used to colour points when no variable is selected.
  - `nullLabel`: A string used to label null or blank values in the legend. Defaults to ''.
  - `timeColumn`: Provide the name or index (starting at 0) of a csv column, if any. Defaults to the first time column found, if any. Use `null` to explicitly disregard all time columns.
- Removed variables consisting only of html tags from the Now Viewing panel.
- Added support for the csv datetime formats: YYYY, YYYY-MM and YYYY-MM-DD HH:MM(:SS).
- Improved formatting of datetimes from csv files in the feature info panel.
- Removed variables consisting only of html tags from the Now Viewing panel.
- Improved handling of rows with missing dates in csv time columns.
- Introduced four new json tableStyle parameters:
  - `replaceWithZeroValues`: Defaults to `[null, '-']`. These values are coloured as if they were zero if they appear in a csv column with numbers. `null` catches missing values. These rows are ignored if they appear in a csv time column.
  - `replaceWithNullValues`: Defaults to `['na', 'NA']`. These values are coloured as if they were null if they appear in a csv column with numbers. These rows are ignored if they appear in a csv time column.
  - `nullColor`: A css string. Defaults to a dark blue. This colour is used to display null values (but it does not appear on the legend). It is also used to colour points when no variable is selected.
  - `timeColumn`: Provide the name or index (starting at 0) of a csv column, if any. Defaults to the first time column found, if any. Use `null` to explicitly disregard all time columns.
- Added id matching for catalog members:
- Improved formatting of datetimes from csv files in the feature info panel.
- Removed variables consisting only of HTML tags from the Now Viewing panel.
- Added ID matching for catalog members:
  - An `id` field can now be set in JSON for catalog members
  - When sharing an enabled catalog item via a share link, the share link will reference the catalog item's ID
    rather than its name as is done currently.
  - The ID of an item should be accessed via `uniqueId` - if a catalog member doesn't have an ID set, this returns a
    default value of the item's name plus the ID of its parent. This means that if all the ancestors of a catalog
    member have no ID set, its ID will be its full path in the catalog.
  - This means that if an item is renamed or moved, share links that reference it will still work.
  - A `shareKeys` property can be also be set that contains an array of all ids that should lead to this item. This means
    that a share link for an item that didn't previously have an ID set can still be used if it's moved, as long as it
    has its old default ID set in `shareKeys`
  - Old share links will still work as long as the items they lead to aren't renamed or moved.
  - Refactor of JSON serialization - now rather than passing a number of flags that determine what should and shouldn't be
    serialized, an `itemFilter` and `propertyFilter` are passed in options. These are usually composed of multiple filters,
    combined using `combineFilters`.
  - An index of all items currently in the catalog against all of that item's shareKeys is now maintained in `Catalog`
    and can be used for O(1) lookups of any item regardless of its location.
  - CatalogMembers now contain a reference to their parent CatalogGroup - this means that the catalog tree can now be
    traversed in both directions.
  - When serializing user-added items in the catalog, the children of `CatalogGroup`s with the `url` property set are
    not serialized. Settings like `opacity` for their descendants that need to be preserved are serialized separately.
- Generated legends now use SVG (vector) format, which look better on high resolution devices.
- Created new Legend class, making it easy to generate client-side legends for different kinds of data.
- Generate client-side legends for ArcGIS MapServer catalog items, by fetching JSON file, instead of just providing link to external page.
- Fix Leaflet feature selection when zoomed out enough that the world is repeated.
- Improved handling of lat/lon CSV files with missing latitude or longitude values.
- Fixed a bug that prevented `SocrataCataloGroup` from working in Internet Explorer 9.
- Added `CkanCatalogItem`, which can be used to reference a particular resource of any compatible type on a CKAN server.
- Fixed a bug that caused the Now Viewing tab to display incorrectly in Internet Explorer 11 when switching directly to it from the Data Catalogue tab.

### 1.0.54

- Fixed a bug in `AbsIttCatalogItem` that caused no legend to be displayed.

### 1.0.53

- Improved compatibility with Internet Explorer 9.
- Made `CswCatalogGroup` able to find geospatial datasets on more CSW servers.
- Allow WMS parameters to be specified in json in uppercase (eg. STYLES).

### 1.0.52

- Added `MapBoxMapCatalogItem`, which is especially useful for base maps. A valid access token must be provided.
- Added a `getContainer()` method to Terria's `currentViewer`.
- Dramatically improved the performance of region mapping.
- Introduced new quantisation (color binning) methods to dramatically improve the display of choropleths (numerical quantities displayed as colors) for CSV files, instead of always using linear. Four values for `colorBinMethod` are supported:
  - "auto" (default), usually means "ckmeans"
  - "ckmeans": use "CK means" method, an improved version of Jenks Even Breaks to form clusters of values that are as distinct as possible.
  - "quantile": use quantiles, evenly distributing values between bins
  - "none": use the previous linear color mapping method.
- The default style for CSV files is now 7 color bins with CK means method.
- Added support for color palettes from Color Brewer (colorbrewer2.org). Within `tableStyle`, use a value like `"colorPalette": "10-class BrBG"`.
- Improved the display of legends for CSV files, accordingly.
- URLs for legends are now encapsulated in a `LegendUrl` model, which accepts a mime type that will affect how the
  legend is rendered in the sidebar.
- Added support for the Socrata "new backend" with GeoJSON download to `SocrataCatalogGroup`.
- Moved URL config parameters to config.json, with sensible defaults. Specifically:
  - regionMappingDefinitionsUrl: 'data/regionMapping.json',
  - conversionServiceBaseUrl: '/convert/',
  - proj4ServiceBaseUrl: '/proj4/',
  - corsProxyBaseUrl: '/proxy/'
- Deprecated terria.regionMappingDefinitionsUrl (set it in config.json or leave it as default).

### 1.0.51

- Fixed a typo that prevented clearing the search query
- Added support for Nominatim search API hosted by OpenStreetMap (http://wiki.openstreetmap.org/wiki/Nominatim) with `NominatimSearchProviderViewModel`. This works by merging to 2 queries : one with the bounding parameter for the nearest results, and the other without the bounding parameter. The `countryCodes` property can be set to limit the result to a set of specific countries.
- Added `MapProgressBarViewModel`. When added to the user interface with `MapProgressBarViewModel.create`, it shows a bar at the top of the map window indicating tile load progress.
- We no longer show the entity's ID (which is usually a meaningless GUID) on the feature info panel when the feature does not have a name. Instead, we leave the area blank.
- Fixed a bug with time-dynamic imagery layers that caused features to be picked from the next time to be displayed, in addition to the current one.
- Replace `.` and `#` with `_` in property names meant to be used with `featureInfoTemplate`, so that these properties can be accessed by the [mustache](https://mustache.github.io/) templating engine.
- Added support for time-varying properties (e.g. from a CZML file) on the feature info panel.
- `Cesium.zoomTo` now takes the terrain height into account when zooming to a rectangle.

### 1.0.50

- Put a white background behind legend images to fix legend images with transparent background being nearly invisible.
- Search entries are no longer duplicated for catalog items that appear in multiple places in the Data Catalogue
- Fixed the layer order changing in Cesium when a CSV variable is chosen.
- Layer name is now shown in the catalog item info panel for ESRI ArcGIS MapServer layers.
- Retrieve WFS or WCS URL associated with WMS data sources using DescribeLayer if no dataUrl is present.
- Downgrade Leaflet to 0.7.3 to fix specific feature clicking problems with 2D maps.
- Use `PolylineGraphics` instead of `PolygonGraphics` for unfilled polygons with an outline width greater than 1. This works around the fact that Cesium does not support polygons with outline width great than 1 on Windows due to a WebGL limitation.
- Sorted ABS age variables numerically, not alphabetically.
- Removed extra space at the bottom of base map buttons.
- Share links now remember the currently active tab in the `ExplorerPanelViewModel`.
- Fixed a bug that prevented region mapping from working over HTTPS.
- The proxy is now used to avoid a mixed content warning when accessing an HTTP dataset from an HTTPS deployment of TerriaJS.
- Added `CameraView.fromLookAt` and `CameraView.fromPositionHeadingPitchRoll` functions. These functions can be used to position the camera in new ways.

### 1.0.49

- Fixed a bug that caused poor performance when clicking a point on the map with lots of features and then closing the feature information panel.
- Apply linkify, instead of markdown, to properties shown in the Feature Info Panel.
- Fixed a bug that prevented feature scaling by value.
- Fixed a bug that prevented the csv `displayDuration` from working.
- Fixed a bug that ignored which column of the csv file to show as the legend initially.
- `NowViewingTabViewModel` is now composed of a number of sections. Each section is given the opportunity to determine whether it applies to each catalog item. Custom sections may be added by adding them to NowViewingTabViewModel.sections`.
- `CsvCatalogItem` and `AbsIttCatalogItem` now expose a `concepts` property that can be used to adjust the display.
- Added `Terria.cesiumBaseUrl` property.
- The user interface container DOM element may now be provided to `TerriaViewer` by specifying `uiContainer` in its options. Previously it always used an element named `ui`.
- Legend URLs are now accessed via the proxy, if applicable.
- Fixed a bug that prevented feature scaling by value.
- Added support for [Urthecast](https://www.urthecast.com/) with `UrthecastCatalogGroup`.
- Fixed a bug that caused a `TypeError` on load when the share URL included enabled datasets with an order different from their order in the catalog.
- Improved the message that is shown to the user when their browser supports WebGL but it has a "major performance caveat".
- Fixed a bug that could cause an exception in some browsers (Internet Explorer, Safari) when loading a GeoJSON with embedded styles.
- Fixed a bug with Leaflet 2D map where clicks on animation controls or timeline would also register on the map underneath causing undesired feature selection and, when double clicked, zooming (also removed an old hack that disabled dragging while using the timeline slider)
- Changed Australian Topography base map server and updated the associated thumbnail.
- Added `updateApplicationOnMessageFromParentWindow` function. After an app calls this function at startup, TerriaJS can be controlled by its parent window when embedded in an `iframe` by messages sent with `window.postMessage`.

### 1.0.48

- Added the ability to disable feature picking for `ArcGisMapServerCatalogItem`.
- Disabled feature picking for the Australian Topography and Australian Hydrography base layers created by `createAustraliaBaseMapOptions`.

### 1.0.47

- Make it possible to disable CSV region mapping warnings with the `showWarnings` init parameter.
- The `name` of a feature from a CSV file is now taken from a `name` or `title` column, if it exists. Previously the name was always "Site Data".
- Fixed a bug that caused time-dynamic WMS layers with just one time to not be displayed.
- Underscores are now replaced with spaces in the feature info panel for `GeoJsonCatalogItem`.
- Added Proj4 projections to the location bar. Clicking on the bar switches between lats/longs and projected coordinates. To enable this, set `useProjection` to `true`
- Show information for all WMS features when a location is clicked.
- Fixed a bug that caused an exception when running inside an `<iframe>` and the user's browser blocked 3rd-party cookies.
- HTML and Markdown text in catalog item metadata, feature information, etc. is now formatted in a more typical way. For example, text inside `<h1>` now looks like a heading. Previously, most HTML styling was stripped out.
- Supports FeatureInfoTemplates on all catalog item types (previously only available on ImageryLayers).
- Apply markdown to properties shown in the Feature Info Panel.
- Add `includeCzml` option to CkanCatalogGroup.
- Fixed a bug that caused `WebMapServiceCatalogItem` to incorrectly populate the catalog item's metadata with data from GetCapabilities when another layer had a `Title` with the same value as the expected layer's `Name`.
- Update the default Australian topography basemap to Geoscience Australia's new worldwide layer (http://www.ga.gov.au/gisimg/rest/services/topography/National_Map_Colour_Basemap/MapServer)
- Allow color maps in CSV catalog items to be expressed as strings: colorMapString: "red-white-blue".
- Updated to [Cesium](http://cesiumjs.org) 1.15. Significant changes relevant to TerriaJS users include:
  - Added support for the [glTF 1.0](https://github.com/KhronosGroup/glTF/blob/master/specification/README.md) draft specification.
  - Added support for the glTF extensions [KHR_binary_glTF](https://github.com/KhronosGroup/glTF/tree/master/extensions/Khronos/KHR_binary_glTF) and [KHR_materials_common](https://github.com/KhronosGroup/glTF/tree/KHR_materials_common/extensions/Khronos/KHR_materials_common).
  - `ImageryLayerFeatureInfo` now has an `imageryLayer` property, indicating the layer that contains the feature.
  - Make KML invalid coordinate processing match Google Earth behavior. [#3124](https://github.com/AnalyticalGraphicsInc/cesium/pull/3124)

### 1.0.46

- Fixed an incorrect require (`URIjs` instead of `urijs`).

### 1.0.45

- Major refactor of `CsvCatalogItem`, splitting region-mapping functionality out into `RegionProvider` and `RegionProviderList`. Dozens of new test cases. In the process, fixed a number of bugs and added new features including:
  - Regions can be matched using regular expressions, enabling matching of messy fields like local government names ("Baw Baw", "Baw Baw Shire", "Baw Baw (S)", "Shire of Baw Baw" etc).
  - Regions can be matched using a second field for disambiguation (eg, "Campbelltown" + "SA")
  - Drag-and-dropped datasets with a time column behave much better: rather than a fixed time being allocated to each row, each row occupies all the time up until the next row is shown.
  - Enumerated fields are colour coded in lat-long files, consist with region-mapped files.
  - Feedback is now provided after region mapping, showing which regions failed to match, and which matched more than once.
  - Bug: Fields with names starting with 'lon', 'lat' etc were too aggressively matched.
  - Bug: Numeric codes beginning with zeros (eg, certain NT 08xx postcodes) were treated as numbers and failed to match.
  - Bug: Fields with names that could be interpreted as regions weren't available as data variables.
- Avoid mixed content warnings when using the CartoDB basemaps.
- Allow Composite catalog items
- Handle WMS time interval specifications (time/time and time/time/periodicity)
- Moved `url` property to base CatalogItem base class. Previously it was defined separately on most derived catalog items.
- Most catalog items now automatically expose a `dataUrl` that is the same as their `url`.
- Added custom definable controls to `CatalogMember`s.
  - To define a control, subclass `CatalogMemberControl` and register the control in `ViewModels/registerCatalogMemberControl` with a unique control name, control class and required property name.
  - If a `CatalogMember` has a property with the required property name either directly on the member or in its `customProperties` object, the control will appear in the catalog with the member and will fire the `activate` function when clicked.
  - Controls can be registered to appear on both the left and right side using `registerLeftSideControl` and `registerRightSideControl` respectively.
  - An example can be seen in the `CatalogMemberDownloadControl`
  - Currently top level members do not show controls.
- The `LocationBarViewModel` now shows the latitude and longitude coordinates of the mouse cursor in 2D as well as 3D.
- The `LocationBarViewModel` no longer displays a misleading elevation of 0m when in "3D Smooth" mode.
- Added `@menu-bar-right-offset` LESS parameter to control the right position of the menu bar.
- Added `forceProxy` flag to all catalog members to indicate that an individual item should use the proxy regardless of whether the domain is in the list of domains to proxy.
- Allow a single layer of an ArcGIS MapServer to be added through the "Add Data" interface.
- Added `WfsFeaturesCatalogGroup`. This group is populated with a catalog item for each feature queried from a WFS server.
- The Feature Info panel now shows all selected features in an accordion control. Previously it only showed the first one.
- Added `featureInfoTemplate` property to `CatalogItem`. It is used to provide a custom Markdown or HTML template to display when a feature in the catalog item is clicked. The template is parameterized on the properties of the feature.
- Updated to [Cesium](http://cesiumjs.org) 1.14. Significant changes relevant to TerriaJS users include:
  - Fixed issues causing the terrain and sky to disappear when the camera is near the surface. [#2415](https://github.com/AnalyticalGraphicsInc/cesium/issues/2415) and [#2271](https://github.com/AnalyticalGraphicsInc/cesium/issues/2271)
  - Fixed issues causing the terrain and sky to disappear when the camera is near the surface. [#2415](https://github.com/AnalyticalGraphicsInc/cesium/issues/2415) and [#2271](https://github.com/AnalyticalGraphicsInc/cesium/issues/2271)
  - Provided a workaround for Safari 9 where WebGL constants can't be accessed through `WebGLRenderingContext`. Now constants are hard-coded in `WebGLConstants`. [#2989](https://github.com/AnalyticalGraphicsInc/cesium/issues/2989)
  - Added a workaround for Chrome 45, where the first character in a label with a small font size would not appear. [#3011](https://github.com/AnalyticalGraphicsInc/cesium/pull/3011)
  - Fixed an issue with drill picking at low frame rates that would cause a crash. [#3010](https://github.com/AnalyticalGraphicsInc/cesium/pull/3010)

### 1.0.44

- Fixed a bug that could cause timeseries animation to "jump" when resuming play after it was paused.
- Make it possible for catalog item initialMessage to require confirmation, and to be shown every time.
- When catalog items are enabled, the checkbox now animates to indicate that loading is in progress.
- Add `mode=preview` option in the hash portion of the URL. When present, it is assumed that TerriaJS is being used as a previewer and the "small screen warning" will not be shown.
- Added `maximumLeafletZoomLevel` constructor option to `TerriaViewer`, which can be used to force Leaflet to allow zooming closer than its default of level 18.
- Added the `attribution` property to catalog items. The attribution is displayed on the map when the catalog item is enabled.
- Remove an unnecessary instance of the Cesium InfoBox class when viewing in 2D
- Fixed a bug that prevented `AbsIttCatalogGroup` from successfully loading its list of catalog items.
- Allow missing URLs on embedded data (eg. embedded czml data)
- Fixed a bug loading URLs for ArcGIS services names that start with a number.
- Updated to [Cesium](http://cesiumjs.org) 1.13. Significant changes relevant to TerriaJS users include:
  - The default `CTRL + Left Click Drag` mouse behavior is now duplicated for `CTRL + Right Click Drag` for better compatibility with Firefox on Mac OS [#2913](https://github.com/AnalyticalGraphicsInc/cesium/pull/2913).
  - Fixed an issue where non-feature nodes prevented KML documents from loading. [#2945](https://github.com/AnalyticalGraphicsInc/cesium/pull/2945)

### 1.0.43

- Fixed a bug that prevent the opened/closed state of groups from being preserved when sharing.

### 1.0.42

- Added a `cacheDuration` property to all catalog items. The new property is used to specify, using Varnish-like notation (e.g. '1d', '10000s') the default length of time to cache URLs related to the catalog item.
- Fix bug when generating share URLs containing CSV items.
- Improve wording about downloading data from non-GeoJSON-supporting WFS servers.

### 1.0.41

- Improvements to `AbsIttCatalogItem` caching from the Tools menu.

### 1.0.40

- `ArcGisMapServerCatalogItem` now shows "NoData" tiles by default even after showing the popup message saying that max zoom is exceeded. This can be disabled by setting its `showTilesAfterMessage` property to false.

### 1.0.39

- Fixed a race condition in `AbsIttCatalogItem` that could cause the legend and map to show different state than the Now Viewing UI suggested.
- Fixed a bug where an ABS concept with a comma in its name (e.g. "South Eastern Europe,nfd(c)" in Country of Birth) would cause values for concept that follow to be misappropriated to the wrong concepts.

### 1.0.38

- `AbsIttCatalogItem` now allows the region type to be set on demand rather than only at load time.
- `CsvCatalogItem` can now have no display variable selected, in which case all points are the same color.

### 1.0.37

- Added `CswCatalogGroup` for populating a catalog by querying an OGC CSW service.
- Added `CatalogMember.infoSectionOrder` property, to allow the order of info sections to be configured per catalog item when necessary.
- Fixed a bug that prevented WMTS layers with a single `TileMatrixSetLink` from working correctly.
- Added support for WMTS layers that can only provide tiles in JPEG format.
- Fixed testing and caching of ArcGis layers from tools and added More information option for imagery layers.
- TerriaJS no longer requires Google Analytics. If a global `ga` function exists, it is used just as before. Otherwise, events are, by default, logged to the console.
- The default event analytics behavior can be specified by passing an instance of `ConsoleAnalytics` or `GoogleAnalytics` to the `Terria` constructor. The API key to use with `GoogleAnalytics` can be specified explicitly to its constructor, or it can be specified in the `parameter.googleAnalyticsKey` property in `config.json`.
- Made polygons drastically faster in 2D.
- TerriaJS now shortens share URLs by default when a URL shortener is available.
- Added Google Analytics reporting of the application URL. This is useful for tracking use of share URLs.
- Added the ability to specify a specific dynamic layer of an ArcGIS Server using just a URL.

### 1.0.36

- Calculate extent of TopoJSON files so that the viewer correctly pans+zooms when a TopoJSON file is loaded.
- Fixed a bug that caused the `Terria#clock` to keep ticking (and therefore using CPU / battery) once started even after selecting a non-time-dynamic dataset.
- Fixed a bug that caused the popup message to appear twice when a dataset failed to load.
- Added layer information to the Info popup for WMS datasets.
- Added ability to filter catalog search results by:
  - type: `is:wms`, `-is:esri-mapserver`. A result must match any 'is:' and no '-is:'.
  - url: `url:vic.gov.au`, `-url:nicta.com.au`. A result must match any 'url:', and no '-url:'.
- Added ability to control the number of catalog search results: `show:20`, `show:all`

### 1.0.35

- Polygons from GeoJSON datasets are now filled.
- Left-aligned feature info table column and added some space between columns.
- Added `EarthGravityModel1996`.
- Extended `LocationBarViewModel` to show heights relative to a geoid / mean sea level model. By default, EGM96 is used.
- Added support for styling GeoJSON files, either in catalog (add .style{} object) or embedded directly in the file following the [SimpleStyle spec](https://github.com/mapbox/simplestyle-spec).
- Fixed a bug that caused the 3D view to use significant CPU time even when idle.
- Added CartoDB's Positron and Dark Matter base maps to `createGlobalBaseMapOptions`.
- Added support for subdomains to `OpenStreetMapCatalogItem`.

### 1.0.34

- Fixed a bug that prevented catalog items inside groups on the Search tab from being enabled.
- Added `PopupMessageConfirmationViewModel`. It prevents the Popup from being closed unless the confirm button is pressed. Can also optionally have a deny button with a custom action.
- Added support for discovering GeoJSON datasets from CKAN.
- Added support for zipped GeoJSON files.
- Made `KmlCatalogItem` use the proxy when required.
- Made `FeatureInfoPanelViewModel` use the white panel background in more cases.
- Significantly improved the experience on devices with small screens, such as phones.
- Fixed a bug that caused only the portion of a CKAN group name before the first comma to be used.

### 1.0.33

- Added the `legendUrls` property to allow a catalog item to optionally have multiple legend images.
- Added a popup message when zooming in to the "No Data" scales of an `ArcGisMapServerCatalogItem`.
- Added `CatalogGroup.sortFunction` property to allow custom sorting of catalog items within a group.
- Added `ImageryLayerCatalogItem.treat403AsError` property.
- Added a title text when hovering over the label of an enabled catalog item. The title text informs the user that clicking will zoom to the item.
- Added `createBingBaseMapOptions` function.
- Added an option to `KnockoutMarkdownBinding` to optionally skip HTML sanitization and therefore to allow unsafe HTML.
- Upgraded to Cesium 1.11.
- `CatalogItem.zoomTo` can now zoom to much smaller bounding box rectangles.

### 1.0.32

- Fixed CKAN resource format matching for KML, CSV, and Esri REST.

### 1.0.31

- Added support for optionally generating shorter URLs when sharing by using the Google URL shortening service.

### 1.0.30

- `WebMapServiceCatalogItem` and `ArcGisMapServerCatalogItem` now augment directly-specified metadata with metadata queried from the server.
- "Data Details" and "Service Details" on the catalog item info panel are now collapsed by default. This improves the performance of the panel and hides some overly technical details.
- `ArcGisMapServerCatalogItem.layers` can now specify layer names in addition to layer IDs. Layer names are matched in a case-insensitive manner and only if a direct ID match is not found.
- `itemProperties` are now applied through the normal JSON loading mechanism, so properties that are represented differently in code and in JSON will now work as well.
- Added support for `csv-geo-*` (e.g. csv-geo-au) to `CkanCatalogGroup`.
- The format name used in CKAN can now be specified to `CkanCatalogGroup` using the `wmsResourceFormat`, `kmlResourceFormat`, `csvResourceFormat`, and `esriMapServerResourceFormat` properties. These properties are all regular expressions. When the format of a CKAN resource returned from `package_search` matches one of these regular expressions, it is treated as that type within TerriaJS.
- `CkanCatalogGroup` now fills the `dataUrl` property of created items by pointing to the dataset's page on CKAN.
- The catalog item information panel now displays `info` sections in a consistent order. The order can be overridden by setting `CatalogItemInfoViewModel.infoSectionOrder`.
- An empty `description` or `info` section is no longer shown on the catalog item information panel. This can be used to remove sections that would otherwise be populated from dataset metadata.

### 1.0.29

- Add support for loading init files via the proxy when necessary.
- Switched to using the updated URL for STK World Terrain, `//assets.agi.com/stk-terrain/v1/tilesets/world/tiles`.

### 1.0.28

- Fixed a bug that prevented links to non-image (e.g. ArcGIS Map Server) legends from appearing on the Now Viewing panel.

### 1.0.27

- Use terriajs-cesium 1.10.7, fixing a module load problem in really old browers like IE8.

### 1.0.25

- Fixed incorrect date formatting in the timeline and animation controls on Internet Explorer 9.
- Add support for CSV files with longitude and latitude columns but no numeric value column. Such datasets are visualized as points with a default color and do not have a legend.
- The Feature Information popup is now automatically closed when the user changes the `AbsIttCatalogItem` filter.

### 1.0.24

- Deprecated:
  - Renamed `AusGlobeViewer` to `TerriaViewer`. `AusGlobeViewer` will continue to work until 2.0 but using it will print a deprecation warning to the browser console.
  - `BrandBarViewModel.create` now takes a single `options` parameter. The container element, which used to be specified as the first parameter, should now be specified as the `container` property of the `options` parameter. The old function signature will continue to work until 2.0 but using it will print a deprecation warning to the browser console.
- `WebMapServiceCatalogItem` now determines its rectangle from the GetCapabilities metadata even when configured to use multiple WMS layers.
- Added the ability to specify the terrain URL or the `TerrainProvider` to use in the 3D view when constructing `TerriaViewer`.
- `AbsIttCatalogItem` styles can now be set using the `tableStyle` property, much like `CsvCatalogItem`.
- Improved `AbsIttCatalogItem`'s tolerance of errors from the server.
- `NavigationViewModel` can now be constructed with a list of `controls` to include, instead of the standard `ZoomInNavigationControl`, `ResetViewNavigationControl`, and `ZoomOutNavigationControl`.
- Fixed a bug that caused the brand bar to slide away with the explorer panel on Internet Explorer 9.

### 1.0.23

- Fixed a bug that prevented features from being pickable from ABS datasets on the 2D map.
- Fixed a bug that caused the Explorer Panel tabs to be missing or misaligned in Firefox.

### 1.0.22

- Changed to use JPEG instead of PNG format for the Natural Earth II basemap. This makes the tile download substantially smaller.

### 1.0.21

- Added an `itemProperties` property to `AbsIttCatalogGroup`.
- Added a `nowViewingMessage` property to `CatalogItem`. This message is shown by the `NowViewingAttentionGrabberViewModel` when the item is enabled. Each unique message is shown only once.

### 1.0.20

- Added the ability to specify SVG icons on Explorer Panel tabs.
- Added an icon to the Search tab.
- Added support for accessing Australian Bureau of Statistics data via the ABS-ITT API, using `AbsIttCatalogGroup` and `AbsIttCatalogItem`.
- The Now Viewing panel now contains controls for selecting which column to show in CSV datasets.

### 1.0.19

- Added `NowViewingAttentionGrabberViewModel`. It calls attention the Now Viewing tab the first time a catalog item is enabled.
- Added `isHidden` property to catalog items and groups. Hidden items and groups do not show up in the catalog or in search results.

### 1.0.18

- Added `featureInfoFields` property to `CsvCatalogItem.tableStyle`. It allows setting which fields to show in the Feature Info popup, and the name to use for each.
- Added `OpenStreetMapCatalogItem` for connecting to tile servers using the OpenStreetMap tiling scheme.
- Added `CkanCatalogGroup.allowEntireWmsServers` property. When set and the group discovers a WMS resource without a layer parameter, it adds a catalog item for the entire server instead of ignoring the resource.
- Added `WebMapTileServiceCatalogGroup` and `WebMapTileServiceCatalogItem` for accessing WMTS servers.
- Handle the case of an `ArcGisMapServerCatalogItem` with an advertised extent that is outside the valid range.
- We now pass ArcGIS MapServer metadata, when it's available, through to Cesium's `ArcGisMapServerImageryProvider` so that it doesn't need to re-request the metadata.
- Changed the style of the Menu Bar to have visually-separate menu items.
- Added support for SVG menu item icons to `MenuBarViewModel`.
- Improved popup message box sizing.

### 1.0.17

- Upgraded to TerriajS Cesium 1.10.2.
- Added `ImageryLayerCatalogItem.isRequiredForRendering`. This is set to false by default and to true for base maps. Slow datasets with `isRequiredForRendering=false` are less likely to prevent other datasets from appearing in the 3D view.
- The "Dataset Testing" functionality (on the hidden Tools menu accessible by adding `#tools=1` to the URL) now gives up tile requests and considers them failed after two seconds. It also outputs some JSON that can be used as the `blacklist` property to blacklist all of the datasets that timed out.
- Added a feature to count the total number of datasets from the hidden Tools menu.
- Fixed a bug that caused the 2D / 3D buttons the Maps menu to get out of sync with the actual state of the map after switching automatically to 2D due to a performance problem.

### 1.0.16

- Deprecated:
  - `ArcGisMapServerCatalogGroup` has been deprecated. Please use `ArcGisCatalogGroup` instead.
- Replaced Cesium animation controller with TerriaJS animation controller.
- Replaced Cesium Viewer widget with the CesiumWidget when running Cesium.
- Added the ability to turn a complete ArcGIS Server, or individual folders within it, into a catalog group using `ArcGisCatalogGroup`.

### 1.0.15

- Fix imagery attribution on the 2D map.

### 1.0.14

- Fixed share URL generation when the application is not running at the root directory of its web server.
- Fixed a bug that caused Internet Explorer 8 users to see a blank page instead of a message saying their browser is incompatible.

### 1.0.13

- Breaking changes:
  - Added a required `@brand-bar-height` property.
- `ExplorerPanelViewModel` can now be created with `isOpen` initially set to false.
- TerriaJS now raises an error and hides the dataset when asked to show an `ImageryLayerCatalogItem` in Leaflet and that catalog item does not use the Web Mercator (EPSG:3857) projection. Previously, the dataset would silently fail to display.
- Improved error handling in `CzmlCatalogItem`, `GeoJsonCatalogItem`, and `KmlCatalogItem`.
- Made the `clipToRectangle` property available on all `ImageryProvider`-based catalog items, not just `WebMapServiceCatalogItem`.
- Added `CatalogMember.isPromoted` property. Promoted catalog groups and items are displayed above non-promoted groups and items.
- Add support for ArcGIS MapServer "Raster Layers" in addition to "Feature Layers".

### 1.0.12

- Allow Esri ArcGIS MapServers to be added via the "Add Data" panel.
- Adds `baseMapName` and `viewerMode` fields to init files and share links. `baseMapName` is any base map name in the map settings panel and `viewerMode` can be set to `'2d'` or `'3d'`.
- Added `tableStyle.legendTicks` property to `CsvCatalogItem`. When specified, the generated legend will have the specified number of equally-spaced lines with labels in its legend.

### 1.0.11

- Fixed a bug that prevented HTML feature information from showing up with a white background in Internet Explorer 9 and 10.
- Fixed a bug that prevented WMS GetCapabilities properties, such as CRS, from being properly inherited from the root layer.
- Tweaked credit / attribution styling.

### 1.0.10

- Added support for a developer attribution on the map.
- Fixed a bug that could cause results from previous async catalog searches to appear in the search results.

### 1.0.9

- Show Cesium `ImageryProvider` tile credits / attribution in Leaflet when using `CesiumTileLayer`.

### 1.0.8

- `WebMapServiceCatalogGroup` now populates the catalog using the hierarchy of layers returned by the WMS server in GetCapabilities. To keep the previous behavior, set the `flatten` property to true.
- Potentially breaking changes:
  - The `getFeatureInfoAsGeoJson` and `getFeatureInfoAsXml` properties have been removed. Use `getFeatureInfoFormats` instead.
- Added support for text/html responses from WMS GetFeatureInfo.
- Make the `FeatureInfoPanelViewModel` use a white background when displaying a complete HTML document.
- `KnockoutMarkdownBinding` no longer tries to interpret complete HTML documents (i.e. those that contain an <html> tag) as Markdown.
- The feature info popup for points loaded from CSV files now shows numeric columns with a missing value as blank instead of as 1e-34.
- `ArcGisMapServerCatalogItem` now offers metadata, used to populate the Data Details and Service Details sections of the catalog item info panel.
- `ArcGisMapServerCatalogGroup` now populates a "Service Description" and a "Data Description" info section for each catalog item from the MapServer's metadata.
- The `metadataUrl` is now populated (and shown) from the regular MapServer URL.
- Added 'keepOnTop' flag support for imageryLayers in init file to allow a layer to serve as a mask.
- Added 'keepOnTop' support to region mapping to allow arbitrary masks based on supported regions.
- Checkboxes in the Data Catalogue and Search tabs now have a larger clickable area.

### 1.0.7

- `CatalogItemNameSearchProviderViewModel` now asynchronously loads groups so items in unloaded groups can be found, too.
- Do not automatically fly to the first location when pressing Enter in the Search input box.
- Changed `ArcGisMapServerCatalogItem` to interpret a `maxScale` of 0 from an ArcGIS MapServer as "not specified".
- Added an `itemProperties` property to `ArcGisMapServerCatalogGroup`, allowing properties of auto-discovered layers to be specified explicitly.
- Added `validDropElements`, `validDropClasses`, `invalidDropElements`, and `invalidDropClasses` properties to `DragDropViewModel` for finer control over where dropping is allowed.
- Arbitrary parameters can now be specified in `config.json` by adding them to the `parameters` property.

### 1.0.6

- Added support for region mapping based on region names instead of region numbers (example in `public/test/countries.csv`).
- Added support for time-dynamic region mapping (example in `public/test/droughts.csv`).
- Added the ability to specify CSV styling in the init file (example in `public/init/test.json`).
- Improved the appearance of the legends generated with region mapping.
- Added the ability to region-map countries (example in `public/test/countries.csv`).
- Elminated distracting "jumping" of the selection indicator when picking point features while zoomed in very close to the surface.
- Fixed a bug that caused features to be picked from all layers in an Esri MapServer, instead of just the visible ones.
- Added support for the WMS MinScaleDenominator property and the Esri MapServer maxScale property, preventing layers from disappearing when zoomed in to close to the surface.
- Polygons loaded from KML files are now placed on the terrain surface.
- The 3D viewer now shows Bing Maps imagery unmodified, matching the 2D viewer. Previously, it applied a gamma correction.
- All catalog items now have an `info` property that allows arbitrary sections to be shown for the item in the info popup.
- `CkanCatalogGroup` now has a `groupBy` property to control whether catalog items are grouped by CKAN group ("group"), CKAN organization ("organization"), or not grouped at all ("none").
- `CkanCatalogGroup` now has a `useResourceName` property to control whether the name of the catalog item is derived from the resource (true), or the dataset itself (false).
- The catalog item info page now renders a much more complete set of Markdown and HTML elements.<|MERGE_RESOLUTION|>--- conflicted
+++ resolved
@@ -2,9 +2,7 @@
 
 #### next release (8.7.10)
 
-<<<<<<< HEAD
 - Add OpenStreetMap as a basemap option.
-=======
 - Update to node-notifier 10.0.1 to fix security vulnerabilities.
 - Remove unused ts-loader dependency.
 - Remove unused class-list dependency.
@@ -13,7 +11,6 @@
 - Update to dompurify 2.5.7 to fix security vulnerabilities.
 - Remove unused simple-statistics dependency.
 - Update to pretty-quick 4.0.0 to fix security vulnerabilities.
->>>>>>> e467c79c
 - [The next improvement]
 
 #### 8.7.9 - 2024-11-22
