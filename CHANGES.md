--- conflicted
+++ resolved
@@ -6,12 +6,9 @@
   - Upgrade TypeScript to 5.2
   - Switch Babel configuration to new JSX transform
 - Improve tsconfig files
-<<<<<<< HEAD
 - Remove deprecated default `relatedMaps`
-=======
 - Update `thredds-catalog-crawler` to `0.0.6`
 - `WebMapServiceCatalogItem` will drop problematic query parameters from `url` when calling `GetCapabilities` (eg `"styles","srs","crs","format"`)
->>>>>>> 0f202bc9
 - [The next improvement]
 
 #### 8.4.1 - 2023-12-08
