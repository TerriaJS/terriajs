# Change Log

#### next release (8.9.3)

- Remove unused d3-array dependency.
- [The next improvement]

#### 8.9.2 - 2025-03-31

- Replace clipboardjs with native browser clipboard
- Update react-swipeable to v7. #7542
- Use theme.dark for bottomBar background
- Remove interactjs dependency #7544
- Rewrite drag-wrapper to use terriajs dragging implementation #7544
- TSify `SearchBoxAndResults` and convert to a functional component #7477
- Convert `DragDropFile` to functional component and styled-components. #7563
- Remove `viewState.lastUploadedFiles` and replace with `DragDropFile` local state. #7563
- TSify `DragDropNotification` and convert to functional component and styled-components. #7563
- TSify `DataCatalogTab` and convert it to functional component #7476
- Update to shpjs 6.1.0.
- Enable `noUncheckedSideEffectImports` in `tsconfig.json` to get errors from tsc when non-existent modules are imported for side effects.
<<<<<<< HEAD
- Update to plugin-error 2.0.1
- [The next improvement]
=======
- Return lat/lon as numbers from `geoJsonGeometryFromGeoRssSimpleGeometry` and `geoJsonGeometryFromW3cGeometry`.
- Remove unused babel/parser dependency.
>>>>>>> fe58e215

#### 8.9.1 - 2025-03-24

- Tweak `ArcGisFeatureServerCatalogItem.imageryProvider` to return undefined until metadata has finished loading
- Fix scss theming regression by restoring webpack alias

#### 8.9.0 - 2025-03-17

- **Breaking changes:**
- Major changes to UI

  - Changed workbench and bottom dock to absolute positioned over map with transparent background
  - Generally increase padding and font sizes to improve readability
  - Generally use a darker default theme
  - Increases logo size, redesign of collapsed workbench panel
  - Update help text for empty workbench
  - Decrease border radii
  - Changed workbench and bottom dock to absolute positioned over map with transparent background
  - Generally increase padding and font sizes to improve readability
  - Generally use a darker default theme
  - Increases logo size, redesign of collapsed workbench panel
  - Update help text for empty workbench
  - Decrease border radii
  - Introduce `blur`, `dark-transparent`, `dark-alpha`, `scrollbar-color` and `scrollbar-track-color` theme variables
  - Add `keepCatalogOpen` config option
  - Add enable / disable all button to workbench

- Add tiling support to `ArcGisFeatureServerCatalogItem` - this will be enabled by default if the server supports tiling and unsupported marker/point styles aren't used. See `ArcGisFeatureServerCatalogTraits` `tileRequests`. When enabled, `pbf` tiles will be fetched and drawn using `ProtomapsImageryProvider`
  - This can be disabled by setting `tileRequests` to `false`
  - For point features, only the following `PointSymbolTraits` are available - fill, stroke, height (which sets circle radius). Custom markers (markers other than `point` or `circle`) are not supported.
- Add `request` parameter to `ArcGisImageServerImageryProvider.buildImageResource` - this enables Cesium to manage requests
- Decrease protomaps tile buffer to 32 pixels (from 64) to increase performance
- Change `ProtomapsImageryProvider` to use a "soft" minimum level, so no tiles will be created below the `minimumZoom` provided.
- Move `ProtomapsImageryProvider.pickFeatures` GeoJSON logic to inside `ProtomapsGeojsonSource.pickFeatures`.
- Fix `FeatureInfoUrlTemplateMixin` reactivity warnings
- Move `GeojsonMixin` protomaps paint/label rules to `tableStyleToProtomaps`.
  - Also create `getStyleReactiveDependencies` that can be used to track (and react to) table styling traits
- Add `dash` to `OutlineStyleTraits` (only supported by line features), and `outlineStyle` to `LegendTraits`.
- Add `MinMaxLevelMixin` to `ArcGisFeatureServerCatalogItem` - only applied when tiling requests
- Tweaked `TableStyleMap` and `TableColorMap` conditions to handle empty `TableColumns` (to support styling `ArcGisFeatureServerCatalogItem` when tiling requests)
- Fix bug with expanding "Developer Details" in the error modal
- Fix regression bug from https://github.com/TerriaJS/terriajs/pull/7144, GeoJson `MultiPolygon`, `Polygon` and `Line` features were being dropped
- Move GeoJSON helper functions (`isFeatureCollection` etc) to `lib/Core/GeoJson.ts`
- Split up `ArcGisFeatureServerCatalogItem` into `ArcGisFeatureServerStratum` and `esriStyleToTableStyle`
- Remove unused pmtiles dependency.
- Update data styling docs
- Remove unused babel/eslint-parser dependency.
- Hide 'Story' button in mobile view if story panel is active.
- Update empty workbench help text
- Remove unused `arraysAreEqual`, `autoUpdate`, `flattenNested`, `freezeInDebug`, `isPromise`, `loadJsonp`, `OrUndefined`, and `superGet` files from lib/Core.
- Update to react-virtual 2.10.4.
- Update types/file-saver to 2.0.7.
- Remove `request` dependency from CI scripts
- Fix basemaps order to follow the order given by `enabledBaseMaps` setting. #7537
- Modified DiffTool UI to use `WorkflowPanel` instead of floating side panel.

#### 8.8.1 - 2025-02-27

- Expose the `lightColor` setting for 3D Tilesets in Cesium3dTilesCatalogItem.
- Fix GeoJSON regression bug (from 8.8.0) - multi-polygons, polygons and line features weren't being rendered through `ProtomapsImageryProvider`.
- Remove unused klaw-sync dependency.
- Remove unused hammerjs dependency.
- Remove unused turf/meta dependency.

#### 8.8.0 - 2025-02-18

- **Breaking changes:**
  - Upgrade Webpack to version 5
    - Converted remaining CJS style modules and `require()` calls to ESM and `import` statements.
    - Removed babel transformation to CJS for default build (we still use it for nodejs).
    - Removed several other babel transforms (for JS features that should now be widely supported).
    - Refactor and clean up configureWebpack.js. `configureWebpack()` now accepts a single object parameter.
    - Removed code for hot reloading
  - Upgraded `sass` to version 1.80+
    - Migrated SASS files to use `modern` API (by running the `sass-migrator` script)
    - Replaced webpack aliases `~terriajs-variables` and `~terriajs-mixins` with respective relative path. This was necessary to run the migrator. It also results in simpler webpack configuration.
- Remove `MapboxImageryProvider`, `createRegionMappedImageryProvider` now uses `ProtomapsImageryProvider`.
- Update `protomaps` to `protomaps-leaflet`. This fixes the 5400 vertex limit in a single tile.
  - The very basic support of mvt style spec is now handled by Terria in [`lib/Map/Vector/mapboxStyleJsonToProtomaps.ts`](lib/Map/Vector/mapboxStyleJsonToProtomaps.ts)
- Move `GeojsonSource` to new file `lib/Map/Vector/ProtomapsGeojsonSource.ts`.
- support URL parameters in a GetLegendGraphic request for a layer without a style configured
- Enhanced error processing for obtaining user location

#### 8.7.11 - 2024-12-18

- Explicitly set prettier tab-width
- Move release guide from README.md to RELEASE_GUIDE.md
- Add `clampToGround` to `KmlCatalogItemTraits` (defaults to `true`) - this is now passed to `KmlDataSource.load`. Terria no longer clamps polygon geometries to terrain manually. All clamping logic is now handled by Cesium.
- Add `dataSourceUri` to `KmlCatalogItemTraits` - Overrides the url to use for resolving relative links and other KML network features

#### 8.7.10 - 2024-11-29

- Add OpenStreetMap as a basemap option.
- Update to node-notifier 10.0.1 to fix security vulnerabilities.
- Remove unused ts-loader dependency.
- Remove unused class-list dependency.
- TSify `ConsoleAnalytics` module.
- Update to gulp 5.0 to fix security vulnerabilities.
  - Gulp 5 defaults to encoding copied files as utf-8, had turn off encoding by setting `encoding: false` to correctly copy binary assets from dependencies.
- Update to dompurify 2.5.7 to fix security vulnerabilities.
- Update to @mapbox/togeojson 0.16.2 to fix security vulnerabilities.
- Remove unused simple-statistics dependency.
- Update to pretty-quick 4.0.0 to fix security vulnerabilities.

#### 8.7.9 - 2024-11-22

- Add "searchBarConfig.showSearchInCatalog" to configParameters so that the link in location search results can be disabled.
- Properly initialize react ref in functional components
- Add NominatimSearchProvider.
- Removed the basemaps - positron, darkmatter and black-marble - from the default settings. The Carto ones are no longer free and requires an [Enterprise or Grantee license](https://carto.com/basemaps). If you have the appropriate license you can add them via your [initialization file](https://docs.terria.io/guide/customizing/initialization-files/#basemaps). [Example configuration](https://gist.github.com/na9da/ef7871afee7cbe3d0a95e5b6351834c9).
- Restrict mobx version to '< 6.13.0' to avoid tsc errors because mobx now uses iterator helper types introduced in TypeScript 5.6.
- Remove unused ts-node dependency.

#### 8.7.8 - 2024-11-01

- Fix the layout of the story builder and the item search tool.
- Add support for Cloud Optimised Geotiff (cog) in Cesium mode. Currently supports EPSG 4326 and 3857. There is experimental support for other projections but performance might suffer and there could be other issues.
- Fix `Workbench.collapseAll()` and `Workbench.expandAll()` for References.
- Add to the "doZoomTo" function the case of an imagery layer with imageryProvider.rectangle
- Add "leafletMaxZoom" to configParameters so that the maxZoom of the Leaflet viewer can be changed.
- Restrict `sass` version to `< 1.80`- to avoid deprecations.

#### 8.7.7 - 2024-10-01

- **Breaking changes:**

  - Remove RollbarErrorServiceProvder
  - Error services now instantiated externally to terriajs

- Fix remaining lint warnings
- Augment cesium types and start using import instead of require in ts files
- Update to sass 1.79.1
- Add option to import assets from Cesium ion through the Add data panel. Use map config parameter "cesiumIonOAuth2ApplicationID" to enable the feature.

#### 8.7.6 - 2024-08-22

- Add I3SCatalogItem
  - getFeaturesFromPickResult now async to handle I3SNode.loadFields()
  - extract common style logic to new Cesium3dTilesStyleMixin.ts
- Set default value for date and datetime WPS fields only when the field is marked as required.
- Fix Sass deprecation warnings (declarations after nested blocks)
- Fix legend shown for WMS difference output item
- Add `diffItemProperties` trait to override properties of WSM difference output item. Useful for customizing feature info template strings etc.
- Add Proj4 definition for EPSG:8059
- Upgrade to terriajs-cesium 8.0.1.
- Re-enable terrain splitting.
- Add support for ArcGis ImageServer - this includes
  - Support for "dynamic" `exportImage` endpoint (using `102100` wkid)
  - Support for web mercator and wgs84 precached tiles
  - Basic support for raster functions - a dropdown is rendered in the workbench for custom raster functions
  - Traits to configure `bandIds` and `renderingRule`
- Increase `maxRefreshIntervals` from 1000 to 10000 for `WebMapServiceCatalogItem` and `ArcGisMapServerCatalogItem`.
- Add `nextDiscreteJulianDate` helper computed value to `DiscretelyTimeVaryingMixin`
- Add `EPSG:7899` to `Proj4Definitions`

#### 8.7.5 - 2024-06-26

- TSify some `js` and `jsx` files and provide `.d.ts` ambient type files for a few others. This is so that running `tsc` on an external project that imports Terria code will typecheck successfully.
- Upgraded a bunch of d3 dependencies for fixing security errors.
- Show rectangle selector for WPS bounding box parameter
- Fix `store` and `status` values send in WPS Execute request.
- Add docs for `modelDimensions`

#### 8.7.4 - 2024-06-07

- Fix position of draggable point after moving.
- Fix `getFeatureProperties` (in `FeatureInfoSection`) failing due to bad JSON parsing of nested strings.
- The `TableFeatureInfoStratum` default `featureInfoTemplate` will now not show `_id_` (internal Terria feature ID) in feature info
- Fix bug in FilterSection

#### 8.7.3 - 2024-05-28

- Fix broken chart selector
- Feature info template `<chart>` definition now accepts a `y-column` attribute to set the y-column that should be rendered in the feature info panel chart.
- Upgrade `thredds-catalog-crawler` to `v0.0.7` which makes a few security upgrades.
- Fix bug with broken datetime after that Timeline has been closed once.
- Fix WPS date time widget reset bug
- Set default date for WPS date time widget on load
- Add NumberParameterEditor to enable WPS AllowedValues Ranges to be set and use DefaultValue

#### 8.7.2 - 2024-05-14

- Add NumberParameterEditor to enable WPS AllowedValues Ranges to be set and use DefaultValue
- Feature info template has access to activeStyle of item having TableTraits.
- Updated a few dependencies to fix security warnings: `underscore`, `visx`, `shpjs`, `resolve-uri-loader`, `svg-sprite-loader`
- Allow related maps UI strings to be translated. Translation support for related maps content is not included.

#### 8.7.1 - 2024-04-16

- Upgraded to TerriajS Cesium 1.115.0
- Fix `PointStyleTraits.marker` bug where URLs were not being used.
- Fixed a bug with passing a relative baseUrl to Cesium >= 1.113.0 when `document.baseURI` is different to its `location`.
- Fix node v18 compatibility by forcing `webpack-terser-plugin` version resolution and fixing new type errors
- Reduce log noise in `MagdaReference`.

#### 8.7.0 - 2024-03-22

- **Breaking changes:**
  - `generateCatalogIndex` now uses `commander` to parse arguments. Run `node ./build/generateCatalogIndex.js --help` for more information.
- Fixed exception thrown from `objectArrayTrait` when a model has 0 strata and a `MergeStrategy` of `topStratum`.
- Fix `generateCatalogIndex` after `searchProvider` changes
- Fix bug with relative URLs being ignored in `generateCatalogIndex`
- Fix bug with ArcGisMapServerImageryProvider not correctly identifying if the `tile` endpoint can be used

#### 8.6.1 - 2024-03-14

- Fix SDMX `featureInfoTemplate` `<chart>` bug not showing correct `yColumn`

#### 8.6.0 - 2024-03-12

- **Breaking changes:**
  - Add `MergeStrategy` to `objectArrayTrait` - this includes a new `topStratum` strategy - similar to `Merge.All` (the default behaviour), but only elements that exist in the top-most strata will be merged with lower strata. Elements that only exist in lower strata will be removed.
  - **Note** the only trait with `MergeStrategy` set to `topStratum` is `lines` in `TableChartStyleTraits`.
- Fix `y-column` in `FeatureInfoPanelChart` (`<chart>`)

#### 8.5.2 - 2024-03-07

- Add `usePreCachedTilesIfAvailable` to `ArcGisMapServerCatalogItemTraits`.
- Improved `ChartableMixin.isMixedInto` to ensure there are no false positive matches when testing References.
- Fixed a bug in `MagdaReference` where members of a group would not be updated/created correctly when a group is reloaded.

#### 8.5.1 - 2024-02-23

- Added highly experimental CatalogProvider, intended to encapsulate functionality related to the entire catalog, or large subtrees of it, that doesn't fit into individual catalog member models.
- `BingMapsCatalogItem` now supports Bing's `culture` parameter.
- Update a prompt text in DataPreview.

#### 8.5.0 - 2024-02-07

- **Breaking changes:**
  - Upgrade TypeScript to 5.2
  - Switch Babel configuration to new JSX transform
- Improve tsconfig files
- Remove deprecated default `relatedMaps`
- Update `thredds-catalog-crawler` to `0.0.6`
- `WebMapServiceCatalogItem` will drop problematic query parameters from `url` when calling `GetCapabilities` (eg `"styles","srs","crs","format"`)
- Fixed regression causing explorer window not to display instructions when first opened.
- Enable eslint for typescript: plugin:@typescript-eslint/eslint-recommended
- Fixed a bug where the search box was missing for small screen devices.
- Prevent user adding empty web url
- Fix bug where search results shown in `My Data` tab
- Fix bug in function createDiscreteTimesFromIsoSegments where it might create duplicate timestamps.
- Add option to enable/disable shortening share URLs via InitSourceData.
- Fix bug in ArcGisMapServerCatalogItem.
- Add examples.
- Upgraded Cesium to 1.113.0 (i.e. `terriajs-cesium@6.2.0` & `terriajs-cesium-widgets@4.4.0`).

#### 8.4.1 - 2023-12-08

- Temporary UX fixes for clipping box:
  - An option to zoom to clipping box
  - An option to re-position the clipping box
  - Trigger repositioning of clipping box when the user enables clipping box for the first time
  - Cursor and scale point handle changes (makes it much easier to grasp)
  - More robust interaction with the box
- Fix a bug where `DragPoints` was interfering with pedstrian mode mouse movements.
- Update `webpack` to `4.47.0` to support Node >= 18 without extra command line parameters.
- Add support for multiple `urls` for `GeoJsonCatalogItem`.
- Automatically explode GeoJSON `MultiPoint` features to `Point` features.
- Add new table styling traits - `scaleByDistance` and `disableDepthTestDistance`.
- Add support for `LineString` and `MultiLineString` when using `GeoJsonCatalogItem` in `CZML` mode.

#### 8.4.0 - 2023-12-01

- **Breaking change:** Replaced `node-sass` with (dart) `sass`
  - You will need to update your `TerriaMap` to use `sass` instead of `node-sass`.
- Added `apiColumns` to `ApiTableCatalogItem` - this can now be used to specify `responseDataPath` per table column.
- `ArcGisMapServerCatalogItem` will now use "pre-cached tiles" if available if no (or all) `layers` are specified.

#### 8.3.9 - 2023-11-24

- **Breaking change:** new Search Provider model
  - Added SearchProviderMixin to connect searchProviders with a model system
  - Created a simple base Mixin (`SearchProviderMixin`) to attach SearchProviders to the Model system and enable easier creation of new search providers.
  - Made SearchProviders configurable from `config.json`.
  - See [0011-configurable-search-providers ADR](./architecture/0011-configurable-search-providers.md) and [Search providers customization](./doc/customizing/search-providers.md) for more details
- Make all icons in `CatalogGroup` black by default and white when a catalog group is focused, selected or hovered over. Improve lock icon position in workbench.

#### 8.3.8 - 2023-11-15

- Fix maximum call stack size exceeded on Math.min/max when creating Charts
- Fix boolean flag in `MyDataTab` displaying number
- Remove `jsx-control-statements` dependency
- Fix WMS nested group IDs - nested groups with the same name were not being created
- WMS `isEsri` default value will now check for case-insensitive `mapserver/wmsserver` (instead of `MapServer/WMSServer`)
- Tweak ArcGis MapServer WMS `GetFeatureInfo` default behaviour
  - Add `application/geo+json` and `application/vnd.geo+json` default `GetFeatureInfo` (after `application/json` in priority list)
  - Add `application/xml` default `GetFeatureInfo`. (if `isEsri` is true, then this will be used before `text/html`)
- Added many remaining ASGS 2021 region types to region mapping (STE_2021,ILOC_2021,IARE_2021,IREG_2021,RA_2021,SAL_2021,ADD_2021,DZN_2021,LGA_2022,LGA_2023,SED_2021,SED_2022,
  CED_2021,POA_2021,TR_2021,SUA_2021,UCL_2021,SOS_2021,SOSR_2021).
  - See [ASGS 2021](https://www.abs.gov.au/statistics/standards/australian-statistical-geography-standard-asgs-edition-3/jul2021-jun2026/access-and-downloads/digital-boundary-files)
- Added [Melbourne CLUE blocks](https://data.melbourne.vic.gov.au/pages/clue/) to region mapping.
- Fix WMS `GetMap`/`GetFeatureInfo` requests not having `styles` parameter (will use empty string instead of `undefined`)
- Add CesiumIon geocoder
- `CatalogGroup` will now not show members until loaded
- Add `GetTimeseries` support to `WebMapServiceCatalogItem`. This adds a new `supportsGetTimeseries` trait, which when true will replace `GetFeatureInfo` with `GetTimeseries` requests. It will also change `info_format` to `text/csv`, and show a chart in the feature info panel. Servers which advertise `GetTimeseries` capability will have this trait set to true by default. `GetTimeseries` requests will have `time = ""`.

#### 8.3.7 - 2023-10-26

- Fix `WebMapServiceCatalogItem` `allowFeaturePicking`
- Allow translation of TableStylingWorkflow.
- Fix "Remove all" not removing selected/picked features
- Fix crash on empty GeoJSON features
- Add `tableFeatureInfoContext` support to `GeoJsonMixin.createProtomapsImageryProvider`
- Fix `GeoJsonMixin` timeline animation for lines/polygons
- Fix bug in mismatched GeoJSON Feature `_id_` and TableMixin `rowId` - this was causing incorrect styling when using `filterByProperties` or features had `null` geometry
- Fix splitter for `GeoJsonMixin` (lines and polygon features only)
- Fix share links with picked features from `ProtomapsImageryProvider`
- Added on screen attribution and Google logo for Google Photorealistic 3D Tiles.
- Add `hideDefaultDescription` to `CatalogMemberTraits` - if true, then no generic default description will be shown when `description` is empty.
- Add `hideDefaultDescription` to `CatalogMemberTraits` - if true, then no generic default description will be shown when `description` is empty.
- Add `clampPolygonsToGround` to `KmlCatalogItemTraits` (defaults to true`)
- Added on screen attribution and Google logo for Google Photorealistic 3D Tiles.
- Add `hideDefaultDescription` to `CatalogMemberTraits` - if true, then no generic default description will be shown when `description` is empty.

#### 8.3.6 - 2023-10-03

- Fixed a bug where incorrect "Remove all" icon is shown when the trait `displayGroup` of some group types (e.g.`wms-group`) is set to `true` but the members have not been populated yet.
- Fix regression in `excludeMembers`, `id` and `name` should be lower-case for comparing.

#### 8.3.5 - 2023-09-26

- Allow a story to use iframe tag if the source is youtube, youtube-nocookie or vimeo.
- Add `includeMembersRegex` to `GroupTraits`. This can be used to filter group members by id/name using a regular expression.

#### 8.3.4 - 2023-09-15

- Add `timeWindowDuration`, `timeWindowUnit` and `isForwardTimeWindow` traits to esri-mapServer type to support time window query.
- Move map credits to map column so it don't get hidden by chart panel
- TSify `MapColumn` module and reorganize components directory structure.
- Add null check to `WebMapServiceCatalogItem` `rectangle` calculation - and now we ascend tree of WMS `Layers` until we find a rectangle.
- Fix multi level nesting in ArcGIS Mapserver.

#### 8.3.3 - 2023-09-07

- Fixed broken point dragging interaction for user drawing in 3D mode.
- Fixed rectangle drawing in 2D mode.
- Added EPSG:7855 to `Proj4Definitions`.

#### 8.3.2 - 2023-08-11

- Fixed a bug when restoring timefilter from a share link having more than one imagery item with the same base URL (but different layer names).
- Fix WPS duplicate display of analysis results when loaded through a share URL
- Upgraded babel packages.

#### 8.3.1 - 2023-06-29

- **Breaking changes:**
  - Switched GoogleAnalytics to use Google Analytics 4 properties. Google's Universal properties no longer accept data from 01/07/2023, so migration is necessary anyway.
- Fix error when adding deeply nested references in search results.
- Add new option `focusWorkbenchItems` to `initialCamera` setting to focus the camera on workbench items when the app loads.
- Fixed bug where sharelinks created with no visible horizon would default to homeCamera view
- Improved calculation of 2D view from 3D view when no horizon visible
- Improve WMS and WFS error messages when requested layer names or type names are not present in GetCapabilities.

#### 8.3.0 - 2023-05-22

- **Breaking changes:**

  - **Upgraded Mobx to version 6.7.x**
  - **Upgraded Typescript to version 4.9.x**
  - See https://github.com/TerriaJS/terriajs/discussions/6787 for how to upgrade your map

#### 8.2.29 - 2023-05-18

- Fix app crash when rendering feature info with a custom title.
- Added new `CkanCatalogGroup` traits `resourceIdTemplate` and `restrictResourceIdTemplateToOrgsWithNames` to generate custom resource IDs for CKAN resources with unstable IDs.
- Fix `acessType` resolution for `MagdaReference` so that it uses the default terria resolution strategy when `magdaRecord` is not defined.

#### 8.2.28 - 2023-04-28

- Refactored TerriaViewer to expose a promise `terriaViewer.viewerLoadPromise` for async loading of viewers.
- Fix location point ideal zoom bug in 3D mode map.
- Add `EPSG:7844` to `Proj4Definitions`.
- TSify `Proj4Definitions` and `Reproject` modules.
- Update the docs for `excludeMembers`: mention the group/item id support
- Simplified `MapToolbar` API.

#### 8.2.27 - 2023-04-05

- Change icon used for display group remove button
- Make access control UI compatible to Magda v1 and v2 with v2 overriding v1.
- Remove karma-sauce-launcher dependency
- Add method `addFileDragDropListener` for receiving callbacks when user drags-n-drops a file.
- Improve `BoxDrawing` drag interaction.
- Fix a bug where `BoxDrawing` sometimes causes the map to loose pan and zoom interactivity.
- Optimize `LocationBar` component to reduce number of renders on mouse move.
- Optimize `Compass` component to reduce renders on each frame.
- Add `children` optional property to StandardUserInterfaceProps interface
- Add support for ArcGis MapServer with `TileOnly` capability - for example layers served from ArcGis Online. This is supported through `ArcGisMapServerCatalogItem`, `ArcGisMapServerCatalogGroup` and `ArcGisCatalogGroup`.

#### 8.2.26 - 2023-03-21

- Upgraded to terriajs-server 4.0.0.
- Added new `gulp dev` task that runs terriajs-server and `gulp watch` (incremental specs build) at the same time.

#### 8.2.25 - 2023-03-20

- Export `registerUrlHandlerForCatalogMemberType` for registering new url handler for catalog types.
- BoxDrawing changes:
  - Adds a new option called disableVerticalMovement to BoxDrawing which if set to true disables up/down motion of the box when dragging the top/bottom sides of the box.
  - Keeps height (mostly) steady when moving the box laterally on the map. Previously the height of the box used to change wrt to the ellipsoid/surface.
  - Fixes a bug that caused map panning and zooming to break when interacting with multiple active BoxDrawings.
  - Removed some code that was causing too much drift between mouse cursor and model when moving the model laterally on the map.
- Replaces addRemoteUploadType and addLocalUploadType with addOrReplaceRemoteFileUploadType and addOrReplaceLocalFileUploadType.

#### 8.2.24 - 2023-03-06

- Reimplement error message and default to 3d smooth mode when Cesium Ion Access Token is invalid.
- Layers shown via a share URL are now logged as a Google Analytics event
- Show an Add All / Remove All button for catalog groups when an optional `displayGroup` trait is true
- Rename the Map Settings "Raster Map Quality" slider to be just "Map Quality" as it also affects other things than raster data.
- Dragn-n-drop should respect disableZoomTo setting
- Fixed #6702 Terrain Hides Underground Features not working
- Add className prop for MyData tab so that it can be styled externally

#### 8.2.23 - 2023-01-06

- Only add groups to `CatalogIndex` if they aren't empty
- `BoxDrawing` improvements:
  - Added option `drawNonUniformScaleGrips` to enable/disable uniform-scaling
  - Set limit on the size of scaling grips relative to the size of the box
  - Small improvement to move interaction that prevents the box from locking up when trying to move at a camera angle parallel to the ground
  - Restore modified map state to the previous setting when interaction stops
- Fix bug in Cesium and Leaflet maps that resulted in `DataSource`s getting rendered even after their parent items are removed from the workbench.
- GltfMixin changes:
  - Refactors code to use stable `DataSource` and `Entity` values instead of re-creating them everytime `mapItems` is recomputed.
  - Disable zoom to for the item when position is unknown.
- Add `UploadDataTypes` API for extending the supported local and remote upload data types.
- Add option to upload terria web data (via url to json file/service)
- Refactor `Cesium3dTileMixin`.
- Updated related maps to fit mobile screens.
- Extend `responseDataPath` trait of `ApiTableCatalogItem` with support for mapping over arrays and collecting nested object values.
- Add `MapToolbar.addToolButton()` API for adding a tool button to the map navigation menu.
- Add `ActionBar` component for showing a floating menu bar at the bottom of the map.

#### 8.2.22 - 2022-12-02

- Protomaps Polygon features now only use `PolygonSymbolizer` (instead of `PolygonSymbolizer` and `LineSymbolizer`)
- Add `horizontalOrigin` and `verticalOrigin` to `TableLabelTraits`
- `TableStylingWorkflow` improvements:
  - Add more options to advanced mode (style title, hide style, long/lat column, time properties)
  - "Style" dropdown now shows `TableStyles` instead of `TableColumns`
  - Show "Variable" in "Fill color" if color column name doesn't match style name (eg style isn't generated by `TableAutomaticStylesStratum`)
  - Add symbology dropdown to advanced mode (was only showing in basic mode)
  - Add label and trail styling
  - When creating a new `bin` or `enum` value, the `null` ("default") values will be copied across.
- Move all Table related Traits to `lib/Traits/TraitsClasses/Table/` directory
- Handle errors thrown in `Cesium._attachProviderCoordHooks`. This fixes a bug where some WMTS layers break feature picking.
- Fix `Legend` outline bug - where invalid `boxStyle` meant old legend styles may be visible
- Fix `baseMapContrastColor` reactivity in `GeojsonMixin` - mvt was not updating when the basemap changes
- Add `SelectableDimensionMultiEnum` - A enum SelectableDimension that allows multiple values to be selected
- Fix `SelectableDimensionNumeric` handling of invalid values
- `ColorStyleLegend` will use `colorColumn` title by default. It will fallback to `TableStyle.title`
- Add `children` optional property to StandardUserInterfaceProps interface
- Fix `MapboxVectorTileCatalogItem` feature highlighting - this requires use of `idProperty` trait (also added `idProperty` to `ProtomapsImageryProvider`)
- Fix `MapboxVectorTileCatalogItem` `fillColor` also applying to Line features
- Add `maximumNativeZoom` to `ProtomapsImageryProvider`
- Fix image markers (eg `marker = "data:image/png;base64,..."`)
- Fix `AssimpCatalogItem` to correctly handle zip archives that contain files inside a root folder.

#### 8.2.21 - 2022-11-10

- Add check for WFS `layer.OtherSRS` in `buildSrsNameObject`
- Add `overridesBaseUrl` to `LanguageOptions`. This can be used to set the base URL for language override namespace translation files (see [client-side-config.md#LanguageConfiguration](./doc/customizing/client-side-config.md#LanguageConfiguration))
- Add `aboutButtonHrefUrl` to `configParameters`. Defaults to `"about.html"`. If set to `null`, then the About button will not be shown.
- Add `refreshIntervalTemplate` to `OpenDataSoftCatalogItemTraits` - this can be used to set `refreshInterval` using Mustache template rendered on ODS Dataset JSON object
- Add `plugins` property to `ConfigParameters` type
- Add more supported 4326 and 3857 CRS strings for WFS (eg `"urn:ogc:def:crs:EPSG::3857"` and `"urn:x-ogc:def:crs:EPSG:3857"`)

#### 8.2.20 - 2022-10-20

- Handle errors thrown in `ImageryProviderLeafletTileLayer.pickFeatures`. This fixes a bug where some WMTS layers break feature picking (in Leaflet/2D mode)

#### 8.2.19 - 2022-10-20

- Handle errors thrown in `Cesium._attachProviderCoordHooks`. This fixes a bug where some WMTS layers break feature picking.

#### 8.2.18 - 2022-10-19

- Fix `RelatedMaps` default broken URLs
- Add `mergeGroupsByName` trait to `GroupTraits` - this will merge all group members with the same name
- Fix bug with "propagate `knownContainerUniqueIds` across references and their target" - missing `runInAction`
- Add Carto v3 Maps API support for `table` and `query` endpoint (only GeoJSON - not MVT yet)
- Moved `activeStyle` default from `TableMixin` to `TableAutomaticStyleStratum`. The default `activeStyle` will now not pick a `hidden` `TableStyle`.
- Pin `flexsearch` version to `0.7.21` - as incorrect types are shipped in version `0.7.31`
- Only preload next timestep of timeseries rasters (WMS & ArcGIS MapServer) when animating the item on the map.
- Added error message if cesium stops rendering
- Add `enabled` to `TableStyleMapTraits` - which defaults to `true`
- Add `TableLabelStyleTraits` - this can be used to add `LabelGraphics` to point features (table or geojson)
- Add `TableTrailStyleTraits` - this can be used to add `PathGraphics` to time-series point features (table or geojson)
- Added missing `proxyCatalogItemUrl` to GeoJson, Shapefile, Gltf and AssImp catalog items.
- Added support for `OpenDataSoftCatalogGroup` with more than 100 datasets.
- Added `refreshIntervalTemplate` to `OpenDataSoftCatalogItemTraits` - this can be used to set `refreshInterval` using Mustache template rendered on ODS Dataset JSON object.
- Performance optimisation for time-series `TableMixin`
- Tweak `generateCatalogIndex` to use less memory. (+ add `diffCatalogIndex.js` script to show added/removed members between two catalog index files)
- Migrated `/#tools=1` to version 8.
- Removed dummy function `Terria.getUserProperty`.
- Removed unused version 7 React components.
- Fix Cesium `stoppedRenderingMessage`

#### 8.2.17 - 2022-09-23

- Fix region mapping feature `rowIds` incorrect type.

#### 8.2.16 - 2022-09-23

- Make srsName and outputFormat for WFS requests dynamic
- Added `excludeInactiveDatasets` to `CkanCatalogGroup` (`true` by default). This will filter out CKAN Datasets which have `state` or `data_state` (data.gov.au specific) **not** set to `"active"`.
- Fix `isTerriaFeatureData` bug - not checking `isJsonObject`
- Add `.logError()` to all usage of `updateModelFromJson` where the `Result` object is ignored
- Move `RelatedMaps` to terriajs. They are now generated from `configParameters` (see [`doc/customizing/client-side-config.md`](./doc/customizing/client-side-config.md#relatedmap))

#### 8.2.15 - 2022-09-16

- Fix bug with "propagate `knownContainerUniqueIds` across references and their target" - missing `runInAction`

#### 8.2.14 - 2022-09-15

- Moved map credits to map column so it don't get hidden by chart panel.
- TSified `FeatureInfo*.tsx`
  - `describeFromProperties` is now `generateCesiumInfoHTMLFromProperties`
  - `FeatureInfoSection` has been split up into `FeatureInfoSection.tsx`, `getFeatureProperties`, `mustacheExpressions` and `generateCesiumInfoHTMLFromProperties`
- Fix `{{terria.currentTime}}` in feature info template
- Add `{{terria.rawDataTable}}` in feature info template - to show raw data HTML table
- Added `TableFeatureInfoStratum` - which adds default feature info template to `TableMixin`
- Add `FeatureInfoContext` - used to inject properties into `FeatureInfoSections` context. These properties will be accessible from `featureInfoTemplate` mustache template.
  - `tableFeatureInfoContext` adds time series chart properties using `FeatureInfoContext` (`getChartDetails` has been removed)
- Move `maximumShownFeatureInfos` from `WebMapServiceCatalogItemTraits` to `MappableTraits`
- Remove `featureInfoUrlTemplate` from `OpenDataSoftCatalogItem` - as it is incompatible with time varying datasets
- Removed `formatNumberForLocale` - we now use `Number.toLocaleString`
- Rename `Feature` to `TerriaFeature` - improve typing and usage across code-base
  - Added `data: TerriaFeatureData` - which is used to pass Terria-specific properties around (eg `rowIds`)
- Added `loadingFeatureInfoUrl` to `FeatureInfoUrlTemplateMixin`
- Move `Cesium.ts` `ImageryLayer` feature picking to `cesium.pickImageryLayerFeatures()`
- Move `lib/Core/propertyGetTimeValues.js` into `lib/ReactViews/FeatureInfo/getFeatureProperties.ts`
- Add `showFeatureInfoDownloadWithTemplate` to `FeatureInfoTraits` - Toggle to show feature info download **if** a `template` has been provided. If no `template` is provided, then download will always show.
- Fix support for `initUrls` in `startData.initSources`
- Propagate `knownContainerUniqueIds` across references and their target.
- Show scrollbar for story content in Safari iOS.
- Use `document.baseURI` for building share links instead of `window.location`.

#### 8.2.13 - 2022-09-01

- Fix pedestrian drop behaviour so that the camera heading stays unchanged even after the drop
- Fixed a bug causing incorrect loading of EPSG:4326 layers in WMS v1.3.0 by sending wrong `bbox` in GetMap requests.
- Improve the CKAN model robustness by removing leading and trailing spaces in wms layer names.
- Load all `InitSources` sequentially instead of asyncronosly
- Fix `DOMPurify.sanitize` call in `PrintView`
- Fix warning for WFS item exceeding max displayable features
- Upgrade prettier to version 2.7.1

#### 8.2.12 - 2022-08-10

- Dropped "optional" from the prompt text in file upload modal for both local and web data.
- Changed the text for the first file upload option from "Auto-detect (recommended)" to simply "File type" for local files and "File or web service type" for web urls.
- Automatically suffix supported extension list to the entries in file type dropdown to improve clarity.
- Removed IFC from upload file type (until further testing).
- Move `CkanCatalogGroup` "ungrouped" group to end of members

#### 8.2.11 - 2022-08-08

- Add ability to customise the getting started video in the StoryBuilder panel
- Set cesium base URL by default so that cesium assets are resolved correctly
- Add `cesiumBaseUrl` to `TerriaOptions` for overriding the default cesium base url setting
- Fix broken Bing map logo in attributions
- Added ability to customise the getting started video in the StoryBuilder panel.
- Fixed a bug where menu items were rendered in the wrong style if the window was resized from small to large, or large to small.
- Strongly type `item` in WorkbenchItem and remove `show` toggle for non `Mappable` items.
- Add `configParameters.regionMappingDefinitionsUrls` - to support multiple URLs for region mapping definitions - if multiple provided then the first matching region will be used (in order of URLs)
  - `configParameters.regionMappingDefinitionsUrl` still exists but is deprecated - if defined it will override `regionMappingDefinitionsUrls`
- `TableMixin.matchRegionProvider` now returns `RegionProvider` instead of `string` region type. (which exists at `regionProvider.regionType`)
- Fix `shouldShorten` property in catalog and story `ShareUrl`
- Fix `shortenShareUrls` user property
- Add `videoCoverImageOpacity` option to `HelpContentItem` so that we can fade the background of help video panels.
- Fix a bug where all `HelpVideoPanel`s were being rendered resulting in autoplayed videos playing at random.
- Add `getFeatureInfoUrl` and `getFeatureInfoParameters` to `WebMapServiceCatalogItemTraits`
- Fix `SearchBoxAndResults` Trans values
- Fix `generateCatalogIndex` for nested references
- Fix `SearchBox` handling of `searchWithDebounce` when `debounceDuration` prop changes. It now fushes instead of cancels.

#### 8.2.10 - 2022-08-02

- **Breaking changes:**
  - **Minimum NodeJS version is now 14**
- Consolidate `HasLocalData` interface
- Add `GlTf` type definition (v2)
- Add `gltfModelUrl` to `GltfMixin` - this must be implemented by Models which use `GltfMixin`
- Moved `GltfCatalogItem` to `lib/Models/Catalog/Gltf/GltfCatalogItem.ts`
- Add experimental client-side 3D file conversion using [`assimpjs`](https://github.com/kovacsv/assimpjs) ([emscripten](https://emscripten.org) interface for the [assimp](https://github.com/assimp/assimp) library)
  - This supports `zip` files and `HasLocalData` - but is not in `getDataType` as the scene editor (closed source) is required to geo-reference
  - Supports over 40 formats - including Collada, obj, Blender, DXF - [full list](https://github.com/assimp/assimp/blob/master/doc/Fileformats.md)
- Add `description` to `getDataType` - this will be displayed between Step 1 and Step 2
- Add warning message to `GltfMixin` when showing in 2D mode (Leaflet)
- Upgrade `husky` to `^8.0.1`
- Prevent looping when navigating between scenes in StoryPanel using keyboard arrows
- Fix bug where StoryPanel keyboard navigation persists after closing StoryPanel
- Fix select when clicking on multiple features in 2D (#5660)
- Implemented support for `featureInfoUrlTemplate` on 2D vector features (#5660)
- Implemented FeatureInfoMixin in GeojsonMixin (#5660)
- `GpxCatalogItem` now use `GeojsonMixin` for loading data. (#5660)
- `GeoRssCatalogItem` now use `GeojsonMixin` for loading data. (#5660)
- Upgrade i18next to `v21`
- Limit workbench item title to 2 lines and show overflow: ellipsis after.
- Add `allowFeaturePicking` trait to Cesium3dTileMixin.
- Feature Info now hidden on Cesium3dTiles items if `allowFeaturePicking` set to false. Default is true.
- Add `initFragmentPaths` support for hostnames different to `configUrl`/`applicationUrl`
- Add DOMPurify to `parseCustomHtmlToReact` (it was already present in `parseCustomMarkdownToReact`)
- Update `html-to-react` to `1.4.7`
- Add `ViewState` React context provider to `StandardUserInterface` - instead of passing `viewState` or `terria` props through components, please use
  - `useViewState` hook
  - `withViewState` HOC
- Move `GlobalTerriaStyles` from `StandardUserInterface` to separate file
- Add `ExternalLinkWithWarning` component - this will replace all URLs in story body and add a warning message when URLs are clicked on.
- Fixed a bug where adding `CesiumTerrainCatalogItem` to workbench didn't apply it when `configParameters.cesiumTerrainAssetId` or `configParameters.cesiumTerrainUrl` was set.
- `CesiumTerrainCatalogItem` will now show a status `In use` or `Not in use` in the workbench.
- Rewrote `CesiumTerrainCatalogItem` to handle and report network errors.
- Set `JulianDate.toIso8601` second precision to nanosecond - this prevents weird date strings with scientific/exponent notation (eg `2008-05-07T22:54:45.7275957614183426e-11Z`)
- Add attribution for Natural Earth II and NASA Black Marble basemaps.

#### 8.2.9 - 2022-07-13

- Pin `html-to-react` to `1.4.5` due to ESM module in dependency (`parse5`) breaking webpack
- Add step to `"Deploy TerriaMap"` action to save `yarn.lock` after `sync-dependencies` (for debug purposes)
- TSIfy `SharePanel`
- Move `includeStoryInShare` out of `ViewState` into local state
- Implement ability to navigate between scenes in StoryPanel using keyboard arrows
- Rename `FeatureInfoMixin` to `FeatureInfoUrlTemplateMixin`
- Move `featureInfoTemplate` and `showStringIfPropertyValueIsNull` from `FeatureInfoTraits` to `MappableTraits` (all mappable catalog items)
- Remove `FeatureInfoUrlTemplateTraits` from all models that don't use `FeatureInfoUrlTemplateMixin`
- Fix "Regions: xxx" short report showing for non region mapped items
- Fix `showInChartPanel` default for mappable items

#### 8.2.8 - 2022-07-04

- Improve Split/compare error handling
- Fix `itemProperties` split bug
- Table styling is disabled if `MultiPoint` are in GeoJSON
- Add `GeoJsonTraits.useOutlineColorForLineFeatures` - If enabled, `TableOutlineStyleTraits` will be used to color Line Features, otherwise `TableColorStyleTraits` will be used.
- Fix feature highliting for `Line`, `MultiLine` and `MultiPoint`
- Await Internationalisation initialisation in `Terria.start`
- `UserDrawing.messageHeader` can now also be `() => string`

#### 8.2.7 - 2022-06-30

- Fix `WorkbenchItem` title height
- Add region map info and move "No Data" message to `InfoSections` in `TableAutomaticStylesStratum`
- Fix missing `TableColorStyleTraits.legend` values in `ColorStyleLegend`
- Fix `DateTimeSelectorSection.changeDateTime()` binding.
- `RegionProvider.find*Variable` functions now try to match with and without whitespace (spaces, hyphens and underscores)
- Clean up `regionMapping.json` descriptions
- Implement Leaflet credits as a react component, so it is easier to maintain them. Leaflet view now show terria extra credits.
- Implement Cesium credits as a react component, so it is easier to maintain them.
- Implement data attribution modal for map data attributions/credits. Used by both Leaflet and Cesium viewers.
- Fixed translation of Leaflet and Cesium credits.
- TSXify `ChartPanelDownloadButton`
- `ChartPanelDownloadButton` will now only export columns which are visible in chart
- Cleanup `Mixin` and `Traits` inheritance
- Wrap the following components in `observer` - `ChartItem`, `LineChart`, (chart) `Legends`, `ChartPanelDownloadButton`
- Improve TerriaReference error logging
- Fix handling GeoJSON if features have null geometry
- Fix bug where map tools names appear as translation strings
- Allow IFC files to be added to a map from local or web data (Requires non-open source plugin)
- Rename `useTranslationIfExists` to `applyTranslationIfExists` so it doesn't look like a React hook.
- Added a required parameter i18n to `applyTranslationIfExists` to avoid having stale translated strings when the language changes.
- Fix `StoryBuilder` remove all text color
- Fix `FeatureInfoPanel` `Loader` color

#### 8.2.6 - 2022-06-17

- **Breaking changes:**
  - Changed translation resolution. Now the "translation" namespace loads only from `${terria.baseUrl}/languages/{{lng}}/translation.json` (TerriaJS assets) and "languageOverrides" loads from `languages/{{lng}}/languageOverrides.json` (a TerriaMap's assets)
- Removed EN & FR translation files from bundle. All translation files are now loaded on demand.
- Moved translation files from `lib/Language/*/translation.json` to `wwwroot/languages/*/translation.json`.
- Fixed default 3d-tiles styling to add a workaround for a Cesium bug which resulted in wrong translucency value for point clouds.
- Remove Pell dependency, now replaced with TinyMCE (WYSIWYG editor library).
- Added `beforeRestoreAppState` hook for call to `Terria.start()` which gets called before state is restored from share data.
- Made `order` optional for `ICompositeBarItem`.
- Fix `includes` path for `url-loader` rule so that it doesn't incorrectly match package names with `terriajs` as prefix.
- Add help button for bookmarking sharelinks to SharePanel (if that help item exists in config)

#### 8.2.5 - 2022-06-07

- Add Google Analytics event for drag and drop of files onto map.
- Allow users to choose whether Story is included in Share
- Fixed bug that broke Cesium when WebGL was not available. Reverts to Leaflet.
- Fixed bug where `new Terria()` constructror would try to access `document` and throw an error when running in NodeJS.
- Add WPS support for `Date` (additional to existing `DateTime`) and support for `ComplexData` `Date`/`DateTime` WPS Inputs.
- TSXified `StandardUserInterface` and some other components. If your TerriaMap imports `StandardUserInterface.jsx` remove the `.jsx` extension so webpack can find the new `.tsx` file.
- Fix use of `baseMapContrastColor` in region mapping/protomaps and remove `MAX_SELECTABLE_DIMENSION_OPTIONS`.
- `mapItems` can now return arbitrary Cesium primitives.
- Added progress of 3DTiles data source loading to Progress Bar.
- ProgressBar colour now depends on baseMapContrastColor - improves visibility on light map backgrounds.
- Update `terriajs-cesium` to `1.92.0`.
- Replace Pell WYSIWYG editor library with TinyMCE, allows richer editing of Stories in the Story Builder
- Added support for using Compare / Split Screen mode with Cesium 3D Tiles.
- Fix `BottomDock.handleClick` binding
- Use the theme base font to style story share panel.
- Fix problem with Story Prompt not showing
- Fix global body style (font and focus purple)
- Add `color:inherit` to `Button`

#### 8.2.4 - 2022-05-23

- Update protomaps to `1.19.0` - now using offical version.
- Fix Table/VectorStylingWorkflow for datasets with no columns/properties to visualise
- Improve default `activeStyle` in `TableMixin` - if no `scalar` style is found then find first style with enum, text and finally region.
- Add Mustache template support to `modelDimensions` for string properties in `option.value` (with the catalog member as context)
- Added a check for disableExport in ChartPanelDownloadButton.jsx. Prevents download button rendering.
- Fix `CatalogIndex` types
- Moved code for retrieving a model by id, share key or CatalogIndex to a new function `terria.getModelByIdShareKeyOrCatalogIndex`.
- Updated handling of `previewedItemId` to use new function `terria.getModelByIdShareKeyOrCatalogIndex`. This will now use CatalogIndex if the `previewedItemId` cannot be found in models or model share keys.
- Fixed a race condition inside ModalPopup that caused the explorer panel (data catalogue) to be stuck hidden until refresh.
- Fix bug that broke the `DiffTool` preventing it from opening.
- TSify `BottomDock` and `measureElement` components.
- Fixed a bug in `GltfMixin` which resulted in some traits missing from `GltfCatalogItem` and broke tools like the scene editor.
- Leaflet attribution can be set through `config.leafletAttributionPrefix`. Attribution HTML string to show on Leaflet maps. Will use Leaflet's default if undefined. To hide Leaflet attribution - set `leafletAttributionPrefix:""`
- Re-add missing `helpPanel.mapUserGuide` translation string
- Fix `sortMembersBy` for child `Groups` and `References`
- Add `raiseError` convenience method to `TerriaError`
- Improve `filterOutUndefined` types
- Add [Maki icons](https://labs.mapbox.com/maki-icons/) - these can be used in `TablePointStyleTraits`. For example `marker = "hospital"`
- Rename `ProtomapsImageryProvider.duplicate()` to `ProtomapsImageryProvider.clone()`.
- Add [`ts-essentials` library](https://github.com/ts-essentials/ts-essentials) - "a set of high-quality, useful TypeScript types that make writing type-safe code easier"
- `GeojsonMixin` improvements
  - `uveMvt` is now `useTableStylingAndProtomaps`
  - If `useTableStylingAndProtomaps` is true, then protomaps is used for Line and Polygon features, and `TableMixin` is used for Point features (see `createLongitudeLatitudeFeaturePerRow()`)
  - `GeoJsonTraits.style` is now only supported by Cesium primitives (if defined, then `useTableStylingAndProtomaps` will be false). Instead you can use `TableStyleTraits`
- `TableMixin` improvements
  - Add new `TableStyleMap` model, this is used to support `enum`, `bin` and `null` styles for the following:
    - `TablePointStyleTraits` - this supports markers (URLs or Maki icons) and rotation, width, height and pixelOffset.
    - Add `TableOutlineStyleTraits` - this supports color and width.
  - Legends are now handled by `TableAutomaticLegendStratum`
  - Legends will be merged across `TableStyleMaps` and `TableColorMap` - for example, marker icons will be shown in legend with correct colors. See `MergedStyleMapLegend`
  - Default `activeStyle` is now picked by finding the first column of type `scalar`, and then the first column of type `enum`, then `text` and then finally `region`.
- `ArcGisFeatureServiceCatalogItem` now uses Table styling and `protomaps`
- Adapted `BaseModel.addObject` to handle adding objects to `ArrayTraits` with `idProperty="index"` and `isRemoval`. The new object will be placed at the end of the array (across all strata).
- Add `allowCustomInput` property to `SelectableDimensionGroup` - if true then `react-select` will allow custom user input.
- `TableStylingWorkflow` improvements
  - Better handling of swapping between different color scheme types (eg enum or bin)
  - Add point, outline and point-size traits

#### 8.2.3 - 2022-04-22

- **Breaking changes:**
  - `CkanItemReference` no longer copies `default` stratum to target - please use `itemProperties` instead.
- **Revert** Use CKAN Dataset `name` property for WMS `layers` as last resort.
- Add support for `WebMapServiceCatalogGroup` to `CkanItemReference` - this will be used instead of `WebMapServiceCatalogItem` if WMS `layers` can't be identified from CKAN resource metadata.
  - Add `allowEntireWmsServers` to `CkanCatalogGroupTraits` - defaults to `true`
- Ignore WMS `Layers` with duplicate `Name` properties
- Fix selectable dimensions passing reactive objects and arrays to updateModelFromJson (which could cause problems with array detection).

#### 8.2.2 - 2022-04-19

- Fixed a whitescreen with PrintView.

#### 8.2.1 - 2022-04-13

- Fixed selectable-dimension checkbox group rendering bug where the group is hidden when it has empty children.

#### 8.2.0 - 2022-04-12

- **Breaking changes:**
  - Multiple changes to `GtfsCatalogItem`:
    - Removed `apiKey` in favour of more general `headers`
    - Removed unused `bearingDirectionProperty` & `compassDirectionProperty`
    - `image` is no longer resolved relative to the TerriaJS asset folder. This will allow using relative URLs for assets that aren't inside the TerriaJS asset folder. Prepend "build/TerriaJS/" (the value of `terria.baseUrl`) to any existing relative `image` urls.
- Added `colorModelsByProperty` to `GtfsCatalogItem` which will colour 1 model differently for different vehichles based on properties matched by regular expression. E.g. colour a vehicle model by which train line the vehicle is travelling on.
- Fixed a bug where cross-origin billboard images threw errors in Leaflet mode when trying to recolour the image.
- Changed rounding of the numbers of the countdown timer in the workbench UI for items that use polling. The timer wil now show 00:00 for at most 500ms (instead of a full second). This means that for timers that are a multiple of 1000ms the timer will now show 00:01 for the last second before polling, instead of 00:00.
- TSified `BuildShareLink`, `InitSourceData` and `ShareData`.
- Added `HasLocalData` interface - which has `hasLocalData` property to implement.
- Added `ModelJson` interface - which provides loose type hints for Model JSON.
- Added `settings` object to `InitSourceData` - provides `baseMaximumScreenSpaceError, useNativeResolution, alwaysShowTimeline, baseMapId, terrainSplitDirection, depthTestAgainstTerrainEnabled` - these properties are now saved in share links/stories.
- Moved `setAlwaysShowTimeline` logic from `SettingsPanel` to `TimelineStack.ts`.

#### 8.1.27 - 2022-04-08

- Use CKAN Dataset `name` property for WMS `layers` as last resort.
- Set CKAN Group will now set CKAN Item `name` in `definition` stratum.
- Ignore GeoJSON Features with no geometry.
- Fix feedback link styling.
- Improve `CatalogIndexReference` error messages.

#### 8.1.26 - 2022-04-05

- **Breaking changes**
  - All dynamic groups (eg `WebMapServiceCatalogGroup`) will create members and set `definition` strata (instead of `underride`)
- New `GltfMixin`, which `GltfCatalogItem` now uses.
- Hook up `beforeViewerChanged` and `afterViewerChanged` events so they are
  triggered on viewer change. They are raised only on change between 2D and 3D
  viewer mode.
- Removed references to conversion service which is no longer used in version >=8.0.0.
- Added experimental routing system - there may be breaking changes to this system in subsequent patch releases for a short time. The routes currently include:
  - `/story/:share-id` ➡ loads share JSON from a URL `${configParameters.storyRouteUrlPrefix}:share-id` (`configParameters.storyRouteUrlPrefix` must have a trailing slash)
  - `/catalog/:id` ➡ opens the data catalogue to the specified member
- Fixed a polyline position update bug in `LeafletVisualizer`. Polylines with time varying position will now correctly animate in leaflet mode.
- Change button cursor to pointer
- Add `GeoJsonTraits.filterByProperties` - this can be used to filter GeoJSON features by properties
- Add GeoJSON `czmlTemplate` support for `Polygon/MultiPolygon`
- Add custom `heightOffset` property to `czmlTemplate`
- Fixed a bug where Cesium3DTilePointFeature info is not shown when being clicked.
- Added optional `onDrawingComplete` callback to `UserDrawing` to receive drawn points or rectangle when the drawing is complete.
- Fixed a bug in `BoxDrawing` where the box can be below ground after initialization even when setting `keepBoxAboveGround` to true.
- Add `itemProperties`, `itemPropertiesByType` and `itemPropertiesByIds` to `GroupTraits` and `ReferenceTraits`.
  - Properties set `override` strata
  - Item properties will be set in the following order (highest to lowest priority) `itemPropertiesByIds`, `itemPropertiesByType`, `itemProperties`.
  - If a parent group has `itemProperties`, `itemPropertiesByType` or `itemPropertiesByIds` - then child groups will have these values copied to `underride` when the parent group is loaded
  - Similarly with references.
- Fix `viewCatalogMember` bug - where `_previewItem` was being set too late.
- Improve error message in `DataPreview` for references.
- Fix alignment of elements in story panel and move some styling from scss to styled components
- Click on the stories button opens a story builder (button on the left from story number)
- Added ASGS 2021 regions to region mapping:
  - SA1-4 (e.g. sa3_code_2021)
  - GCCSA
  - STE & AUS (aliased to existing 2011/2016 data due to no change in geometry, names & codes)
- Added LGA regions from 2019 & 2021 to region mapping - only usable by lga code
- Increase `ForkTsCheckerWebpackPlugin` memoryLimit to 4GB
- Add `renderInline` option to markdownToHtml/React + TSify files
- Organise `lib/Map` into folder structure
- When `modelDimensions` are changed, `loadMapItems()` is automatically called
- Add `featureCounts` to `GeoJsonMixin` - this tracks number of GeoJSON Features by type
- Add `polygon-stroke`, `polyline-stroke` and `marker-stroke` to GeoJSON `StyleTraits` - these are only applied to geojson-vt features (not Cesium Primitives)
- TableMixin manual region mapping dimensions are now in a `SelectableDimensionGroup`
- Fix misc font/color styles
- Create reusable `StyledTextArea` component
- `Collapsible` improvements:
  - Add `"checkbox"` `btnStyle`
  - `onToggle` can now stop event propagation
  - `title` now supports custom markdown
- Add `rightIcon` and `textLight` props to `Button`
- New `addTerriaScrollbarStyles` scss mixin
- `TableAutomaticStylesStratum` now creates `styles` for every column - but will hide columns depending on `TableColumnType`
- `TableAutomaticStylesStratum.numberFormatOptions` is now `TableStyle.numberFormatOptions`
- Implement `TableColorStyleTraits.legendTicks` - this will determine number of ticks for `ContinuousColorMap` legends
- `DiscreteColorMap` will now use `minimumValue`/`maximumValue` to calculate bins
- `SelectableDimensions` improvements
  - Add `color`, `text`, `numeric` and `button` types
  - Add `onToggle` function to `SelectableDimensionGroup`
  - `Group` and `CheckboxGroup` now share the same UI and use `Collapsible`
  - `enum` (previously `select`) now uses `react-select` component
  - `color` uses `react-color` component
  - `DimensionSelectorSection` / `DimensionSelector*` are now named the same as the model - eg `SelectableDimension`
- Create `Portal`, `PortalContainer`,`SidePanelContainer` and `WorkflowPanelContainer`. There are used by `WorkflowPanel`.
- Create `WorkflowPanel` - a basic building block for creating Workflows that sit on top of the workbench
  - It has three reusable components, `Panel`, `PanelButton`, `PanelMenu`
- Create `selectableDimensionWorkflow` - This uses `WorkflowPanel` to show `SelectableDimensions` in a separate side panel.
  - `TableStylingWorkflow` - set styling options for TableMixin models
  - `VectorStylingWorkflow` - this extends `TableStylingWorkflow` - used to set styling options for GeoJsonMixin models (for Protomaps/geojson-vt only)
- Create `viewingControls` concept. This can be used to add menu items to workbench items menu (eg "Remove", "Export", ...)
  - TSXify `ViewingControls`
- Add temporary `legendButton` property - this is used to show a "Custom" button above the Legend if custom styling has been applied
  - This uses new `TableStyle.isCustom` property
- Move workbench item controls from `WorkbenchItem.jsx` `WorkbenchItemControls.tsx`
- Add `UrlTempalteImageryCatalogItem`, rename `RasterLayerTraits` to `ImageryProviderTraits` and add some properties.
- Added `ViewingControlsMenu` for making catalog wide extensions to viewing controls options.
- Added `MapToolbar`, a simpler API for adding buttons to the map navigation menu for the most common uses cases.
- Added `BoxDrawing` creation methods `fromTransform` and `fromTranslationRotationScale`.
- Fixed a bug where `zoom` hangs for catalog items with trait named `position`.
- Moved workflows to `Models/Workflows` and added helper method `runWorkflow` to invoke a workflow.
- Change NaturalEarth II basemap to use `url-template-imagery`
- Remove Gnaf API related files as the service was terminated.

#### 8.1.25 - 2022-03-16

- Fix broken download link for feature info panel charts when no download urls are specified.
- Fixed parameter names of WPS catalog functions.
- Improve WMS 1.1.1 support
  - Added `useWmsVersion130` trait - Use WMS version 1.3.0. True by default (unless `url` has `"version=1.1.1"` or `"version=1.1.0"`), if false, then WMS version 1.1.1 will be used.
  - Added `getFeatureInfoFormat` trait - Format parameter to pass to GetFeatureInfo requests. Defaults to "application/json", "application/vnd.ogc.gml", "text/html" or "text/plain" - depending on GetCapabilities response
- Add `legendBackgroundColor` to `LegendOwnerTraits` and `backgroundColor` to `LegendTraits`
- Add `sld_version=1.1.0` to `GetLegendGraphics` requests
- Filter `"styles","version","format","srs","crs"` conflicting query parameters from WMS `url`
- WMS `styles`, `tileWidth`, `tileHeight` and `crs`/`srs` will use value in `url` if it is defined (similar to existing behavior with `layers`)
- WMS will now show warning if invalid `layers` (eg if the specified `layers` don't exist in `GetCapabilities`)
- ArcGisFeatureServerCatalogItem can now load more than the maximum feature limit set by the server by making multiple requests, and uses GeojsonMixin
- Avoid creating duplication in categories in ArcGisPortalCatalogGroup.
- Fix `CatalogMemberMixin.hasDescription` null bug
- `TableStyle` now calculates `rectangle` for point based styles
- Fixed error installing dependencies by changing dependency "pell" to use github protocol rather than unencrypted Git protocol, which is no longer supported by GitHub as of 2022-03-15.

#### 8.1.24 - 2022-03-08

- Ignores duplicate model ids in members array in `updateModelFromJson`
- Add support for `crs` property in GeoJSON `Feature`
- Add feature highlighting for Protomaps vector tiles
- Add back props `localDataTypes` and `remoteDataTypes` to the component `MyData` for customizing list of types shown in file upload modal.

#### 8.1.23 - 2022-02-28

- **Breaking changes**:
  - `IDEAL ZOOM` can be customised by providing `lookAt` or `camera` for `idealZoom` in `MappableTraits`. The `lookAt` takes precedence of `camera` if both exist. The values for `camera` can be easily obtained from property `initialCamera` by calling shared link api .

* Fixed crash caused by ArcGisMapServerCatalogItem layer missing legend.
* Refactored StoryPanel and made it be collapsible
* Added animation.ts as a utility function to handle animation end changes (instead of using timeout)
* Fixed a bug where `buildShareLink` serialised the feature highlight model & geometry. Picked features are still serialised and geometry is reloaded on accessing the share link.

#### 8.1.22 - 2022-02-18

- Added play story button in mobile view when there is an active story
- `IDEAL ZOOM` can be customised by providing `idealZoom` property in `MappableTraits`.
- Fix `AddData` options

#### 8.1.21 - 2022-02-08

- Fixed bug where WMS layer would crash terria if it had no styles, introduced in 8.1.14

#### 8.1.20 - 2022-02-04

- Fixed whitescreen on Print View in release/production builds

#### 8.1.19 - 2022-01-25

- Add WMS support for `TIME=current`
- Only show `TableMixin.legends` if we have rows in dataColumnMajor and mapItems to show
- Add `WebMapServiceCatalogGroup.perLayerLinkedWcs`, this can be used to enable `ExportWebCoverageService` for **all** WMS layers. `item.linkedWcsCoverage` will be set to the WMS layer `Name` if it is defined, layer `Title` otherwise.
- MagdaReference can use addOrOverrideAspects trait to add or override "terria" aspect of target.
- Added new print preview page that opens up in a new window
- TSXified PrintView

#### 8.1.18 - 2022-01-21

- Add missing default Legend to `TableAutomaticStylesStratum.defaultStyle`
- Fix a bug in CompositeCatalogItem that causes share URLs to become extremely long.
- Fix `OpacitySection` number precision.
- Add `sortMembersBy` to `GroupTraits`. This can be set to sort group member models - For example `sortMembersBy = "name"` will alphabetically sort members by name.
- Remove `theme.fontImports` from `GlobalTerriaStyles` - it is now handled in `TerriaMap/index.js`
- Add check to `featureDataToGeoJson.getEsriFeature` to make sure geometry exists

#### 8.1.17 - 2022-01-12

- **Breaking changes**:
  - Minimum node version is now 12 after upgrading node-sass dependency

* Automatically cast property value to number in style expressions generated for 3d tiles filter.
* Re-enable procedure and observable selectors for SOS items.
* Fix broken "Ideal zoom" for TableMixin items.
* The opacity of 3d tiles can now be changed with the opacity slider in the workbench
* RasterLayerTraits and Cesium3dTilesTraits now share the newly created OpacityTraits
* `disableOpacityControl` is now a trait and can be set in the catalog.
* TSXified OpacitySection
* Upgrade compiler target from es2018 to es2019
* Fix default table style legends
* Remove SOS defaults legend workaround
* Update NodeJS version to 14 in `npm-publish` GitHub action

#### 8.1.16 - 2021-12-23

- Added region mapping support for Commonwealth Electoral Divisions as at 2 August 2021 (AEC) as com_elb_name_2021.

#### 8.1.15 - 2021-12-22

- Fix sharelink bug, and make `isJson*` type checks more rigorous
- Remove `uniqueId` from `CatalogMemberMixin.nameInCatalog` and add it as fallback to `CatalogMemberMixin.name`
- Add `shareKeys` and `nameInCatalog` to `CatalogIndexReference`.
- Remove `description` field from `CatalogIndex`
  - The `CatalogIndex` can now be used to resolve models in sharelinks
- Add support for zipped `CatalogIndex` json files.
- Fix `SplitReferences` which use `shareKeys`
- Make `isJson*` type assertion functions more rigorous
  - Add `deep` parameter, so you can use old "shallow" type check for performance reasons if needed
- Add Shapefile to `CkanDefaultFormatsStratum`
- Fix `ArcGisMapServerCatalogItem` metadata bug
- Remove legend traits from CatalogMemberMixin, replacing them with LegendOwnerTraits, and add tests to enforce correct use of legends.
- Add better support for retreiving GeoJsonCatalogItem data through APIs, including supporting geojson nested within json objects
- Fixed `ContinuousColorMap` min/max value bug.
- `TableStyle.outlierColor` is now only used if `zFilter` is active, or `colorTraits.outlierColor` is defined
- Add `forceConvertResultsToV8` to `WebProcessingServiceCatalogFunction`. If your WPS processes are returning v7 json, you will either need to set this to `true`, or set `version: 0.0.1` in JSON output (which will then be automatically converted to v8)
- Cleanup `CatalogFunction` error handling
- Fix `SelectAPolygonParameterEditor` feature picking (tsified)
- Add `WebMapServiceCatalogItem.rectangle` support for multiple WMS layers
- Fix picked feature highlighting for ArcGis REST API features (and TSify `featureDataToGeoJson`)
- Re-enable GeoJSON simple styling - now if more than 50% of features have [simple-style-spec properties](https://github.com/mapbox/simplestyle-spec) - automatic styling will be disabled (this behaviour can be disabled by setting `forceCesiumPrimitives = false`)
- Don't show `TableMixin` `legends` or `mapItems` if no data
- Fix `GeoJsonCatalogItem.legends`
- Add `isOpen` to `TerriaReferenceTraits`

#### 8.1.14 - 2021-12-13

- **Breaking changes**:
  - `Result.throwIfUndefined()` will now only throw if `result.value` is undefined - regardless of `result.error`

* Reimplement option to zoom on item when adding it to workbench, `zoomOnAddToWorkbench` is added to `MappableTraits`.
* Update terria-js cesium to `1.81.3`
* Re-allowed models to be added to `workbench` if the are not `Mappable` or `Chartable`
* Moved `WebMapServiceCatalogItem.GetCapbilitiesStratum` to `lib\Models\Catalog\Ows\WebMapServiceCapabilitiesStratum.ts`
* Moved `WebMapServiceCatalogItem.DiffStratum` to `DiffableMixin`
* `callWebCoverageService` now uses version WCS `2.0.0`
  - All WCS export functionality is now in `ExportWebCoverageServiceMixin`
  - Added `WebCoverageServiceParameterTraits` to `WebMapServiceCatalogItemTraits.linkedWcsParameters`. It includes `outputFormat` and `outputCrs`
  - Will attempt to use native CRS and format (from `DescribeCoverage`)
  - No longer sets `width` or `height` - so export will now return native resolution
* Anonymize user IP when using google analytics.
* Fix crash when TableMixin-based catalog item had invalid date values
* Fix `WebMapServiceCatalogItem.styles` if `supportsGetLegendGraphics = false`. This means that if a WMS server doesn't support `GetLegendGraphics` requests, the first style will be set as the default style.

#### 8.1.13 - 2021-12-03

- Paramerterised the support email on the help panel to use the support email in config
- Refactored `TableColumn get type()` to move logic into `guessColumnTypeFromValues()`
- `TableMixin.activeStyle` will set `TableColumnType = hidden` for `scalar` columns with name `"id"`, `"_id_"` or `"fid"`
- Fix bug `TableColumn.type = scalar` even if there were no values.
- Table columns named `"easting"` and `"northing"` are now hidden by default from styles
- `TableColumn.type = enum` requires at least 2 unique values (including null) to be selected by default
- Tweak automatic `TableColumn.type = Enum` for wider range of values
- Exporting `TableMixin` will now add proper file extensions
- Added `TimeVaryingTraits.timeLabel` trait to change label on `DateTimeSelectorSection` (defaults to "Time:")
  - This is set to `timeColumn.title`
- `TableColumn` will try to generate prettier `title` by un-camel casing, removing underscores and capitalising words
- `TableStyle` `startDates`, `finishDates` and `timeIntervals` will only set values for valid `rowGroups` (invalid rows will be set to `null`). For example, this means that rows with invalid regions will be ignored.
- Add "Disable style" option to `TableMixin.styleDimensions` - it can be enabled with `TableTraits.showDisableStyleOption`
- Added `timeDisableDimension` to `TableMixin` - this will render a checkbox to disable time dimension if `rowGroups` only have a single time interval per group (i.e. features aren't "moving" across time) - it can be enabled with `TableTraits.showDisableTimeOption` - `TableAutomaticStylesStratum` will automatically enable this if at least 50% of rowGroups only have one unique time interval (i.e. they don't change over time)\
- Remove border from region mapping if no data
- Add `baseMapContrastColor` and `constrastColor` to `BaseMapModel`
- Fixed `TableMixin.defaultTableStyle.legends` - `defaultTableStyle` is now not observable - it is created once in the `contructor`
- Removed `Terria.configParameters.enableGeojsonMvt` - geojson-vt/Protomaps is now used by default
- `GpxCatalogItem` now uses `GeojsonMixin`
- Add an external link icon to external hyperlink when using method `parseCustomHtmlToReact`. This feature can be switched off by passing `{ disableExternalLinkIcon: true }` in `context` argument.
- Tsify `sendFeedback.ts` and improve error messages/notifications
- Removed unused overrideState from many DataCatalog React components.
- Fixed a bug where adding a timeseries dataset from the preview map's Add to map button didn't add the dataset to the `timelineStack`.
- Fixed incorrect colour for catalog item names in the explorer panel when using dynamic theming.
- Moved `CatalogIndex` loading from constructor (called in `Terria.start`) to `CatalogSearchProvider.doSearch` - this means the index will only be loaded when the user does their first search
- Add basic auth support to `generateCatalogIndex`, fix some bugs and improve performance
- Update terria-js cesium to `1.81.2`
- Add `uniqueId` as fallback to `nameInCatalog`
- Remove duplicated items from `OpenDataSoftGroup` and `SocrataGroup`

#### 8.1.12 - 2021-11-18

- Bigger zoom control icons.
- Modified "ideal zoom" to zoom closer to tilesets and datasources.
- Added `configParameters.feedbackPostamble`. Text showing at the bottom of feedback form, supports the internationalization using the translation key
- `GeoJsonMixin.style["stroke-opacity"]` will now also set `polygonStroke.alpha` and `polylineStroke.alpha`
- Reduce `GeoJsonMixin` default stroke width from `2` to `1`
- Add `TableMixin` styling to `GeoJsonMixin` - it will treat geojson feature properties as "rows" in a table - which can be styled in the same way as `TableMixin` (eg CSV). This is only enabled for geojson-vt/Protomaps (which requires `Terria.configParameters.enableGeojsonMvt = true`). For more info see `GeojsonMixin.forceLoadMapItems()`
  - This can be disabled using `GeojsonTraits.disableTableStyle`
- Opacity and splitting is enabled for Geojson (if using geojson-vt/protomaps)
- Replaced `@types/geojson` Geojson types with `@turf/helpers`
- In `GeojsonMixin` replaced with `customDataLoader`, `loadFromFile` and `loadFromUrl` with `forceLoadGeojsonData`
- `GeojsonMixin` will now convert all geojson objects to FeatureCollection
- Exporting `GeojsonMixin` will now add proper file extensions
- `WebFeatureServiceCatalogItem` now uses `GeoJsonMixin`
- Fix `ProtomapsImageryProvider` geojson feature picking over antimeridian
- Add Socrata group to "Add web data
- Added "marker-stroke-width", "polyline-stroke-width", "polygon-stroke-width" to `GeojsonStyleTraits` (Note these are not apart of [simplestyle-spec](https://github.com/mapbox/simplestyle-spec/tree/master/1.1.0) and can only be used with `geojson-vt`)
- Add a method refreshCatalogMembersFromMagda to Terria class.
- Renable `useNativeResolution` on mobile
- Store `useNativeResolution`, `baseMaximumScreenSpaceError` as local properties
- Moved CKAN default `supportedFormats` to `CkanDefaultFormatsStratum`
- Add properties to `CkanResourceFormatTraits`
  - `maxFileSize` to filter out resources with large files (default values: GeoJSON = 150MB, KML = 30MB, CZML = 50MB)
  - `removeDuplicates` (which defaults to true) so we don't get duplicate formats for a dataset (it will check `resource.name`)
    - If there are multiple matches, then the newest (from resource.created property) will be used
  - `onlyUseIfSoleResource` to give a given resource format unless that is all that exists for a dataset
- Add CKAN `useSingleResource`, if `true`, then the highest match from `supportedResourceFormats` will be used for each dataset
- ArcGis Map/Feature Service will now set CRS from `latestWkid` if it exists (over `wkid`)
- Fix CKAN ArcGisFeatureService resources
- ArcGisFeatureServer will now set `outSR=4326` so we don't need to reproject client-side

#### 8.1.11 - 2021-11-15

- Fix `SettingsPanel` type issue

#### 8.1.10 - 2021-11-15

- Fix `CswCatalogGroup` XML types
- Added `MAINCODE` aliases for all ABS Statistical Area regions that were missing them.
- Fixed `superGet` replacement in webpack builds with babel versions `7.16.0` and above.

#### 8.1.9 - 2021-11-01

- TSify workbench splitter control and fix broken styling.
- Fix app crash when opening AR tool.

#### 8.1.8 - 2021-10-29

- Tsified `SettingPanel`
- Moved `setViewerMode` function from `Terria` class to `ViewerMode`
- Refactored checkbox to use children elements for label instead of label
  property, `isDisabled`, `isChecked` and `font-size: inherit` style is passed
  to each child element (so propper styling is maintained)
- Fix an internal bug where Cesium.prototype.observeModelLayer() fails to remove 3D tilesets in certain cases.
- Rename `TerriaError._shouldRaiseToUser` to `overrideRaiseToUser`
  - Note: `userProperties.ignoreError = "1"` will take precedence over `overrideRaiseToUser = true`
- Fix `overrideRaiseToUser` bug causing `overrideRaiseToUser` to be set to `true` in `TerriaError.combine`
- Add `rollbar.warning` for `TerriaErrorSeverity.Warning`
- Disable `zFilter` by default
- Remove use of word "outlier" in zFilter dimension and legend item (we now use "Extreme values")
- Add `cursor:pointer` to `Checkbox`
- Fix `MapNavigation` getter/setter `visible` bug.
  - Replace `CompositeBarItemController` `visible` setter with `setVisible` function
- Use `yarn` in CI scripts (and upgrade node to v14)
- Fix app crash when previewing a nested reference in the catalog (eg when viewing an indexed search result where the result is a reference).
- Ported feaure from v7 to set WMS layers property from the value of `LAYERS`, `layers` or `typeName` from query string of CKAN resource URL.

#### 8.1.4 - 2021-10-15

- Make flex-search usage (for `CatalogIndex`) web-worker based
- Add `completeKnownContainerUniqueIds` to `Model` class - This will recursively travese tree of knownContainerUniqueIds models to return full list of dependencies
- Add all models from `completeKnownContainerUniqueIds` to shareData.models (even if they are empty)

#### 8.1.3 - 2021-10-14

- Reimplement map viewer url param
- Added `terriaError.importance` property. This can be set to adjust which error messages are presented to the user.
  - `terriaErrorNotification` and `WarningBox` will use the error message with highest importance to show to the user ("Developer details" remains unchanged)
- Add `terriaError.shouldRaiseToUser` override, this can be used to raise errors with `Warning` severity.
- `terriaError.raisedToError` will now check if **any** `TerriaError` has been raised to the user in the tree.
- `workbench.add()` will now keep items which only return `Warning` severity `TerriaErrors` after loading.
- Improve SDMX error messages for no results
- Fix SDMX FeatureInfoSection time-series chart to only show if data exists.
- Improve GeoJSON CRS projection error messages
- Add `Notification` `onDismiss` and `ignore` properties.
- Fix `AsyncLoader` result bug
- Remove `Terria.error` event handler
- Refactor `workbench.add` to return `Result`
- Consolidated network request / CORS error message - it is now in `t("core.terriaError.networkRequestMessage")`.
  - It can be injected into other translation strings like so: `"groupNotAvailableMessage": "$t(core.terriaError.networkRequestMessage)"`
  - Or, you can use `networkRequestError(error)` to wrap up existing `TerriaError` objects
- Fix incorrect default `configParameters.feedbackPreamble`
- Fix incorrect default `configParameters.proj4def` - it is now `"proj4def/"`
- Fix Branding component. It wasn't wrapped in `observer` so it kept getting re-rendered
- Add `FeedbackLink` and `<feedbacklink>` custom component - this can be used to add a button to open feedback dialog (or show `supportEmail` in feedback is disabled)
- Fix `ContinuousColorMap` `Legend` issue due to funky JS precision
- Fix mobx computed cycle in `CkanDatasetStratum` which was making error messages for failed loading of CKAN items worse.

#### 8.1.2 - 2021-10-01

- Removed duplicate Help icon and tooltip from the map navigation menu at the bottom as it is now shown in the top menu.
- Fixed a bug where the app shows a scrollbar in some instances.
- Wrap clean initSources with action.
- Modified `TerriaReference` to retain its name when expanded. Previously, when the reference is expanded, it will assume the name of the group or item of the target.
- Proxy `catalogIndex.url`

#### 8.1.1 - 2021-09-30

- **Breaking changes:**
  - `blacklist` has been renamed to `excludeMembers` for `ArcGisPortalCatalogGroup` and `CkanCatalogGroup`.

* Tsifyied and refactored `RegionProvider` and `RegionProviderList`, and re-enabled `loadRegionIDs`
* `TableColorMap` `minimumValue` and `maximumValue` will now take into account valid regions.
* `tableMixin.loadRegionProviderList()` is now called in `tableMixin.forceLoadMapItems()` instead of `mappableMixin.loadMapItems()`
* Add TableColumn and TableStyle `ready` computed property. Columns will only be rendered if `ready` is `true`. At the moment it is only used to wait until `loadRegionIDs` has finished.
* Moved region mapping `ImageryProvider` code to `lib/Table/createRegionMappedImageryProvider.ts`
* Fix `ChartPanel` import `Result` bug.
* Improve handling of featureInfoTemplate for composite catalog items.
* Mobile help menu will now show a link to map user guide if it is configured in `Terria.configParameters.helpItems`.
* Fixed the layout of items in mobile navigation
* Add Mapbox Vector Tile support. This is using [protomaps.js](https://github.com/protomaps/protomaps.js) in the new `ProtomapsImageryProvider`. This includes subset of MVT style specification JSON support.
* `MapboxVectorCanvasTileLayer` is now called `ImageryProviderLeafletGridLayer`
* `CesiumTileLayer` is now called `ImageryProviderLeafletTileLayer`.
* Added `geojson-vt` support to `GeoJsonMixin`, which will tile geojson into vector tiles on the fly, and use the new `ProtomapsImageryProvider`.
* Added `configParameter.enableGeojsonMvt` temporary feature flag for experimental Geojson-Mapbox vector tiles. Default is `false`.
* Added `forceCesiumPrimitives` to `GeoJsonTraits`. This can be used to render cesium primitives instead of Mapbox vector-tiles (if `configParameter.enableGeojsonMvt` is `true`)
* Add `scale` observable to `TerriaViewer`. This will give distance between two pixels at the bottom center of the screen in meters.
* Fixed `withControlledVisibility` method to inherit `propTypes` of its wrapped component.
* Added `MinMaxLevelMixin` and `MinMaxLevelTraits` to handle defining min and max scale denominator for layers.
* Extracted function `scaleToDenominator` to core - for conversion of scale to zoom level.
* Share/start data conversion will now only occur if `version` property is `0.x.x`. Previously, it was `version` property is **not** `8.x.x`
* Filter table column values by Z Score. This is controlled by the following `TableColorStyleTraits`:
  - `zScoreFilter` - Treat values outside of specifed z-score as outliers, and therefore do not include in color scale. This value is magnitude of z-score - it will apply to positive and negative z-scores. For example a value of `2` will treat all values that are 2 or more standard deviations from the mean as outliers. This must be defined to be enabled - currently it is only enabled for SDMX (with `zScoreFilter=4`).
  - `zScoreFilterEnabled - True, if z-score filter is enabled
  - `rangeFilter` - This is applied after the `zScoreFilter`. It is used to effectively 'disable' the zScoreFilter if it doesn't cut at least the specified percange of the range of values (for both minimum and maximum value). For exmaple if `rangeFilter = 0.2`, then the zScoreFilter will only be effective if it cuts at least 20% of the range of values from the minimum and maximum value
* Add `outlierColor` to `ContinuousColorMap`
* Add `placement` to `SelectableDimension`. This can be used to put `SelectableDimension` below legend using `placement = "belowLegend`
* Add `SelectableDimensionCheckbox` (and rename `SelectableDimension` to `SelectableDimensionSelect`)
* Add `outlierFilterDimension` checkbox `SelectableDimension` to workbench to enable/disable dimension
* Extend `tableStyle.rowGroups` to regions
* Fix `spreadFinishTime` bug
* Fix diverging `ContinuousColorMap` - it will now center color scale around 0.
* Refactor `SocrataMapViewCatalogItem` to use `GeoJsonMixin`
* `SocrataCatalogGroup` will not not return groups for Facets if there is only one - so it skips an unnecessary group level.
* Update protomaps.js to `1.5.0`
* SDMX will now disable the region column if less than 2 valid regions have been found
* Set `spreadStartTime` and `spreadFinishTime` to `true` for SDMX
* Add SDMX `metadataURLs` from dataflow annotations
* Improve SDMX chart titles
* `TableMixin` will now remove data if an error occurs while calling `forceLoadTableData`
* Make `regionColumn` `isNullable` - this means region column can be disabled by setting to `null`.
* Fix scalar column color map with a single value
* TableMixin will now clear data if an error occurs while calling `forceLoadTableData`
* `TableMixin` will now not return `mapItems` or `chartItems` if `isLoading`
* SDMX will now use `initialTimeSource = stop`
* Fix `duplicateModels` duplicating observables across multiple models
* Support group models in workbench -- All members will be automatically added to the map.
* Added location search button to welcome modal in mobile view.
* Add `DataUrlTraits` to `CatalogMemberTraits.dataUrls`. It contains an array of data URLS (with optional `title` which will render a button). It is handled the same as `MetadataUrls` except there is a `type` property which can be set to `wcs`, `wfs`... to show info about the URL.
* Made search location bar span full width in mobile view.
* Automatically hide mobile modal window when user is interacting with the map.
* Disabled feature search in mobile
* Disabled export (clip&ship) in mobile
* Fixed misplaced search icon in mobile safari.
* Prevents story text from covering the whole screen in mobile devices.
* Add `CatalogIndex`, `CatalogIndexReference` and `generateCatalogIndex()` script. These can be used to generate a static JSON index of a terria catalog - which can then be searched through using `flexsearch`
* Added `weakReference` flag `ReferenceMixin`, this can be used to treat References more like a shortcut (this means that `sourceReference` isn't used when models are shared/added to the workbench - the `target` is used instead)
* GroupMixin.isMixedInto and MappableMixin.isMixedInto are now more strict - and won't pass for for References with `isMappable` or `isGroup`.
* `Workbench.add` can now handle nested `References` (eg `CatalogIndexReference -> CkanReference -> WMSCatalogItem`).
* Add `description` trait to `CatalogMemberReferenceTraits`
* Added `excludeMembers` property to `GroupTraits` (this replaced the `blacklist` property in v7). It is an array of strings of excluded group and item names. A group or item name that appears in this list will not be shown to the user. This is case-insensitive and will also apply to all child/nested groups
* Fixes an app crash on load in iOS-Safari mobile which was happening when rendering help panel tooltips.
* Fixed `WebMapServiceCatalogItem` not sending additional `parameters` in `GetFeatureInfo` queries.
* Changed mobile header icons and improved styling.
* Fixed a problem with computeds and AsyncLoader when loading `mapItems` (and hence children's `mapItems`) of a CompositeCatalogItem.
* Fix `YDYRCatalogFunction` `description`
* Extend input field for search in mobile view to full width of the page.
* Automatically hide mobile modal window when user is interacting with the map (like picking a point or drawing a shape).
* Adjusted styling of x-axis labels in feature info panel to prevent its clipping.
* When expanding charts from the same catalog item, we now create a new item if the expanded chart has a different title from the previously expanded chart for the same item. This behavior matches the behavior in `v7`.
* Improve status message when feature info panel chart is loading
* Fix broken chart panel download button.
* Changed @vx/_ dependencies to @visx/_ which is the new home of the chart library
* The glyph style used for chart points can now be customized.
* Added `TerriaReference` item, useful for mounting a catalog tree from an external init file at any position in the current map's catalog tree.
* Changed @vx/_ dependencies to @visx/_ which is the new home of the chart library
* The glyph style used for chart points can now be customized.
* Chart tooltip and legend bar can now fit more legends gracefully.

#### 8.1.0 - 2021-09-08

- **Breaking changes:**
  - Overhaul of map navigation: items no longer added inside UserInterface using <Nav> jsx.

* New version of map navigation ([#5062](https://github.com/TerriaJS/terriajs/pull/5062))
  - It consists of
    - a high level api `MapNavigationModel` for managing the navigation items, which is responsible for managing the state of navigation items. It is passing commands to invidual item controller.
    - a `MapNavigationItemController` that holds and control the state of navigation item. When new navigation item is created it should extend controller and provide the definition on how it state should be updated.
  - Terria exposes instance of navigation model to the world.
  - Converted all existing navigation items to utilise new navigation model, and registered them in terria navigation model (`registerMapNavigations.tsx`).
  - Resolved issue with some navigation items not being clickable on mobile due to overlap from others.
* Fixed a bug in Difference tool where difference image was showing with zero opacity in some situations.
* Fixed `CzmlCatalogItem` to react correctly to input data changes.

#### 8.0.1 - 2021-09-06

- Added `catalog-converter` support for v7 `#start` data.
- add french Help button translation
- Enable FeatureInfoSectionSpec tests
- Add `itemProperties` to `ArcGisMapServerCatalogGroupTraits` so that `ArcGisMapServerCatalogGroup` can override relevant traits of its layers.
- Add `feature` object to `FeatureInfoSection.getTemplateData`
- Add a way to replace text in feature info templates. See [Replace text](doc/connecting-to-data/customizing-data-appearance/feature-info-template.md) for details.
- Fixed unnecessary model reloads or recomputing of `mapItems` when switching between story scenes.
- Fixed story reset button.
- Moved help button to the top menu

#### 8.0.0 - 2021-08-13

- **Breaking changes**:
  - Require `translate#` in front of translatable content id in `config.json` (i.e. `helpContent`).
  - `colorPalette` no longer supports a list of CSS colors (eg `rgb(0,0,255)-rgb(0,255,0)-rgb(255,0,0)`). Instead please use `binColors`.
  - Organise `Traits` folder into `Traits/Decorators` and `Traits/TraitsClasses`
  - Renamed all mixin instance type definitions to `XMixin.Instance`.
  - Basemaps are now defined as `baseMaps` object (see [baseMaps object docs](./doc/customizing/initialization-files.md#basemaps))
    - list of available basemaps is defined in `baseMaps.items`. This list is combined with default base maps so it's possible to override defaults
    - definition of `initBaseMapId` and `initBaseMapName` are moved to `baseMaps.defaultBaseMapId` and `baseMaps.defaultBaseMapName`
    - `previewBaseMapId` is moved to `baseMaps.previewBaseMapId`
    - implemented `baseMaps.enabledBaseMaps` array of base map ids to define a list of baseMaps available to user
    - updated docs for `baseMaps`
  - `$color-splitter` and `theme.colorSplitter` has been replaced with `$color-secondary` and `theme.colorSecondary`
  - `canZoomTo` has bee replaced with `disableZoomTo` in `MappableTraits`
  - `showsInfo` has been replaced with `disableAboutData` in `CatalogMemberTraits`
  - `AsyncLoader` loadXXX methods now return `Result` with `errors` **they no longer throw errors** - if you need errors to be thrown you can use `(await loadXX).throwIfError()`.
  - Removed `openGroup()` - it is replaced by `viewState.viewCatalogMember`
  - Renamed `ReferenceMixin.is` to `ReferenceMixin.isMixedInto`

* Fixed a bug with numeric item search where it sometimes fails to return all matching values.
* Respect order of objects from lower strata in `objectArrayTrait`.
* Fix datetime button margin with scroll in workbench.
* Fix checkbox when click happen on svg icon. (#5550)
* Added progress indicator when loading item search tool.
* Add `nullColor` to `ConstantColorMap` - used when `colorColumn` is of type `region` to hide regions where rows don't exist.
* `TableStyles` will only be created for `text` columns if there are no columns of type `scalar`, `enum` or `region`.
* Moved `TableStyle.colorMap` into `TableColorMap`
* Replaced `colorbrewer.json` with `d3-scale-chromatic` - we now support d3 color scales (in addition to color brewer) - see https://github.com/d3/d3-scale-chromatic
* Added `ContinuousColorMap` - it will now be used by default for `scalar` columns
  - To use `DiscreteColorMap` - you will need to set `numberOfBins` to something other than `0`.
* `TableColorMap` default color palette for `scalar` columns is not `Reds` instead of `RdYlOr`
* Legends for `scalar` columns will now calculate optimal `numberFormatOptions.maximumFractionDigits` and `numberFormatOptions.minimumFractionDigits`
* Fix sharing user added data of type "Auto-detect".
* #5605 tidy up format string used in `MagdaReference`
* Fix wms feature info returning only one feature
* `WebMapServiceCatalogGroup` will now create layer auto-IDs using `Name` field to avoid ID clashes.
* Added `GroupMixin` `shareKey` generation for members - if the group has `shareKeys`.
* Organise `Traits` folder into `Traits/Decorators` and `Traits/TraitsClasses
* Organise `Traits` folder into `Traits/Decorators` and `Traits/TraitsClasses`
* I18n-ify shadow options in 3DTiles and some strings in feature info panel.
* Fix `StyledIcon` css `display` clash
* Limit `SelectableDimension` options to 1000 values
* Added support for `SocrataCatalogGroup` and `SocrataMapViewCatalogGroup`
  - Notes on v7 to v8 Socrata integration:
    - Share links are not preserved
    - Added basic support for dataset resources
* Organise `Models` directory into multiple sub-directories (#5626)
  - New model related classes are moved to `Models/Definition`
  - Catalog related files are moved to `Models/Catalog`
    - ESRI, OWS, GTFS and CKAN related files are moved to their own sub-directories in `Models/Catalog/`
    - Other Catalog items related files are moved to `Models/Catalog/CatalogItems`
    - Other Catalog items related files are moved to `Models/Catalog/CatalogGroups`
    - Catalog functions related files are moved to `Models/Catalog/CatalogFunction`
  - Removed unused Models files
* Modified BadgeBar to be more tolerant to longer strings
* Added `MapboxMapCatalogItem`.
* Added `MapboxStyleCatalogItem`.
* Fix splitter thumb icon vertical position
* Renamed all mixin instance type definitions to `XMixin.Instance`.
* Clean up `ViewControl` colors
  - `$color-splitter` and `theme.colorSplitter` has been replaced with `$color-secondary` and `theme.colorSecondary`
* Clean up `SplitterTraits`
  - `SplitterTraits` is now included in `RasterLayerTraits`
  - Removed `supportsSplitter` variable
  - Added `disableSplitter` trait
* Clean up `canZoomTo`
  - Replaced with `disableZoomTo` in `MappableTraits`
* Clean up `showsInfo`
  - Replaced with `disableAboutData` in `CatalogMemberTraits`
* Add `TerriaErrorSeverity` enum, values can be `Error` or `Warning`.
  - Errors with severity `Error` are presented to the user. `Warning` will just be printed to console.
  - By default, errors will use `Error`
  - `TerriaErrorSeverity` will be copied through nested `TerriaErrors` on creation (eg if you call `TerriaError.from()` on a `Warning` then the parent error will also be `Warning`)
  - Loading models from share links or stories will use `Warning` if the model is **not in the workbench**, otherwise it will use `Error`.
* In `terriaErrorNotification` - show `error.message` (as well as `error.stack`) if `error.stack` is defined
* `AsyncLoader` now has an observable `result` property.
* `viewState.viewCatalogMember()` now handles loading catalog members, opening groups and showing "Add Data" window.
* Fix `MagdaReference` `forceLoadReference` bug.
* Clean up `CkanCatalogGroup` loading - errors are no-longer swallowed.
* Clean up `3dTilesMixin` loading - errors are no-longer swallowed.
* Fix `DataPreviewSections` info section bug.
* Move `FeedbackForm` `z-index` to same as `Notification` - this is so it will appear above Data catalog.
* Added `result.raiseError()`, `result.pushErrorTo()` and `result.clone()` helper methods - and `Result.combine()` convenience function
* Renamed `ReferenceMixin.is` to `ReferenceMixin.isMixedInto`
* Added support for logging to external error service and configuring it via config parameters. See `errorService` in [client configuration](doc/customizing/client-side-config.md).
* Fix `DiscreteColorMap` bug with `binColors` and added warning message if `colorPalette` is invalid.
* Fix `EnumColorMap` bug with `binColors`
* Moved d3-scale-chromatic code into `tableColorMap.colorScaleCategorical()` and `tableColorMap.colorScaleContinuous()`
* Disabled welcome popup for shared stories
* Add WMS support for default value of time dimension.
* Make CompositeCatalogItem sync visibility to its members.
* Add `description` and `example` static properties to `Trait`, and added `@traitClass` decorator.
* Add `parent` property to `Trait`, which contains parent `TraitClass`.
* New model-generated documentation in `generateDocs.ts`
* Refactored some `Traits` classes so they use `mixTraits` instead of extending other `Traits` classes.
* Allow translation of some components.
* Fixed a bug which prevented adding any reference catalog item while the story is playing.
* Bumped terriajs-server to ^3.3.3

#### 8.0.0-alpha.87

- Re-add basemap images to terriajs rather than requiring all TerriaMaps to have those basemap images. Default basemaps will use those images.
- Data from TableMixin always overrides other feature information (e.g. from vector tiles in region mapping) by column name and title for feature info templating (consistent with v7).
- Fixed point entity creation for TableMixin where different columns are used for point size and colour.
- Changed MappableMixin's initialMessage to show while map items are loaded. Map items could be displayed behind the disclaimer before a user accepts the disclaimer.
- Fixed a cyclic dependency between initialMessage and app spinner (globe gif greysreen) that caused the app spinner to be present forever when loading a share link.
- Removed hardcoded credit links and made it configurable via terria config parameters.
- Disable `TableMixin` time column if only one unique time interval

#### 8.0.0-alpha.86

- **Breaking changes**:
  - `EnumColorMap` will only be used for enum `TableColumns` with number of unique values <= number of bins

* Add `options` to CSV papaparsing
* `TableMixin` will now only show points **or** region mapping - not both
* Add `FeatureInfoMixin` support for 2D vector features (in Cesium only)
* `TableStyles` are now hidden from the "Display Variable" selector if the number of colors (enumColors or numberOfBins) is less than 2. As a ColorMap with a single color isn't super useful.
* Improved default `TableColumn.isSampled` - it will be false if a binary column is detected (0 or 1)
* Improved default Table charting - now a time column will be used for xAxis by default
* Added `spreadFinishTime` - which works same way as `spreadStartTime` - if `true`, finish time of feature will be "spread" so that all features are displayed at the latest time step.
* Added support for `OpenDataSoft` - only point or region based features + timeseries
* `GeoJsonMixin`-based catalog items with polygon features can be extruded if a `heightProperty` is specified.
* Bugfix to make time-based geojson work when there are multiple features with the same time property value.
* Add `czmlTemplate` to `GeoJsonTraits` - it can be used to replace GeoJSON Point features with a CZML packet.
* Made the moment points in the chart optionally clickable.

#### 8.0.0-alpha.85

- **Breaking changes**:
  - Removed `registerAnalytics.js`
  - Removed `HelpMenuPanel.jsx`

* Added analytic events related to story, share and help menu items, Also refactored events to use category and action enums.
* Remove table style `SelectableDimension` from SDMX
* `GyroscopeGuidance` can now be translated.
* Wraps tool title bar text using `...`.

#### 8.0.0-alpha.84

- Fix `ArcGisMapServerCatalogGroup` infinite loading by removing the cycle of calling `loadMembers` that was present in the `DataCatalogGroup` React component. However calling `loadMembers` is still not cached as it should for `ArcGisMapServerCatalogGroup`, and the infinite loading bug could return.
- Fix bug `selectableDimensions` bug in `Cesium3dTilesMixin` and `GltfCatalogItem`.

#### 8.0.0-alpha.83

- Add `modelDimensions` to `CatalogMemberMixin` - this can be used to apply model stratum with a `SelectableDimension` (i.e. a drop-down menu).
- `GeoJsonMixin`-based catalog items can now be styled based on to their properties through traits.
- `GeoJsonMixin`-based catalog items can now vary over time if a `timeProperty` is specified.

#### 8.0.0-alpha.82

- **Breaking changes**:
  - IndexedItemSearchProvider: (bounding) `radius` option is no longer supported in `resultsData.csv` of search indexes.

* Show a toast and spinner icon in the "Ideal zoom" button when the map is zooming.
* `zoomTo()` will return a promise that resolves when the zoom animation is complete.
* Modifies `IndexedItemSearchProvider` to reflect changes to `terriajs-indexer` file format.
* Move feature info timeseries chart funtion to `lib\Table\getChartDetailsFn.ts`
* Fix feature info timeseries chart for point (lat/long) timeseries
* Feature info chart x-values are now be sorted in acending order
* Remove merging rows by ID for `PER_ROW` data in `ApiTableCatalogItem`
* Make `ApiTableCatalogItem` more compatible with Table `Traits`
  - `keyToColumnMapping` has been removed, now columns must be defined in `columns` `TableColumnTraits` to be copied from API responses.
* Move notification state change logic from ViewState into new class `NotificationState`
* Catalog items can now show a disclaimer or message before loading through specifying `InitialMessageTraits`
* Added Leaflet hack to remove white-gaps between tiles (https://github.com/Leaflet/Leaflet/issues/3575#issuecomment-688644225)
* Disabled pedestrian mode in mobile view.
* Pedestrian mode will no longer respond to "wasd" keys when the user is typing in some input field.
* Fix references to old `viewState.notification`.
* wiring changeLanguage button to useTranslation hook so that it can be detected in client maps
* Add `canZoomTo` to `TableMixin`
* SDMX changes:
  - Add better SDMX server error messages
  - `conceptOverrides` is now `modelOverrides` - as dataflow dimension traits can now be overridden by codelist ID (which is higher priortiy than concept ID)
  - Added `regionTypeReplacements` to `modelOverride`- to manually override detected regionTypes
  - `modelOverrides` are created for SDMX common concepts `UNIT_MEASURE`, `UNIT_MULT` and `FREQ`
    - `UNIT_MEASURE` will be displayed on legends and charts
    - `UNIT_MULT` will be used to multiple the primary measure by `10^x`
    - `FREQ` will be displayed as "units" in Legends and charts (eg "Monthly")
  - Single values will now be displayed in `ShortReportSections`
  - Custom feature info template to show proper dimension names + time-series chart
  - Smarter region-mapping
  - Removed `viewMode` - not needed now due to better handling of time-series
* Fix `DimensionSelector` Select duplicate ids.
* Add Leaflet splitter support for region mapping
* Fix Leaflet splitter while zooming and panning map
* Split `TableMixin` region mapping `ImageryParts` and `ImageryProvider` to improve opacity/show performance
* Removed `useClipUpdateWorkaround` from Mapbox/Cesium TileLayers (for Leaflet) - because we no longer support IE
* Fix overwriting `previewBaseMapId` with `initBaseMapId` by multiple `initData`.
* GeoJSON Mixin based catalog items can now call an API to retrieve their data as well as fetching it from a url.
* Changes to loadJson and loadJsonBlob to POST a request body rather than always make a GET request.
* Added ApiRequestTraits, and refactor ApiTableCatalogItemTraits to use it. `apiUrl` is now `url`.

#### 8.0.0-alpha.81

- Fix invalid HTML in `DataPreviewSections`.
- Fix pluralisation of mapDataState to support other languages.
- Fix CSW `Stratum` name bug.
- Add `#configUrl` hash parameter for **dev environment only**. It can be used to overwrite Terria config URL.

#### 8.0.0-alpha.80

- Removed `Disclaimer` deny or cancel button when there is no `denyAction` associated with it.

#### 8.0.0-alpha.79

- Make `InfoSections` collapsible in `DataPreview`. This adds `show` property to `InfoSectionTraits`.
  - `WebMapServiceCatalogItem` service description and data description are now collapsed by default.
- Revert commit https://github.com/TerriaJS/terriajs/commit/668ee565004766b64184cd2941bbd53e05068ebb which added `enzyme` devDependency.
- Aliases `lodash` to `lodash-es` and use `babel-plugin-lodash` reducing bundle size by around 1.09MB.
- Fix CkanCatalogGroup filterQuery issue. [#5332](https://github.com/TerriaJS/terriajs/pull/5332)
- Add `cesiumTerrainAssetId` to config.json to allow configuring default terrain.
- Added in language toggle and first draft of french translation.json
  - This is enabled via language languageConfiguration.enabled inside config.json and relies on the language being both enumerated inside languageConfiguration.langagues and availble under {code}/translation.json
- Updated to terriajs-cesium 1.81
- Create the Checkbox component with accessibility in mind.
- Convert `FeedbackForm` to typescript.

#### 8.0.0-alpha.78

- Add `ignoreErrors` url parameter.

#### 8.0.0-alpha.77

- **Breaking changes**:
  - `terria.error.raiseEvent` and `./raiseErrorToUser.ts` have been replaced with `terria.raiseErrorToUser`.
  - `terria.error.addEventListener` has been replaced with `terria.addErrorEventListener`

* New Error handling using `Result` and `TerriaError` now applied to initial loading, `updateModelFromJson()`, `upsertModelFromJson()` and `Traits.fromJson()`. This means errors will propagate through these functions, and a stacktrace will be displayed.
  - `Result` and the new features of `TerriaError` should be considered unstable and may be extensively modified or removed in future 8.0.0-alpha.n releases
* New `terriaErrorNotification()` function, which wraps up error messages.
* `TerriaError` can now contain "child" errors - this includes a few new methods: `flatten()` and `createParentError()`. It also has a few new convenience functions: `TerriaError.from()` and `TerriaError.combine()`.
* Convert `Branding.jsx` to `.tsx`
* Added `configParams.brandBarSmallElements` to set Branding elements for small screen (also added theme props)
* Add `font` variables and `fontImports` to theme - this can be used to import CSS fonts.
* Convert `lib/Styled` `.jsx` files to `.tsx` (including Box, Icon, Text). The most significant changes to these interfaces are:
  - `Box` no longer accepts `<Box positionAbsolute/>` and this should now be passed as `<Box position="absolute"/>`.
  - `Text`'s `styledSize` has been removed. Use the `styledFontSize` prop.
  - `ButtonAsLabel` no longer accepts `dark`. A dark background is now used when `light` is false (or undefined).
* Fixes CZML catalog item so that it appears on the timeline.
* Enable `theme` config parameter. This can now be used to override theme properties.

#### 8.0.0-alpha.76

- Added support for setting custom concurrent request limits per domain through `configParameters.customRequestSchedulerLimits`.
- Added `momentChart` to region-mapped timeseries
- Add time-series chart (in FeatureInfo) for region-mapped timeseries
- Only show `TableMixin` chart if it has more than one
- Add `TableChartStyle` name trait.

#### 8.0.0-alpha.75

- Fix `NotificationWindow` bug with `message`.
- Re-add `loadInitSources` to `Terria.updateApplicationUrl()`
- Added support for `elements` object in catalogue files (aka init files).
  - Using this object you can hide/show most UI elements individually.
  - See https://github.com/TerriaJS/terriajs/pull/5131. More in-depth docs to come.

#### 8.0.0-alpha.74

- Fix JS imports of `TerriaError`

#### 8.0.0-alpha.73

- Add `title` parameter in `raiseErrorToUser` to overwrite error title.
- Added some error handling in `Terria.ts` to deal with loading init sources.
- TSify `updateApplicationOnHashChange` + remove `loadInitSources` from `Terria.updateApplicationUrl()`

#### 8.0.0-alpha.72

- **Breaking changes**:
  - Added clippingRectangle to ImageryParts.
  - Any item that produces ImageryParts in mapItems (any raster items) must now also provide a clippingRectangle.
  - This clippingRectangle should be derived from this.cesiumRectangle (a new computed property) & this.clipToRectangle as demonstrated in many raster catalog items (e.g. OpenStreetMapCatalogItem.ts).

* Adds experimental ApiTableCatalogItem.
* Fixes a bug where FeatureInfoDownload tries to serialize a circular object
* Added `removeDuplicateRows` to `TableTraits`
* `forceLoadTableData` can now return undefined - which will leave `dataColumnMajor` unchanged
* Fix sharing preview item.
* Added z-index to right button group in mobile header menu
* Added cesiumRectangle computed property to MappableMixin. This is computed from the `rectangle` Trait.
* Fixed a Cesium render crash that occured when a capabilities document specified larger bounds than the tiling scheme's supported extent (bug occured with esri-mapServer but wms was probably also affected).
* In fixing Cesium render crash above clipping rectangles are now added to Cesium ImageryLayer (or Leaflet CesiumTileLayer) rather than being included in the ImageryProvider. ImageryParts has been updated to allow passing the clipping rectangle through to Cesium.ts and Leaflet.ts where ImageryLayer/CesiumTileLayer objects are created.

#### 8.0.0-alpha.71

- Fix accidental translation string change in 8.0.0-alpha.70

#### 8.0.0-alpha.70

- **Breaking changes**:
  - Merge `Chartable` and `AsyncChartableMixin` into new **`ChartableMixin`** + `loadChartItems` has been replaced by `loadMapItems`.
  - To set base map use `terriaViewer.setBaseMap()` instead of `terriaViewer.basemap = ...`
  - Incorrect usage of `AsyncLoader` **will now throw errors**

* Add `hideInBaseMapMenu` option to `BaseMapModel`.
* Change default basemap images to relative paths.
* Add `tileWidth` and `tileHeight` traits to `WebMapServiceCatalogItem`.
* Add docs about `AsyncLoader`
* Remove interactions between AsyncLoaders (eg calling `loadMetadata` from `forceLoadMapItems`)
* ... Instead, `loadMapItems` will call `loadMetadata` before triggering its own `AsyncLoader`
* Add `isLoading` to `CatalogMemberMixin` (combines `isLoading` from all the different `AsyncLoader`)
* Move `Loader` (spinner) from `Legend` to `WorkbenchItem`.
* Merge `Chartable` and `AsyncChartableMixin` into **`ChartableMixin`** + remove `AsyncLoader` functionality from `ChartableMixin` - it is now all handled by `loadMapItems`.
* Removed `AsyncLoader` functionality from `TableMixin` - it is now handled by `loadMapItems`.
  - `TableMixin.loadRegionProviderList()` is now called in `MappableMixin.loadMapItems()`
* Added `TerriaViewer.setBaseMap()` function, this now calls `loadMapItems` on basemaps
* Fix load of persisted basemap
* Fix sharing of base map
* Added backward compatibility for `baseMapName` in `initData` (eg share links)
* Add `WebMapService` support for WGS84 tiling scheme

#### 8.0.0-alpha.69

- **Breaking changes**:
  - Basemaps are now configured through catalog JSON instead of TerriaMap - see https://github.com/TerriaJS/terriajs/blob/13362e8b6e2a573b26e1697d9cfa5bae328f7cff/doc/customizing/initialization-files.md#basemaps

* Updated terriajs-cesium to version 1.79.1
* Make base maps configurable from init files and update documentation for init files [#5140](https://github.com/TerriaJS/terriajs/pull/5140).

#### 8.0.0-alpha.68

- Remove points from rectangle `UserDrawing`
- Fix clipboard typing error.
- Ported `WebProcessingServiceCatalogGroup`.
- Add CSW Group support
- Revert "remove wmts interfaces from ows interfaces" (873aa70)
- Add `math-expression-evaluator` library and `ColumnTransformationTraits`. This allows expressions to be used to transform column values (for example `x+10` to add 10 to all values).
- Fix bug in `TableColumn.title` getter.
- Add support for TableColumn quarterly dates in the format yyyy-Qx (eg 2020-Q1).
- Fix region mapping feature highlighting.
- Update clipboard to fix clipboard typing error.
- Added direction indicator to the pedestrian mode minimap.
- Limit up/down look angle in pedestrian mode.
- Automatically disable pedestrian mode when map zooms to a different location.
- Add support for time on `ArcGisMapServerCatalogItem`
- Merge `Mappable` and `AsyncMappableMixin` into **`MappableMixin`**.
- Fixed a issue when multiple filters are set to Cesium3DTilesCatalogItem
- Async/Awaitify `Terria.ts` + fix share links loading after `loadInitSources`.
- Tsified `TerriaError` + added support for "un-rendered" `I18nTranslateString`
- Tsified `raiseErrorToUser` + added `wrapErrorMessage()` to wrap error message in something more user friendly (using `models.raiseError.errorMessage` translation string).

#### 8.0.0-alpha.67

- TSify `Loader` function.
- Added walking mode to pedestrian mode which clamps the pedestrain to a fixed height above the surface.
- Upgraded catalog-converter to fix dependency version problem and ensure that all imports are async to reduce main bundle size.

#### 8.0.0-alpha.66

- **Breaking changes**:
  - Changed merging behaviour of Trait legends (of type `LegendTraits`) in `CatalogMemberTraits`. This affects legends on all `CatalogMember` models. Legend objects in higher strata now replace values in lower strata that match by index, rather than merging properties with them.

* Add `MetadataUrlTraits` to `CatalogMemberTraits.metadataUrls`. It contains an array of metadata URLS (with optional `title` which will render a button)
* Restore `cesiumTerrainUrl` config parameter. [#5124](https://github.com/TerriaJS/terriajs/pull/5124)
* I18n-ify strings in settings panel. [#5124](https://github.com/TerriaJS/terriajs/pull/5124)
* Moved `DataCustodianTraits` into `CatalogMemberTraits` and `CatalogMemberReferenceTraits`.
* `TableMixin` styles ("Display variables") will now look for column title if style title is undefined
* Add fallback colours when Color.fromCssColorString is used.
* Allow nullable `timeColumn` in table styles. Useful for turning off auto-detection of time columns.
* Added tool for searching inside catalog items. Initial implementation works for indexed 3d tilesets.
* Added support for shapefile with `ShapefileCatalogItem`
* Added `GeoJsonMixin` for handling the loading of geojson data.
* Extended the `GeoJsonCatalogItem` to support loading of zip files.
* Fixed broken feature highlighting for raster layers.
* Show a top angle view when zooming to a small feature/building from the item search result.
* Fix `TableTimeStyleTraits.idColumns` trait type.
* Added a new `lineAndPoint` chart type
* CustomChartComponent now has a "chart-type" attribute
* Fix `ArcGisMapServerCatalogItem` layer ID and legends bug
* Re-add region mapping `applyReplacements`.
* Added `SearchParameterTraits` to item search for setting a human readable `name` or passing index specific `queryOptions` for each parameter through the catalog.
* Added `AttributionTraits` to mappable and send it as property when creating Cesium's data sources and imagery providers. [#5167](https://github.com/TerriaJS/terriajs/pull/5167)
* Fixed an issue where a TerriaMap sometimes doesn't build because of typing issues with styled-components.
* Renamed `options` to `providerOptions` in `SearchableItemTraits`.
* Fix `CkanCatalogGroup.groupBy = "none"` members
* Fix `TableMixin` region mapping feature props and make Long/Lat features use column titles (if it exists) to match v7 behaviour.
* Add support for `CkanItemReference` `wms_layer` property
* Add support for `ArcGisMapServerCatalogGroup` to use `sublayerIds`.
* Added Pedestrian mode for easily navigating the map at street level.
* Clean up `LayerOrderingTraits`, remove `WorkbenchItem` interface, fix `keepOnTop` layer insert/re-ordering.
* Remove `wordBreak="break-all"` from Box surrounding DataPreview
* Re-added merging of csv row properties and vector tile feature properties for feature info (to match v7 behaviour).
* Fixes a bug in pedestrian mode where dropping the pedestrian in northern hemisphere will position the camera underground.
* Implement highlight/hide all actions for results of item search.
* Disable pickFeatures for WMS `_nextImageryParts`.
* Fix Leaflet `ImageryLayer` feature info sorting
* Fix hard-coded colour value in Story
* Use `configParameters.cesiumIonAccessToken` in `IonImageryCatalogItem`
* Added support for skipping comments in CSV files
* Fix WMS GetLegendGraphics request `style` parameter
* Loosen Legend `mimeType` check - so now it will treat the Legend URL as an image if the `mimeType` matches **OR** the file extension matches (previously, if `mimeType` was defined, then it wouldn't look at filetype extension)
* Fix `DiffTool` date-picker label `dateComparisonB`
* Fix app crash when switching different tools.
* Create `merge` `TraitsOption` for `objectArrayTrait`
* Move `Description` `metadataUrls` above `infoSections`.
* Upgraded i18next and i18next-http-backend to fix incompatibility.
* Added support for dd/mm/yyyy, dd-mm-yyyy and mm-dd-yyyy date formats.

#### 8.0.0-alpha.65

- Fixed SDMX-group nested categories
- SDMX-group will now remove top-level groups with only 1 child

#### 8.0.0-alpha.64

- Fixed WMS style selector bug.
- `layers` trait for `ArcGisMapServerCatalogItem` can now be a comma separated string of layer IDs or names. Names will be auto-converted to IDs when making the request.

#### 8.0.0-alpha.63

- Add `v7initializationUrls` to terria config. It will convert catalogs to v8 and print warning messages to console.
- Add `shareKeys` support for Madga map-config maps (through `terria` aspect)
- Revert WMS-group item ID generation to match v7
- Add `addShareKeysToMembers` to `GroupMixin` to generate `shareKeys` for dynamic groups (eg `wms-group)
- Added `InitDataPromise` to `InitSources`
- Add reverse `modelIdShareKeysMap` map - `model.id` -> `shareKeys`
- Upgraded `catalog-converter` to 0.0.2-alpha.4
- Reverted Legend use of `object` instead of `img` - sometimes it was showing html error responses
- Legend will now hide if an error is thrown
- Update youtube urls to nocookie version
- Share link conversion (through `catalog-converter`) is now done client-side
- Fix Geoserver legend font colour bug
- Remove legend broken image icon
- Added high-DPI legends for geoserver WMS (+ font size, label margin and a few other tweaks)
- `LegendTraits` is now part of `CatalogMemberTraits`
- Add `imageScaling` to `LegendTraits`
- WMS now `isGeoserver` if "geoserver` is in the URL
- Add WMS `supportsGetLegendRequest` trait
- Improved handling of WMS default styles

#### 8.0.0-alpha.62

- Fixed an issue with not loading the base map from init file and an issue with viewerMode from init files overriding the persisted viewerMode
- Fixed issues surrounding tabbed catalog mode
- Now uses `catalog-converter` to convert terriajs json in WPS response from v7 to v8.
- Fixed a bug in `UserDrawing` which caused points to not be plotted on the map.
- Fixed app crash when switching between different types of parameter in `GeoJsonParameterEditor`.
- Fixed errors when previewing an item in a group that is open by default (`isOpen: true` in init file).
- Fixed mobx warnings when loading geojson catalog items.
- Add `multiplierDefaultDeltaStep` Trait, which tries to calculate sensible multiplier for `DistrectelyTimeVarying` datasets. By default it is set to 2, which results in a new timestep being displayed every 2 seconds (on average) if timeline is playing.
- Hide info sections with empty content in the explorer preview.
- Port `shareKeys` from version 7
- Update/re-enable `GeoJsonCatalogItemSpec` for v8.
- add `DataCustodianTraits` to `WebMapServiceCatalogGroupTraits`
- Changed behaviour of `updateModelFromJson` such that catalog groups with the same id/name from different json files will be merged into one single group.
- Fixed error when selecting an existing polygon in WPS input form.
- Upgraded `catalog-converter` to 0.0.2-alpha.3.

#### 8.0.0-alpha.61

- New `CatalogFunctionMixin` and `CatalogFunctionJobMixin`
- Tsified `FunctionParameters`
- New `YourDataYourRegions` `CatalogFunctionMixin`
- Added `inWorkbench` property
- Added `addModelToTerria` flag to `upsertModelFromJson` function
- Added `DataCustodianTraits` to `WebMapServiceCatalogItem`
- Added `disableDimensionSelectors` trait to `WebMapServiceCatalogItem`. Acheives the same effect of `disableUserChanges` in v7.
- Temporarily stopped using `papaparse` for fetching Csv urls till an upstream bug is fixed.
- Fix async bug with loading `ReferenceMixin` and then `Mappable` items in `initSources`
- Remove `addToWorkbench`, it has been replaced with `workbench.add`
- Improve handling of `ArcGisMapServerCatalogItem` when dealing with tiled layers.
- Ensure there aren't more bins than unique values for a `TableStyle`
- Add access control properties to items fetched from Esri Portal.
- Improves magda based root group mimic behaviour introdcued in 8.0.0-alpha.57 by adding `/` to `knownContainerUniqueIds` when `map-config*` is encountered
- Fixed broken chart disclaimers in shared views.
- Fixed a bug where chart disclaimers were shown even for chart items disabled in the workbench.
- Fixed a bug where charts with titles containing the text "lat" or "lon" were hidden from feature info panel.
- Fixed a bug that occurred when loading config from magda. `initializationUrls` are now applied even if `group` aspect is not set

#### 8.0.0-alpha.60

- Fix WMS legend for default styles.
- Request transparent legend from GeoServer.
- Reverted the following due to various issues with datasets:
  - Add basic routing support
  - Add better page titles when on various routes of the application
  - Add prerendering support on `/catalog/` routes (via `prerender-end` event &
    allowing TerriaMap to hit certain routes)

#### 8.0.0-alpha.59

- Update magda error message
- Add a short report section if trying to view a `3d-tiles` item in a 2d map.
- Fix bug in `Terria.interpretStartData`.
- Add `ThreddsCatalogGroup` model.
- Port `supportsColorScaleRange`, `colorScaleMinimum` and `colorScaleMaximimum` from `master` to `WebMapServiceCatalogItem` model.
- Ported MapboxVectorTileCatalogItem ("mvt").
- When expanding a chart from the feature info panel, we now place a colored dot on the map where the chart was generated from.
- Add basic routing support
- Add better page titles when on various routes of the application
- Add prerendering support on `/catalog/` routes (via `prerender-end` event &
  allowing TerriaMap to hit certain routes)
- Update `WorkbenchButton` to allow for links rather than buttons, including
  changing About Data to a link

#### 8.0.0-alpha.58

- Add `FeatureInfoTraits` to `ArcGisMapServerCatalogItem`
- Fix zooming bug for datasets with invalid bounding boxes.
- Add new model for `ArcGisTerrainCatalogItem`.
- Add 3D Tiles to 'Add web data' dropdown.
- Fix naming of item in a `CkanCatalogGroup` when using an item naming scheme other than the default.

#### 8.0.0-alpha.57

- Fix memoization of `traitsClassToModelClass`.
- Chart expanded from feature info panel will now by default show only the first chart line.
- Chart component attribtues `column-titles` and `column-units` will now accept a simpler syntax like: "Time,Speed" or "ms,kmph"
- Fix presentation of the WMS Dimension metadata.
- Magda based maps now mimic "root group uniqueId === '/'" behaviour, so that mix and matching map init approaches behave more consistently

#### 8.0.0-alpha.56

- Add `itemProperties` trait to `WebMapMapCatalogGroup`.
- Add support for `formats` traits within `featureInfoTemplate` traits.
- Fix handling of `ArcGisPortalItemReference` for when a feature layer contains multiple sublayers.
- Implemented new compass design.

#### 8.0.0-alpha.55

- Upgraded to patched terriajs-cesium v1.73.1 to avoid build error on node 12 & 14.

#### 8.0.0-alpha.54

- Add a `infoAsObject` property to the `CatalogMemberMixin` for providing simpler access to `info` entries within templating
- Add a `contentAsObject` trait to `InfoSectionTraits` where a json object is more suitable than a string.
- Add `serviceDescription` and `dataDescription` to `WebMapServiceCatalogItem` info section.
- Extend `DataPreviewSections.jsx` to support Mustache templates with context provided by the catalog item.
- Add support for `initializationUrls` when loading configuration from Magda.
- Add `:only-child` styling for `menu-bar.scss` to ensure correctly rounded corners on isolated buttons.
- Improve Branding component for mobile header
- Add support for `displayOne` configuration parameter to choose which brand element to show in mobile view
- Update Carto basemaps URL and attribution.
- Add `clipToRectangle` trait to `RasterLayerTraits` and implement on `WebMapServiceCatalogItem`, `ArcGisMapServiceCatalogItem`, `CartoMapCatalogItem`, `WebMapTileServiceCatalogItem`.
- Allow Magda backed maps to use an inline `terria-init` catalog without it getting overwritten by map-config before it can be parsed
- Deprecated `proxyableDomainsUrl` configuration parameter in favour of `serverconfig` route
- Ported a support for `GpxCatalogItem`.
- Feature info is now shareable.
- Add option `canUnsetFeaturePickingState` to `applyInitData` for unsetting feature picking state if it is missing from `initData`. Useful for showing/hiding feature info panel when switching through story slides.
- Properly render for polygons with holes in Leaflet.
- Fixes a bug that showed the chart download button when there is no downloadable source.
- Add `hideWelcomeMessage` url parameter to allow the Welcome Message to be disabled for iframe embeds or sharing scenarios.
- Ensure the `chartDisclaimer` is passed from catalog items to derived chart items.
- Don't calculate a `rectangle` on a `ArcGisPortalReferenceItem` as they appear to contain less precision than the services they point to.
- Allow an `ArcGisPortalReferenceItem` to belong to multiple `CatalogGroup`'s.
- Fix argis reference bug.
- Made possible to internationalize tour contend.
- Added TileErrorHandlerMixin for handling raster layer tile errors.
- Fixed a bug that caused the feature info chart for SOS items to not load.
- SOS & CSV charts are now shareable.

#### 8.0.0-alpha.53

- Ported an implementation of CatalogSearchProvider and set it as the default
- Notification window & SatelliteImageryTimeFilterSection now uses theme colours
- Improved look and feel of `StyledHtml` parsing
- Fix `applyAriaId` on TooltipWrapper causing prop warnings
- Make share conversion notification more pretty (moved from `Terria.ts` to `shareConvertNotification.tsx`)
- Tsxify `Collapsible`
- `ShortReportSections` now uses `Collapsible`
- Add `onToggle`, `btnRight`, `btnStyle`, `titleTextProps` and `bodyBoxProps` props in `Collapsible`
- Add `Notification.message` support for `(viewState: ViewState) => React.ReactNode`
- Added splitting support to `WebMapTileServiceCatalogItem`.

#### 8.0.0-alpha.52

- Prevent duplicate loading of GetCapabilities
- Update the `GtfsCatalogItem` to use the `AutoRefreshingMixin`.
- Add a condition to the `AutoRefreshingMixin` to prevent unnecessary polling when an item is disabled in the workbench.
- Upgraded to Cesium v1.73.
- Removed any references to `BingMapsApi` (now deprecated).
- Add support for resolving `layers` parameter from `Title` and not just `Name` in `WebMapServiceCatalogItem`.
- Change TrainerBar to show all steps even if `markdownDescription` is not provided

#### 8.0.0-alpha.51

- Add WMTS group/item support
- Create `OwsInterfaces` to reduce duplicate code across OWS servies
- Fix story prompt being permanent/un-dismissable
- Fixed a bug that caused the feature info chart for SOS items to not load.

#### 8.0.0-alpha.50

- Support for searching WFS features with WebFeatureServiceSearchProvider
- WFS-based AustralianGazetteerSearchProvider
- Fixed a bug causing users to be brought back to the Data Catalogue tab when clicking on an auto-detected user added catalogue item.
- Fixed a bug causing Data Preview to not appear under the My Data tab.
- Fix WMS style `DimensionSelector` for layers with no styles
- Add WMS legend for items with no styles
- Add warning messages if catalog/share link has been converted by `terriajs-server`.
- Update the scroll style in `HelpVideoPanel` and `SidePanel` helpful hints.
- Updated leaflet attribution to match the style of cesium credits.
- Remove `@computed` props from `WebFeatureServiceCapabilities`
- Fixed bug causing the Related Maps dropdown to be clipped.
- Add SDMX-json support for groups and items (using SDMX-csv for data queries)
- `TableMixin` now uses `ExportableMixin` and `AsyncMappableMixin`
- Move region provider loading in `TableMixin` `forceLoadTableMixin` to `loadRegionProviderList`
- Added `TableAutomaticStylesStratum.stratumName` instead of hard-coded strings
- Added `Dimension` interface for `SelectableDimension` - which can be used for Traits
- Make `SelectableDimension.options` optional

#### 8.0.0-alpha.49

- WMS GetFeatureInfo fix to ensure `style=undefined` is not sent to server
- Add support for splitting CSVs (TableMixins) that are using region mapping.
- `addUserCatalogMember` will now call `addToWorkbench` instead of `workbench.add`.
- Replaces `ShadowSection` with `ShadowMixin` using `SelectableDimensions`
- Fix Webpack Windows path issue
- Updated icons for view and edit story in the hamburger menu.
- Implemented new design for story panel.

#### 8.0.0-alpha.48

- Allow `cacheDuration` to be set on `ArcGisPortalCatalogGroup` and `ArcGisPortalItemReference`.
- Set default `ArcGisPortalCatalogGroup` item sorting by title using REST API parameter.
- Call `registerCatalogMembers` before running tests and remove manual calls to `CatalogMemberFactory.register` and `UrlMapping.register` in various tests so that tests reflect the way the library is used.
- Updated stratum definitions which used hardcoded string to use `CommonStrata` values.

#### 8.0.0-alpha.47

- Removed hard coded senaps base url.
- Added option for manual Table region mapping with `enableManualRegionMapping` TableTrait. This provides `SelectableDimensions` for the region column and region type.
- Added WMS Dimensions (using `SelectableDimensions`)
- Added WMS multi-layer style, dimension and legend support.
- Merged the `StyleSelector` and `DimensionsSelector`, and created a `SelectableDimensions` interface.
- Added `chartColor` trait for DiscretelyTimeVarying items.
- Replaced all instances of `createInfoSection` and `newInfo` with calls to `createStratumInstance` using an initialisation object.
- Added trait `leafletUpdateInterval` to RasterLayerTraits.
- Fix styling of WFS and GeoRSS.
- Fixed a bug that caused re-rendering of xAxis of charts on mouse move. Chart cursor should be somewhat faster as a result of this fix.
- Fixed a bug that caused some catalogue items to remain on the map after clicking "Remove all" on the workbench.
- Deleted old `ChartDisclaimer.jsx`
- Moved `DiscretelyTimeVaryingMixin` from `TableAutomaticStylesStratum` to `TableMixin`
- Added basic region-mapping time support
- Add short report to `ArcGisFeatureServerItem` for exceeding the feature limit.
- Added shift-drag quick zoom

#### 8.0.0-alpha.46

- Fixed i18n initialisation for magda based configurations

#### 8.0.0-alpha.45

- Upgraded to Cesium v1.71.
- Change `ExportableData` interface to `ExportableMixin` and add `disableExport` trait.
- Add basic WFS support with `WebFeatureServiceCatalogGroup` and `WebFeatureServiceCatalogItem`
- Update style of diff tool close button to match new design
- Remove sass code from the `HelpPanel` component
- Added an option for translation override from TerriaMap
- Help content, trainer bar & help terms can use translation overrides
- Accepts `backend` options under a new `terria.start()` property, `i18nOptions`
- Use `wms_api_url` for CKAN resources where it exists
- Tsxified `DateTimePicker` and refactored `objectifiedDates` (moved to `DiscretelyTimeVaryingMixin`).
- Update style of 'Change dates' button in delta to be underlined
- Fix issue with delta 'Date comparison' shifting places when querying new location
- Shows a disabled splitter button when entering diff
- Make Drag & Drop work again (tsxify `DragDropFile.tsx` and refactor `addUserFiles.ts`)
- Add `TimeVarying.is` function

#### 8.0.0-alpha.44

- Pass `format` trait on `TableColumnTraits` down to `TableAutomaticStylesStratum` for generating legends
- Add `multipleTitles` and `maxMultipleTitlesShowed` to `LegendItemTraits`
- Aggregate legend items in `createLegendItemsFromEnumColorMap` by colour, that is merge legend items with the same colour (using `multipleTitles`)
- Only generate `tableStyles` for region columns if no other styles exist
- TableAutomaticStylesStratum & CsvCatalogItem only returns unique `discreteTimes`s now
- Specified specific terriajs config for ForkTsCheckerWebpackPlugin

#### 8.0.0-alpha.43

- Replace `@gov.au/page-alerts` dependency with our own warning box component. This removes all `pancake` processes which were sometimes problematic.

#### 8.0.0-alpha.42

- Added ArcGIS catalog support via ArcGisPortalItemReference

#### 8.0.0-alpha.41

- Add `cacheDuration` and `forceProxy` to `UrlTraits` and add `cacheDuration` defaults to various catalog models.
- Tsify `proxyCatalogItemUrl`.
- Simplified SidePanel React refs by removing the double wrapping of the `withTerriaRef()` HOC
- Merged `withTerriaRef()` HOC with `useRefForTerria()` hook logic
- Breadcrumbs are always shown instead of only when doing a catalog search

#### 8.0.0-alpha.40

- Improve info section of `WebMapServiceCatalogItem` with content from GetCapabilities
- Re-implement `infoSectionOrder` as `CatalogMember` trait.
- Add `infoWithoutSources` getter to `CatalogMemberMixin` to prevent app crash when using `hideSources`
- Add support for nested WMS groups
- Added breadcrumbs when clicking on a catalogue item from a catalogue search

#### 8.0.0-alpha.39

- Development builds sped up by 3~20x - ts-loader is now optional & TypeScript being transpiled by babel-loader, keeping type check safety on a separate thread

#### 8.0.0-alpha.38

- Add `show` to `ShortReportTraits` and Tsxify `ShortReport`
- Convert `ShortReport` to styled-components, add accordian-like UI
- 3D tiles support is now implemented as a Mixin.

#### 8.0.0-alpha.37

- Add `refreshEnabled` trait and `AsyncMappableMixin` to `AutoRefreshMixin`
- Ensure `CkanCatalogGroup` doesn't keep re-requesting data when opening and closing groups.
- Add `typeName` to `CatalogMemberMixin`
- Add `header` option to `loadText`
- Add `isMixedInto` function for `AsyncMappableMixin` and `AsyncChartableMixin`
- Added file upload support for `GltfCatalogItem`. The supported extension is glb.
- Improve runtime themeing via styled components across main UI components
- Updated default welcome video defaults to a newer, slower video
- Difftool will now pick any existing marked location (like from a search result) and filter imagery for that location.
- Updated labelling & copy in Difftool to clarify workflow
- ChartCustomComponent now `abstract`, no longer specific to CSV catalog items. Implement it for custom feature info charts.
- Update date picker to use theme colours
- Removed some sass overrides on `Select` through `StyleSelectorSection`
- Update LeftRightSection to use theme colours
- Ported `GeoRssCatalogItem` to mobx, added support to skip entries without geometry.
- Update Difftool BottomPanel UI to clearer "area filter" and date pickers
- Update Difftool BottomPanel to load into Terria's BottomDock
- Rearrange MapButton layout in DOM to properly reflow with BottomDock
- Update Difftool MainPanel to not get clipped by BottomDock
- Rearrange MapDataCount to exist inside MapColumn for more correct DOM structure & behaviour
- Re-added chart disclaimer.

#### mobx-36

- Added `pointer-events` to `MapNavigation` and `MenuBar` elements, so the bar don't block mouse click outside of the button.
- Fixes "reminder pop-up" for help button being unclickable
- Use `useTranslation` instead of `withTranslation` in functional component (`MapDataCount`)
- Make welcome video url and placeholder configurable via configparameters
- Added `ExportableData` interface.
- Added `ExportData` component for data catalog.
- Added WCS "clip and ship" for WMS
- Added basic CSV export function
- Extend `UserDrawing` to handle rectangles
- Tsxify `MapInteractionMode`
- Changed default orientation for `GltfCatalogItem` to no rotation, instead of zero rotation wrt to terrain
- Added a title to welcome message video

#### mobx-35

- Add "Upload" to tour points
- Add tooltips anywhere required in UI via `parseCustomMarkdownToReactWithOptions` & customisable via `helpContentTerms`
- Add "map state" map data count to highlight state of map data
- Add a reminder "pop-up" that shows the location of the help button
- Fix bug causing story pop-up to be off screen
- Fix bug causing helpful hints to be cut off on smaller screens
- Changed the `Tool` interface, now accepting prop `getToolComponent` instead of `toolComponent`
- Added `ToolButton` for loading/unloading a tool
- Added `TransformationTraits` that can be used to change position/rotation/scale of a model.
- Merge master into mobx. This includes:
  - Upgraded to Cesium v1.68.
  - Story related enhancements:
    - Added a title to story panel with ability to close story panel.
    - Added a popup on remove all stories.
    - Added button for sharing stories.
    - Added a question popup on window close (if there are stories on the map so users don't lose their work).
- Added a new `editor` Icon
- Changed `ToolButton` to show the same icon in open/close state. Previously it showed a close icon in close state.

#### mobx-34

- Bug fix for `DatePicker` in `BottomDock` causing app crash
- Made changes to the video modals: close button has been added, pressing escape now closes the component and some basic unit tests created
- Updated the video modal for _Data Stories: Getting Started_ to use the new `VideoGuide` component
- Tweaked MyData/AddData tabs to make it possible to invoke them without using the `ExplorerWindow` component and also customize the extensions listed in the dropdown.
- Fix the timeline stack handling for when there are multiple time-enabled layers
- Ported timeseries tables.
- Extended the support for styles for ESRI ArcGis Feature Server. Line styles are supported for lines and polygon outlines in both Cesium and Leaflet viewer. #4405
- Fix polygon outline style bug.
- Add a unit test for polygon outline style.
- Add TrainerPane/TrainerBar "Terry the task trainer"
- Use `1.x.x` of `karma-sauce-launcher` to fix CI build failures
- Stop unknown icons specified in config.json from crashing UI
- Creates a `ShadowTraits` class that is shared by `GltfCatalogItem` and `Cesium3DTilesCatalogItem`.
- Fixed a bug where user added data was removed from catalogue when Remove from map button in data catalog is clicked.
- Fix leaflet zoom to work when bounding rectangle exists but doesn't have bounds defined

#### mobx-33

- Updated generic select so icon doesn't block click
- Re-added loading bar for leaflet & cesium viewers

#### mobx-32

- Made expanded SOS chart item shareable.
- Fixed a regression bug where the time filter is shown for all satellite imagery items
- Add unit tests for `WelcomeMessage` and `Disclaimer`
- Fixed minor UI errors in console
- Replaced helpful hints text with the new version
- Made the shapes of some of the workbench components rounded
- Add `clampToGround` property on to holes within polygons in `GeoJsonCatalogItem`
- Set default `clampToGround` trait to `true` for `GeoJsonCatalogItem`
- Fixed a bug where WMS items caused type errors in newer babel and typescript builds, due to mixed mixin methods on DiffableMixin & DiscretelyTimeVaryingMixin
- Fixed a bug where KmlCatalogItem did not use the proxy for any urls.
- Add support for `CkanCatalogGroup` and `CkanItemReference`.
- Added unit test to ensure getAncestors behaviour
- Hide the chart legend if there are more than four items to prevent things like FeatureInfo being pushed out of the view and the map resizing.
- Prevent addedByUser stack overflow
- Fixed a chart bug where moment points do not stick to the basis item when they are of different scale.
- Fixed a bug where the moment point selection highlight is lost when changing the satellite imagery date.
- Removed sass from Clipboard
- Updated LocationSearchResults to support multiple search providers
- Replaced lifesaver icon on the help button with a question mark button
- Fix handling of points and markers around the anti-meridian in the `LeafletVisualizer`.
- Fixed difference tool losing datepicker state by keeping it mounted
- Disabled unhelpful Help button when in `useSmallScreenInterface`
- Fixed a bug where a single incorrect catalog item in a group would prevent subsequent items from loading.
- Improved catalog parsing to include a stub (`StubCatalogItem`) when terriajs can't parse something

#### mobx-31

- Fixes broken time filter location picker when other features are present on the map.
- Fixes the feature info panel button to show imagery at the selected location.
- Added `hideSource` trait to `CatalogMemberTraits`. When set to true source URL won't be visible in the explorer window.
- Added `Title`, `ContactInformation`, `Fees` to the `CapabilitiesService` interface so they are pulled on metadata load.
- Resolved name issue of `WebMapServiceCapabilities`. Now it returns a name resolved from `capabilities` unless it is set by user.
- Added setting of `isOpenInWorkbench`, `isExperiencingIssues`, `hideLegendInWorkbench`, `hideSource` strats for `WebMapServiceCatalogItem` from `WebMapServiceCatalogGroup`.

#### mobx-30

- Ported welcome message to mobx with new designs
- Updated CI clientConfig values to include new help panel default
- Bumped explicit base typescript to 3.9.2
- Lock rollbar to 2.15.2
- Ported disclaimer to mobx with new designs
- Added diff tool for visualizing difference (delta) of images between 2 dates for services that support it.
- Updated workbench ViewingControls styles to line up with icons
- Prevent re-diff on workbench items that are already a diff
- Updated splitter to force trigger resizes so it catches up on any animation delays from the workbench
- Update workbench to trigger resize events onTransitionEnd on top of view-model-triggers
- Added satellite imagery to help panel
- Stop disclaimer clashing with welcome message by only loading WelcomeMessage after disclaimer is no longer visible
- Fixes a difftool bug where left/right items loose their split direction settings when the tool is reset
- Fixes a splitter bug where split direction is not applied to new layers.
- Re-added satellite guide prompt option via `showInAppGuides`
- Changed tour "go back 1 tour point" messaging from "previous" to "back"

#### mobx-29

- Fix handling of urls on `Cesium3DTilesCatalogItem` related to proxying and getting confused between Resource vs URL.
- Renamed `UrlReference.createUrlReferenceFromUrlReference` to `UrlReference.createCatalogMemberFromUrlReference`
- Moved url to catalog member mapping from `createUrlRefernceFromUrl.register` to `UrlToCatalogMemberMapping` (now in `UrlReference.ts` file)
- Added in-app tour framework & base tour items
- Make the help panel customisable for different maps by modifying `config.json`
- Added generic styled select
- Remove maxZoom from leaflet map.
- Run & configure prettier on terriajs lib/ json files
- Changed most of the icons for the `MapNavigation` section (on the right hand side) of the screen
- Added a close button to story panel
- Made `MapIconButton` to animate when expanding
- Remove requirement for browser to render based on make half pixel calculations for the Compass & stop it jumping around when animating

#### mobx-28

- Fix SASS exports causing some build errors in certain webpack conditions

#### mobx-1 through mobx-27

- Fixed DragDropFile and `createCatalogItemFromFileOrUrl` which wasn't enabled/working in mobx, added tests for `createCatalogItemFromFileOrUrl` and renamed `createCatalogItemFromUrl` to `createUrlRefernceFromUrl`.
- Fixed bug in StratumOrder where `sortBottomToTop` would sort strata in the wrong order.
- Allow member re-ordering via GroupMixin's `moveMemberToIndex`
- Fixed a bug where `updateModelFromJson` would ignore its `replaceStratum` parameter.
- Re-added Measure Tool support
- Re-added `CartoMapCatalogItem`
- Re-implemented `addedByUser` to fix bug where previews of user added data would appear in the wrong tab.
- Added header options for loadJson5, & allow header overrides on MagdaReference loading
- Re-added some matcher-type mappings in `registerCatalogMembers`.
- Added `UrlReference` to represent catalog items created from a url with an auto-detected type.
- Modified `upsertModelFromJson` so that when no `id` is provided, the `uniqueId` generated from `localId` or `name` is incremented if necessary to make it unique.
- Re-enable search components if SearchProvider option provided
- Modified tests to not use any real servers.
- Fixed bug causing workbench items to be shared in the wrong order.
- Fix bug where urls in the feature info panel weren't turned into hyperlinks
- Fix preview map's base map and bounding rectangle size
- Fixed positioning of the buttons at the bottom and the timeline component on mobile
- Added `hasLocalData` property to indicate when a catalog item contains local data. This property is used to determine whether the item can be shared or not.
- Fixed bug causing user added data to not be shared. Note that user added catalog item urls are now set at the user stratum rather than the definition stratum.
- Added the ability to filter location search results by an app-wide bounding box configuration parameter
- Re-introduce UI elements for search when a catalogSearchProvider is provided
- Fix bug that prevented live transport data from being hidden
- Hide opacity control for point-table catalog items.
- Fixed bug where `Catalog` would sometimes end up with an undefined `userAddedDataGroup`.
- Show About Data for all items by default.
- Fixed translation strings for the descriptive text about WMS and WFS URLs in the data catalogue.
- Fix bug that throws an error when clicking on ArcGIS Map Service features
- Fix initialisation of `terria`'s `shareDataService`.
- Support Zoom to Data on `CsvCatalogItem` when data has lat-lon columns.
- Add a trait called `showShadowUi` to `Cesium3DTilesCatalogItem` which hide shadows on workbench item UI.
- Re-added `ArcGisFeatureServerCatalogItem` and `ArcGisFeatureServerCatalogGroup`
- Prevent TerriaMap from crashing when timeline is on and changing to 2D
- Rewrite charts using `vx` svg charting library.
- Fixed bug causing `ArcGisFeatureServerCatalogItem` to throw an error when a token is included in the proxy url.
- Fix a bug for zooming to `ArcGisMapServerCatalogItem` layers
- Modified creation of catalog item from urls to set the item name to be the url at the defaults stratum rather than the definition stratum. This prevents actual item names at load strata from being overridden by a definition stratum name which is just a url.
- Fixed a bug causing highlighting of features with `_cesium3DTileFeature` to sometimes stop working. Also changed highlight colour to make it more visible.
- Fixed bug causing user added data with an auto-detected data type to not be shared properly.
- Modified `addToWorkbench` so that when a catalog item fails to load it is removed from the workbench and an error message is displayed.
- Add support for feature picking on region mapped datasets
- Revamp map buttons at top to support two menu configuration
- Viewer (2d/3d/3d-non-terrain) & basemap preferences are persisted to local storage again, and loaded back at startup
- Dramatically simplified map button styling (pre-styled-components)
- Allow DropdownPanel(InnerPanel) to show centered instead of offset toward the left
- Added AccessControlMixin for tracking access control of a given MagdaReference
- Add a legend title trait
- Show private or public dataset status on data catalog UI via AccessControlMixin
- Added `pointSizeMap` to `TableStyle` to allow point size to be scaled by value
- Added `isExperiencingIssues` to `CatalogMemberTraits`. When set to true, an alert is displayed above the catalog item description.
- Add gyroscope guidance
- Enable StyleSelectorSection workbench control for `WebMapServiceCatalogItem`
- New-new ui
- Add WIP help panes
- Added "Split Screen Mode" into workbench
- Moved excess workbench viewing controls into menu
- Updated bottom attribution styling
- Begin styled components themeing
- Make `clampToGround` default to true for `ArcGisFeatureServerCatalogItemTraits` to stop things from floating
- Add fix for `WebMapServiceCatalogItem` in `styleSelector` to prevent crash.
- Revert changes to `StyleSelectorSelection` component and refactor `WebMapServiceCatalogItem` styleSelector getter.
- Added a temporary fix for bug where a single model failing to load in `applyInitData` in `Terria` would cause other models in the same `initData` object to not load as well.
- Change gyroscope focus/hover behaviour to move buttons on hover
- Stop showing previewed item when catalog is closed
- Prevent `StoryPanel.jsx` from reloading magda references on move through story.
- Add google analytics to mobx
- Fixed google analytics on story panel
- Fixed path event name undefined labelling
- Enable zoomTo and splitter on `CartoMapCatalogItem`.
- Added name to `MapServerStratum` in `ArcGisMapServerCatalogItem`.
- Readded basic `CompositeCatalogItem`.
- Ported Augmented Reality features
- Fixed bug causing "Terrain hides underground features" checkbox to sometimes become out of sync between `SettingPanel` and `WorkbenchSplitScreen`.
- Ports the Filter by Location" feature for Satellite imagery. The property name setting is renamed to `timeFilterPropertyName` from `featureTimesProperty`.
- Made split screen window in workbench hidden when viewer is changed to 3D Smooth and 2D
- Tidy Help UI code
- Added `allowFeatureInfoRequests` property to `Terria` and prevent unnecessary feature info requests when creating `UserDrawing`s.
- Tidied up analytics port, fixed `getAncestors` & added `getPath` helper
- Updated upload icon to point upwards
- Prevent catalog item names from overflowing and pushing the collapse button off the workbench
- Stopped analytics launch event sending bad label
- Add .tsx tests for UI components
- Provide a fallback name for an `ArcGisServerCatalogItem`
- Ensure `CesiumTileLayer.getTileUrl` returns a string.
- Polished help UI to match designs
- Adds methods `removeModelReferences` to Terria & ViewState for unregistering and removing models from different parts of the UI.
- Add basic support for various error provider services, implementing support for Rollbar.
- Add trait to enabling hiding legends for a `CatalogMember` in the workbench.
- Added new help menu item on how to navigate 3d data
- Add traits to customize color blending and highlight color for `Cesium3DTilesCatalogItem`
- Reimplemented splitting using `SplitItemReference`.
- Fix bug that caused contents on the video panel of the help UI to overlay the actual video
- Overhauled location search to be a dropdown instead of list of results
- Fixed bug causing full app crash or viewer zoom refresh when using 3D view and changing settings or changing the terrain provider.
- Implements `SensorObservationServiceCatalogItem`.
- Add support for styling CSVs using a region mapped or text columns.
- Update Compass UI to include larger rotation target, remove sass from compass
- Link Compass "help" button to `navigation` HelpPanelItem (requires generalisation later down the track)
- Improve keyboard traversal through right-hand-side map icon buttons
- Link Compass Gyroscope guidance footer text to `navigation` HelpPanelItem (requires generalisation later down the track)
- Removed hardcoded workbench & Panel button colours
- Ensure CSV column names are trimmed of whitespace.
- Really stop analytics launch event sending bad & now empty & now finally the real label
- Re-added `ArcGisMapServerCatalogGroup` and `ArcGisServerGroup`.
- Tidy Compass UI animations, styles, titles
- Bumped mobx minor to 4.15.x, mobx-react major to 6.x.x
- Add `dateFormat` trait to `TimeVaryingTraits` to allowing formatting of datestrings in workbench and bottomdock.
- Tidy Gyroscope Guidance positioning
- Fixed FeatureInfoPanel using old class state
- Fixed MapIconButton & FeedbackButton proptypes being defined incorrectly
- Implement SenapsLocationsCatalogItem
- Update papaparse and improve handling for retrieveing CSVs via chunking that have no ContentLenth header

### v7.11.17

- Moved strings in DateTimeSelector and FeatureInfoPanel into i18next translation file.

### v7.11.16

- Fixed a bug where the timeline would not update properly when the timeline panel was resized.

### v7.11.15

- Fixed a bug when clicking the expand button on a chart in feature info when the clicked feature was a polygon.

### v7.11.14

- Update CARTO Basemaps CDN URL and attribution.
- Fixed issue with node 12 & 14 introduced in Cesium upgrade.

### v7.11.13

- Upgraded to Cesium v1.73.
- Removed any references to `BingMapsApi` (now deprecated).

### v7.11.12

- Fixed a crash with GeoJsonCatalogItem when you set a `stroke-opacity` in `styles`.

### v7.11.11

- If `showIEMessage` is `true` in config.json, warn IE11 users that support is ending.

### v7.11.10

- Remove caching from TerriaJsonCatalogFunction requests.
- Upgraded minimum node-sass version to one that has binaries for node v14.

### v7.11.9

- Update Geoscience Australia Topo basemap.
- Remove caching from WPS requests.
- Fix entity outline alpha value when de-selecting a feature.

### v7.11.8

- Upgraded to terriajs-cesium v1.71.3 which fixes a bug running gulp tasks on node v14.

### v7.11.7

- Add additional region mapping boundaries.

### v7.11.6

- Rework the handling of point datasets on the anti-meridian when using LeafletJS.
- Fix indices in some translation strings including strings for descriptions of WMS and WMS service.
- Upgraded to Cesium v1.71.

### v7.11.5

- Added `GeoRssCatalogItem` for displaying GeoRSS files comming from rss2 and atom feeds.
- Bug fix: Prevent geojson files from appearing twice in the workbench when dropped with the .json extension
- Story related enhancements:
  - Added a title to story panel with ability to close story panel.
  - Added a popup on remove all stories.
  - Added button for sharing stories.
  - Added a question popup on window close (if there are stories on the map so users don't lose their work).
- Pinned `html-to-react` to version 1.3.4 to avoid IE11 incompatibility with newer version of deep dependency `entities`. See https://github.com/fb55/entities/issues/209
- Added a `MapboxStyleCatalogItem` for showing Mapbox styles.
- Add a `tileErrorThresholdBeforeDisabling` parameter to `ImageryLayerCatalogItem` to allow a threshold to set for allowed number of tile failures before disabling the layer.

### v7.11.4

- Add support for `classBreaks` renderer to `ArcGisFeatureServerCatalogItem`.
- Upgraded to Cesium v1.68.
- Replace `defineProperties` and `freezeObject` to `Object.defineProperties` and `Object.freeze` respectively.
- Bumped travis build environment to node 10.
- Upgraded to `generate-terriajs-schema` to v1.5.0.

### v7.11.3

- Added babel dynamic import plugin for webpack builds.
- `ignoreUnknownTileErrors` will now also ignore HTTP 200 responses that are not proper images.

### v7.11.2

- Pass minimumLevel, in Cesium, to minNativeZoom, in Leaflet.
- Upgraded to Cesium v1.66.

### v7.11.1

- Fix for color of markers on the map associated with chart items

### v7.11.0

- Fix draggable workbench/story items with translation HOC
- Added first revision of "delta feature" for change detection of WMS catalog items which indicate `supportsDeltaComparison`
- Improve menu bar button hover/focus states when interacting with its panel contents
- Add ability to set opacity on `GeoJsonCatalogItem`
- Expanded test cases to ensure WorkbenchItem & Story have the correct order of components composed
- Fix broken catalog functions when used with translation HOC
- Fix bug with momentPoints chart type when plotting against series with null values
- Make the default `Legend` width a little smaller to account for the workbench scrollbar
- Bug fix for expanding chart - avoid creating marker where no lat lon exists.
- Add a `ChartDisclaimer` component to display an additional disclaimer above the chart panel in the bottom dock.
- Add `allowFeatureInfoRequests` property to `Terria` and prevent unnecessary feature info requests when creating `UserDrawing`s.
- Removes unsupported data that is drag and dropped from the workbench and user catalog.
- Adjusted z-index values so that the explorer panel is on top of the side panel and the notification window appears at the very top layer.
- Allow `CkanCatalogItem` names to be constructed from dataset and resource names where multiple resources are available for a single dataset
- Set the name of ArcGis MapServer CatalogGroup and CatalogItem on load
- Improve autodetecting WFS format, naming of the WFS catalog group and retaining the zoomToExtent
- Remove unnecessary nbsp; from chart download and expand buttons introduced through internationalization.
- Fix story prompt flag not being set after dismissing story, if `showFeaturePrompts` has been enabled

### v7.10.0

- Added proper basic internationalisation beginnings via i18next & react-i18next
- Fixed a bug where calling `openAddData()` or `closeCatalog()` on ViewState did not correctly apply the relevant `mobileViewOptions` for mobile views.
- Fixed filter by available dates on ImageryLayerCatalogItem not copying to the clone when the item is split.
- Fixed an error in `regionMapping.json` that causes some states to be mismatched when using Australian state codes in a column labelled "state". It is still recommended to use "ste", "ste_code" or "ste_code_2016" over "state" for column labels when matching against Australian state codes.
- Fixed bug where "User data" catalog did not have add-buttons.
- Added ability to re-add "User data" CSV items once removed from workbench.
- Changed catalog item event labels to include the full catalog item path, rather than just the catalog item name.
- Added support for `openAddData` option in config.json. If true, the "Add Data" dialog is automatically opened at startup.
- Welcome message, in-app guides & new feature prompts are now disabled by default. These can be re-enabled by setting the `showWelcomeMessage`, `showInAppGuides` & `showFeaturePrompts` options in config.json.
- Updated Welcome Message to pass its props to `WelcomeMessagePrimaryBtnClick` & `WelcomeMessageSecondaryBtnClick` overrides
- Welcome message, in-app guides & new feature prompts are now disabled by default. These can be re-enabled by setting the `showWelcomeMessage`, `showInAppGuides` & `showFeaturePrompts` options in config.json.
- Updated Welcome Message to pass its props to `WelcomeMessagePrimaryBtnClick` & `WelcomeMessageSecondaryBtnClick` overrides.
- Fixed a bug in anti-meridian handling causing excessive memory use.
- Handled coordinate conversion for GeoJson geometries with an empty `coordinates` array.
- Fixed height of My Data drag and drop box in Safari and IE.

### v7.9.0

- Upgraded to Cesium v1.63.1. This upgrade may cause more problems than usual because Cesium has switched from AMD to ES6 modules. If you run into problems, please contact us: https://terria.io/contact

### v7.8.0

- Added ability to do in-app, "static guides" through `<Guide />`s
- Added in-app Guide for time enabled WMS items
- Initial implementation of language overrides to support setting custom text throughout the application.
- Added ability to pass `leafletUpdateInterval` to an `ImageryLayerCatalogItem` to throttle the number of requests made to a server.

### v7.7.0

- Added a quality slider for the 3D map to the Map panel, allowing control of Cesium's maximumScreenSpaceError and resolutionScale properties.
- Allowed MapboxMapCatalogItems to be specified in catalog files using type `mapbox-map`.
- We now use styles derived from `drawingInfo` from Esri Feature Services.
- Chart related enhancements:
  - Added momentPoints chart type to plot points along an available line chart.
  - Added zooming and panning on the chart panel.
  - Various preventative fixes to prevent chart crashes.
- Increased the tolerance for intermittent tile failures from time-varying raster layers. More failures will now be allowed before the layer is disabled.
- Sensor Observation Service `GetFeatureOfInterest` requests no longer erroneously include `temporalFilters`. Also improved the generated request XML to be more compliant with the specification.
- Fixed a bug where differences in available dates for `ImageryLayerCatalogItem` from original list of dates vs a new list of dates, would cause an error.
- Improved support for layers rendered across the anti-meridian in 2D (Leaflet).
- Fixed a crash when splitting a layer with a `momentPoints` chart item.
- Fixed a crash when the specified Web Map Service (WMS) layer could not be found in the `GetCapabilities` document and an alternate legend was not explicitly specified.

### v7.6.11

- Added a workaround for a bug in Google Chrome v76 and v77 that caused problems with sizing of the bottom dock, such as cutting off the timeline and flickering on and off over the map.
- Set cesium rendering resolution to CSS pixel resolution. This is required because Cesium renders in native device resolution since 1.61.0.

### v7.6.10

- Fixed error when opening a URL shared from an explorer tab. #3614
- Resolve a bug with `SdmxJsonCatalogItem`'s v2.0 where they were being redrawn when dimensions we're changed. #3659
- Upgrades terriajs-cesium to 1.61.0

### v7.6.9

- Automatically set `linkedWcsCoverage` on a WebMapServiceCatalogItem.

### v7.6.8

- Added ability in TerriaJsonCatalogFunction to handle long requests via HTTP:202 Accepted.

### v7.6.7

- Fixed share disclaimer to warn only when user has added items that cannot be shared.

### v7.6.6

- Basemaps are now loaded before being enabled & showed

### v7.6.5

- Add the filename to a workbench item from a drag'n'dropped file so it isn't undisplayed as 'Unnamed item'.
- Fixed inability to share SOS items.
- Added an option to the mobile menu to allow a story to be resumed after it is closed.
- The "Introducing Data Stories" prompt now only needs to be dismissed once. Previously it would continue to appear on every load until you clicked the "Story" button.
- Fixed a crash that could occur when the feature info panel has a chart but the selected feature has no chart data.
- Fixed a bug where the feature info panel would show information on a vector tile region mapped dataset that had no match.

### v7.6.4

- Add scrollbar to dropdown boxes.
- Add support for SDMX version 2.1 to existing `SdmxJsonCatalogItem`.
- Add a warning when sharing a map describing datasets which will be missing.
- Enable the story panel to be ordered to the front.
- Disable the autocomplete on the title field when adding a new scene to a story.
- Fix SED codes for regionmapping

### v7.6.3

- Fixed a bug with picking features that cross the anti-meridian in 2D mode .
- Fixed a bug where `ArcGisMapServerCatalogItem` legends were being created during search.
- Fixed a bug where region mapping would not accurately reflect share link parameters.

### v7.6.2

- Fixed a bug that made some input boxes unreadable in some web browsers.

### v7.6.1

- Fixed a bug that prevented the "Feedback" button from working correctly.
- Fix a bug that could cause a lot of extra space to the left of a chart on the feature info panel.

### v7.6.0

- Added video intro to building a story
- Allow vector tiles for region mapping to return 404 for empty tiles.

### v7.5.2

- Upgraded to Cesium v1.58.1.
- Charts are now shared in share & story links

### v7.5.1

- Fixed a bug in Cesium that prevented the new Bing Maps "on demand" basemaps from working on `https` sites.

### v7.5.0

- Added the "Story" feature for building and sharing guided tours of maps and data.
- Added sharing within the data catalog to share a given catalog group or item
- Switched to using the new "on demand" versions of the Bing Maps aerial and roads basemaps. The previous versions are deprecated.

### v7.4.1

- Remove dangling comma in `regionMapping.json`.
- `WebMapServicCatalogItem` now includes the current `style` in generated `GetLegendGraphic` URLs.

### v7.4.0

- Upgraded to Cesium v1.57.
- Fixed a bug where all available styles were being retrieved from a `GetCapabilities` for each layer within a WMS Group resulting in memory crashes on WMSs with many layers.
- Support State Electoral Districts 2018 and 2016 (SED_Code_2018, SED_Code_2016, SED_Name_2018, SED_Name_2016)

### v7.3.0

- Added `GltfCatalogItem` for displaying [glTF](https://www.khronos.org/gltf/) models on the 3D scene.
- Fixed a bug where the Map settings '2D' button activated '3D Smooth' view when configured without support for '3D Terrain'.
- Added `clampToTerrain` property to `GeoJsonCatalogItem`.
- When clicking a polygon in 3D Terrain mode, the white outline is now correctly shown on the terrain surface. Note that Internet Explorer 11 and old GPU hardware cannot support drawing the highlight on terrain, so it will not be drawn at all in these environments.

### v7.2.1

- Removed an extra close curly brace from `regionMapping.json`.

### v7.2.0

- Added `hideLayerAfterMinScaleDenominator` property to `WebMapServiceCatalogItem`. When true, TerriaJS will show a message and display nothing rather than silently show a scaled-up version of the layer when the user zooms in past the layer's advertised `MinScaleDenominator`.
- Added `GeoJsonParameterEditor`.
- Fixed a bug that resulted in blank titles for catalog groups loaded from automatically detected (WMS) servers
- Fixed a bug that caused some chart "Expand" options to be hidden.
- Added `CED_CODE18` and `CED_NAME18` region types to `regionMapping.json`. These are now the default for CSV files that reference `ced`, `ced_code` and `ced_name` (previously the 2016 versions were used).
- Improved support for WMTS, setting a maximum level to request tiles at.

### v7.1.0

- Support displaying availability for imagery layers on charts, by adding `"showOnChart": true" or clicking a button in the UI.
- Added a `featureTimesProperty` property to all `ImageryLayerCatalogItem`s. This is useful for datasets that do not have data for all locations at all times, such as daily sensor swaths of near-real-time or historical satellite imagery. The property specifies the name of a property returned by the layer's feature information query that indicates the times when data is available at that particular location. When this property is set, TerriaJS will display an interface on the workbench to allow the user to filter the times to only those times where data is available at a particular location. It will also display a button at the bottom of the Feature Information panel allowing the user to filter for the selected location.
- Added `disablePreview` option to all catalog items. This is useful when the preview map in the catalog will be slow to load.
- When using the splitter, the feature info panel will now show only the features on the clicked side of the splitter.
- Vector polygons and polylines are now higlighted when clicked.
- Fixed a bug that prevented catalog item split state (left/right/both) from being shared for CSV layers.
- Fixed a bug where the 3D globe would not immediately refresh when toggling between the "Terrain" and "Smooth" viewer modes.
- Fixed a bug that could cause the chart panel at the bottom to flicker on and off rapidly when there is an error loading chart data.
- Fixed map tool button positioning on small-screen devices when viewing time series layers.

### v7.0.2

- Fixed a bug that prevented billboard images from working on the 2D map.
- Implemented "Zoom To" support for KML, CZML, and other vector data sources.
- Upgraded to Cesium v1.55.

### v7.0.1

- Breaking Changes:
  - TerriaJS no longer supports Internet Explorer 9 or 10.
  - An application-level polyfill suite is now highly recommended, and it is required for Internet Explorer 11 compatibility. The easiest approach is to add `<script src="https://cdn.polyfill.io/v2/polyfill.min.js"></script>` to the `<head>` element of your application's HTML page, which will deliver a polyfill suite tailored to the end-user's browser.
  - TerriaJS now requires Node.js v8.0 or later.
  - TerriaJS now requires Webpack v4.0 or later.
  - TerriaJS now uses Gulp v4.0. If you have Gulp 3 installed globally, you'll need to use `npm run gulp` to run TerriaJS gulp tasks, or upgrade your global Gulp to v4 with `npm install -g gulp@4`.
  - TerriaJS now uses Babel v7.0.
  - Removed `UrthecastCatalogItem`, `UrthecastCatalogGroup`, and `registerUrthcastCatalogItems`. The Urthecast functionality was dependent on an npm package that hadn't been updated in three years and had potential security vulnerabilities. Please [let us know](https://gitter.im/TerriaJS/terriajs) if you were using this functionality.

### v6.5.0

- Add support for rendering Mapbox Vector Tiles (MVT) layers. Currently, polygons are the only supported geometry type, and all polygons are drawn with the same outline and fill colors.
- `wwwroot/data/regionMapping.json` is now the default region mapping file (rather than a file provided by TerriaMap), and needs to be explicitly overridden by a `regionMappingDefinitionsUrl` setting in config.json.

### v6.4.0

- The Feature Info panel can now be moved by clicking and dragging it.
- The map tool buttons are now arranged horizontally instead of vertically on small-screen mobile devices.
- When using a Web Map Service (WMS) catalog item with the `linkedWcsUrl` and `linkedWcsCoverage` properties, we now pass the selected WMS style to the Web Coverage Service (WCS) so that it can optionally return different information based on the selected style.
- Added `stationIdWhitelist` and `stationIdBlacklist` properties to `SensorObservationServiceCatalogItem` to allow filtering certain monitoring stations in/out.
- Fixed a bug that caused a crash when attempting to use a `style` attribute on an `<a>` tag in Markdown+HTML strings such as feature info templates.
- Fixed a bug that displaced the chart dropdown list on mobile Safari.

### v6.3.7

- Upgraded to Cesium v1.53.

### v6.3.6

- Dragging/dropping files now displays a more subtle notification rather than opening the large Add Data / My Data panel.
- The `sendFeedback` function can now be used to send additional information if the server is configured to receive it (i.e. `devserverconfig.json`).
- Made custom feedback controls stay in the lower-right corner of the map.
- Improved the look of the toolbar icons in the top right, and added an icon for the About page.

### v6.3.5

- Changed the title text for the new button next to "Add Data" on the workbench to "Load local/web data".
- Fixed a bug that caused the area to the right of the Terria log on the 2D map to be registered as a click on the logo instead of a click on the map.
- Fixed a bug that caused the standard "Give Feedback" button to fail to open the feedback panel.
- Swapped the positions of the group expand/collapse icon and the "Remove from catalogue" icon on the My Data panel, for more consistent alignment.
- Made notifications honor the `width` and `height` properties. Previously, these values were ignored.

### v6.3.4

- Added the ability to add custom components to the feedback area (lower right) of the user interface.

### v6.3.3

- Upgraded to Cesium v1.51.

### v6.3.2

- Added "filterByProcedures" property to "sos" item (default: true). When false, the list of procedures is not passed as a filter to GetFeatureOfInterest request, which works better for BoM Water Data Online services.

### v6.3.1

- Fixed a bug that caused the compass control to be misaligned in Internet Explorer 11.

### v6.3.0

- Changed the "My Data" interface to be much more intuitive and tweaked the visual style of the catalog.
- Added `CartoMapCatalogItem` to connect to layers using the [Carto Maps API](https://carto.com/developers/maps-api/).

## v6.2.3

- Made it possible to configure the compass control's colors using CSS.

### v6.2.2

- Removed the Terria logo from the preview map and made the credit there smaller.
- Fall back to the style name in the workbench styles dropdown when no title is given for a style in WMS GetCapabilities.

### v6.2.1

- We now use Cesium Ion for the Bing Maps basemaps, unless a `bingMapsKey` is provided in [config.json](https://docs.terria.io/guide/customizing/client-side-config/#parameters). You can control this behavior with the `useCesiumIonBingImagery` property. Please note that if a `bingMapsKey` is not provided, the Bing Maps geocoder will always return no results.
- Added a Terria logo in the lower left of the map. It can be disabled by setting `"hideTerriaLogo": true` in `config.json`.
- Improved the credits display on the 2D map to be more similar to the 3D credits.
- Fixed a bug that caused some legends to be missing or incomplete in Apple Safari.

### v6.2.0

- Added a simple WCS "clip and ship" functionality for WMS layers with corresponding a WCS endpoint and coverage.
- Fixed problems canceling drag-and-drop when using some web browsers.
- Fixed a bug that created a time period where no data is shown at the end of a time-varying CSV.
- Fixed a bug that could cause endless tile requests with certain types of incorrect server responses.
- Fixed a bug that could cause endless region tile requests when loading a CSV with a time column where none of the column values could actually be interpreted as a time.
- Added automatic retry with jittered, exponential backoff for tile requests that result in a 5xx HTTP status code. This is especially useful for servers that return 503 or 504 under load. Previously, TerriaJS would frequently disable the layer and hit the user with an error message when accessing such servers.
- Updated British National Grid transform in `Proj4Definitions` to a more accurate (~2 m) 7 parameter version https://epsg.io/27700.
- Distinguished between 3D Terrain and 3D Smooth in share links and init files.
- Upgraded to Cesium v1.50.

### v6.1.4

- Fixed a bug that could cause the workbench to appear narrower than expected on some systems, and the map to be off-center when collapsing the workbench on all systems.

### v6.1.3

- When clicking a `Split` button on the workbench, the new catalog item will no longer be attached to the timeline even if the original was. This avoids a confusing situation where both catalog items would be locked to the same time.
- Added KMZ to the whitelisted formats for `MagdaCatalogItem`.
- Fixed a bug that caused a crash when switching to 2D with vector data already on the map, including when visiting a share link with vector data when the map ends up being 2D.
- The "Hide Workbench" button is now attached to the side of the Workbench, instead of on the opposite side of the screen from it.

### v6.1.2

- Fixed a bug that prevented `BingMapsSearchProviderViewModel` and other uses of `loadJsonp` from working correctly.

### v6.1.1

- Upgraded to terriajs-server v2.7.4.

### v6.1.0

- The previous default terrain provider, STK World Terrain, has been deprecated by its provider. _To continue using terrain in your deployed applications, you *must* obtain a Cesium Ion key and add it to `config.json`_. See https://cesium.com/ to create an Ion account. New options are available in `config.json` to configure terrain from Cesium Ion or from another source. See https://terria.io/Documentation/guide/customizing/client-side-config/#parameters for configuration details.
- Upgraded to Cesium v1.48.
- Added `Cesium3DTilesCatalogItem` for visualizing [Cesium 3D Tiles](https://github.com/AnalyticalGraphicsInc/3d-tiles) datasets.
- Added `IonImageryCatalogItem` for accessing imagery assets on [Cesium Ion](https://cesium.com/).
- Added support for Cesium Ion terrain assets to `CesiumTerrainProvider`. To use an asset from Ion, specify the `ionAssetId` and optionally the `ionAccessToken` and `ionServer` properties instead of specifying a `url`.
- Fixed a bug that could cause legends to be missing from `WebMapServiceCatalogItems` that had `isEnabled` set to true.

### v6.0.5

- Added `rel="noreferrer noopener"` to all `target="_blank"` links. This prevents the target page from being able to navigate the source tab to a new page.
- Fixed a bug that caused the order of items on the Workbench to change when visiting a share link.

### v6.0.4

- Changed `CesiumSelectionIndicator` to no longer use Knockout binding. This will avoid a problem in some environments, such as when a Content Security Policy (CSP) is in place.

### v6.0.3

- Fixed a bug that prevented users from being able to enter coordinates directly into catalog function point parameter fields.

### v6.0.2

- Fixed a bug that prevented interaction with the 3D map when the splitter was active.

### v6.0.1

- Added `parameters` property to `ArcGisMapServerCatalogItem`, allowing arbitrary parameters to be passed in tile and feature info requests.

### v6.0.0

- Breaking Changes:
  - An application-level polyfill suite is now required for Internet Explorer 9 and 10 compatibility. The easiest approach is to add `<script src="https://cdn.polyfill.io/v2/polyfill.min.js"></script>` to the `<head>` element of your application's HTML page.
  - In TerriaJS v7.0.0 (the _next_ major release), a polyfill suite may be required for Internet Explorer 11 as well. Adopting the approach above now will ensure you don't need to worry about it then.
- Overhauled support for printing. There is now a Print button on the Share panel that will provide a much better printable form of the map than the browser's built-in print feature. If a user uses the browser's print button instead, a message at the top will suggest using the TerriaJS Print feature and open the Share panel. Calling `window.print` (e.g. on a TerriaJS instance inside an iframe) will invoke the new TerriaJS print feature directly.
- Fixed a bug that caused `Leaflet.captureScreenshot` to show all layers on both sides even with the splitter active.
- Fixed a bug that prevented some vector features from appearing in `Leaflet.captureScreenshot`.
- Added ability to move the splitter thumb position vertically so that users can move it to prevent occlusions.
- Added `TerriaJsonCatalogFunction`. This catalog function allows an arbitrary HTTP GET to be invoked with user-provided parameters and return TerriaJS catalog JSON.
- Fixed a bug that could cause the feature info panel to sometimes be nearly transparent in Internet Explorer 11.
- Fixed a bug that caused an expanded preview chart's workbench item to erroneously show the date picker.
- Updated `MagdaCatalogItem` to match Magda project

### 5.7.0

- Added `MagdaCatalogItem` to load details of a catalog item from [Magda](https://github.com/TerriaJS/magda).
- Fixed a bug that could cause a time-dynamic WMS layer to fail to ever show up on the map if the initial time on the timeline was outside the intervals where the layer had data.
- Fixed a bug which could cause a crash during load from share link when the layer default is to not `useOwnClock` but the share link has `useOwnClock` set.
- Fixed an issue that caused a 'This data source is already shown' error in particular circumstances.

### 5.6.4

- Fixed a bug causing an error message when adding tabular data to the workbench before it was loaded.

### 5.6.3

- Display of Lat Lon changed from 3 deciml places to 5 decimal places - just over 1m precision at equator.
- Fixed a bug that caused the timeline to appear when changing the time on the workbench for a layer not attached to the timeline.
- The workbench date/time picker is now available for time varying point and region CSVs.
- Fixed a bug that caused the workbench date picker controls to disappear when the item was attached to the timeline and the timeline's current time was outside the valid range for the item.

### 5.6.2

- Renamed search marker to location marker.
- Added the clicked coordinates to the bottom of the feature info panel. Clicking the marker icon will cause the location to be indicated on the map.
- The location marker is now included in shared map views.
- Fixed a bug that could cause split WMS layers to show the incorrect layer data for the date shown in the workbench.
- Refactored current time handling for `CatalogItem` to reduce the complexity and number of duplicated current time states.
- Fixed feature info updating when the time is changed from the workbench for `TableCatalogItem`.
- Change the workbench catalog item date picker so that updating the date does not disable the timeslider.
- Fix a bug that meant that, when the current time was updated on an `ImageryCatalogItem` while the layer wasn't shown, the old time was still shown when the layer was re-enabled.
- Added `{{terria.currentTime}}` to feature info template.
- Added a way to format times within a feature info tempate. E.g. `{{#terria.formatDateTime}}{"format": "dd-mm-yyyy HH:MM:ss"}{{terria.currentTime}}{{/terria.formatDateTime}}`.
- Fixed a bug that caused the selection indicator to float strangely when visiting a share link with a selected feature.
- Fixed a bug that caused a region to be selected even when clicking on a hole in that region.
- Fixed a bug that prevented the selection indicator from following moving features on the 2D map.
- Fixed a bug that caused Leaflet to stop rendering further points in a layer and throw errors when calculating extent when one point had invalid characters in the latitude or longitude field.
- We now default to `autoPlay: false` if it's not specified in `config.json`.
- Changed search box placeholders to more precisely reflect their functionality.
- CartoDB basemaps are now always loaded over HTTPS.

### 5.6.1

- Fixed a bug that could cause the workbench UI to hang when toggling concepts, particularly for an `SdmxJsonCatalogItem`.
- Added previous and next buttons to workbench catalog item date picker.

### 5.6.0

- Upgraded to Cesium 1.41.

### 5.5.7

- Added support for using tokens to access WMS layers, particularly using the WMS interface to ArcGIS servers.

### 5.5.6

- Tweaked the sizing of the feature info panel.
- Fixed a bug that caused `ArcGisMapServerCatalogItem` to always use the server's single fused map cache, if available. Now, if the `layers` property is specified, we request individual dynamic layers and ignore the fused map cache.

### 5.5.5

- Fixed a bug that caused the feature info panel to stop working after clicking on a location search marker.
- Added support for ArcGIS tokens on the 2D map. Previously, tokens only worked reliably in 3D.
- Improved handling of tile errors, making it more consistent between 2D and 3D.
- Fixed a bug that prevented the Add Data button from working Internet Explorer 9 unless the DevTools were also open.
- Improved the sizing of the feature info panel so it is less likely to completely obscure the map.

### 5.5.4

- Fixed a serious bug that prevented opening the Data Catalog in Internet Explorer.
- Fixed some problems with the Terria Spatial Analytics `CatalogFunctions`.

### 5.5.3

- Fixed a bug in SDMX-JSON when using `cannotSum`.

### 5.5.2

- Deprecated SDMX-JSON catalog items' `cannotDisplayPercentMap` in favour of `cannotSum`.
- Updated `cannotSum` so that it does not display a total in some cases, as well as suppressing the regional-percentage checkbox. `cannotSum` can be either a mapping of concept ids to the values that prevent summing, or simply `true` to always prevent summing.
- Fixed a bug that caused an error when Splitting a layer that does not have a `clock`.

### 5.5.1

- Added `cannotDisplayPercentMap` to SDMX-JSON catalog items, to optionally turn off the "display as a percentage of regional total" checkbox when the data is not a count (eg. a rate or an average).

### 5.5.0

- Added the ability to split the screen into a left-side and right-side, and show raster and region mapped layers on only one side of the splitter.
- Added the ability to use a tabbed catalog in the explorer panel on desktop site. Setting `tabbedCatalog` parameter to `true` in `config.json` causes top-level groups in the catalog to list items in separate explorer panel tabs.
- Added the ability to use vector tile properties in feature info templates when using region mapping (data row attributes will overwrite vector tile properties with the same name)
- Properties available in feature info templates are now JSON parsed and replaced by their javascript object if they start with `[` or `{` and parse successfully
- Decreased flickering of time-varying region mapped layers by pre-rendering the next time interval.
- Fixed a bug in `WebMapServiceCatalogItem` that could cause a WMS time time dimension to be interpreted incorrectly if it was specified only using dates (not times) and with a periodicity of less than a day.

### 5.4.5

- Improved behaviour of SDMX-JSON items when no data is available.

### 5.4.4

- Added support for specifying namespaced layer names in the `WebMapServiceCatalogItem` `layers` property.
- Made TerriaJS tolerant of XML/HTML inside text elements in WMS GetCapabilities without being properly wrapped in `CDATA`.

### 5.4.3

- Fixed a build problem on case-sensitive file systems (e.g. most Linux systems).

### 5.4.2

- We no longer show the Zoom To button on the workbench when there is no rectangle to zoom to.

### 5.4.1

- Fixed a bug when sharing SDMX-JSON catalog items.
- Improved display of "Add Data" panel on small screens when Feedback and Feature Info panels are open.
- Added "search in data catalog" link to mobile search.
- Added a button to automatically copy share url into clipboard in share panel.
- Added `initFragmentPaths` property to the `parameters` section of `config.json`. It can be used to specify an array of base paths for resolving init fragments in the URL.
- Modified `CkanCatalogItem` to exclude files that advertise themselves as KML files but have the file extension .ZIP.
- Removed "View full size image" link on the share panel. Chrome 60 removed the ability to navigate to a data URI, and other browsers are expected to follow this lead.

### 5.4.0

- Breaking change: removed some old types that haven't been used since the new React-based user interface in v4.0.0, specifically `KnockoutHammerBinding`, `KnockoutMarkdownBinding`, `PopupMessageConfirmationViewModel`, `PopupMessageViewModel`, and `PopupViewModel`.
- Added the ability to use tokens from terriajs-server for layers requiring ESRI tokens.
- Catalog group items are now sorted by their in-catalog name

### 5.3.0

- Added the ability to use the analytics region picker with vector tile region mapping by specifiying a WMS server & layer for analytics only.
- Updated the client side validation to use the server-provided file size limit when drag/dropping a file requiring the conversion service.
- `zoomOnEnable` now works even for a catalog item that is initially enabled in the catalog. Previously, it only worked for catalog items enabled via the user interface or otherwise outside of the load process.
- Added `initialTimeSource` property to `CsvCatalogItem` so it is possible to specify the value of the animation timeline at start from init files.
- Added to documentation for customizing data appearance.
- Added `CatalogShortcut` for creating tool items for linking to a `CatalogItem`.
- Renamed `ViewState.viewCatalogItem()` to `viewCatalogMember` to reflect that it can be used for all `CatalogMembers`, not just `CatalogItems`.
- Fixed a bug that could cause a crash when switching to 2D when the `initialView` was just a `Rectangle` instead of a `CameraView`.
- Fixed a bug that caused multiple layers with generated, gradient legends to all show the same legend on the Workbench.

### 5.2.11

- Pinned `urijs` to v1.18.10 to work around a breaking change in v1.18.11.

### 5.2.10

- Improved the conversion of Esri polygons to GeoJSON by `featureDataToGeoJson`. It now correctly handles polygons with holes and with multiple outer rings.
- Added some fields to the dataset info page for `CkanCatalogItem`.
- Fixed a bug that could cause some layers, especially the Bing Maps basemap, to occasionally be missing from the 2D map.
- Fixed a bug that could cause the selected time to move to the end time when sharing a map with a time-dynamic layer.

### 5.2.9

- A catalog item's `cacheDuration` property now takes precedence over the cache duration specified by the code. Previously, the `cacheDuration` would only override the default duration (2 weeks).

### 5.2.8

- Added option to expand the HTML embed code and toggle URL shorting for the share link.
- The Share feature now includes the current time selected on the timeline, so that anyone visiting a share link will see the map at the intended time.

### 5.2.7

- Added the Latitude and Longitude to the filename for the Feature Information file download.
- Added the time to the timeline labels when zoomed in to a single day. Previously, the label sometimes only showed the date.

### 5.2.6

- Added the ability to disable the conversion service so that no user data is sent outside of the client by setting `conversionServiceBaseUrl` to `false` in the `parameters` section of `config.json`.
- Added the ability to disable the location button by setting `disableMyLocation` to `true` in the `parameters` section of `config.json`.
- Fixed a bug that caused the share functionality to fail (both screenshot and share link) in 2d mode.
- Fixed a bug with explicitly styled enum columns in Internet Explorer.
- Fixed a bug that caused the selected column in a csv to be the second column when a time column is present.

### 5.2.5

- Fixed a bug with `forceProxy: true` which meant that vector tiles would try, and fail, to load over the proxy.
- Added documentation for customizing data appearance, and folded in existing but orphaned documentation for creating feature info templates.
- Changed the LocateMe button so that it toggles and continuously updates the location when Augmented Reality is enabled.
- Added the ability to set SDMX-JSON region names from a region type dimension, using a Mustache template. This was required so regions can be mapped to specific years, even if not specified by the SDMX-JSON server.
- Added `viewermode` to the users persistent local storage to remember the last `ViewerMode` used.
- Added the ability to customize the preamble text on the feedback form ("We would love to hear from you!") by setting `feedbackPreamble` in the `parameters` section of `config.json`.

### 5.2.4

- Fixed a bug that prevented error messages, such as when a dataset fails to load, from being shown to the user. Instead, the errors were silently ignored.

### 5.2.3

- Fixed a bug that gave expanded Sensor Observation Service charts poor names.
- Fixed a bug that prevented some table-based datasets from loading.

### 5.2.2

- Fixed download of selected dataset (as csv) so that quotes are handled in accordance with https://tools.ietf.org/html/rfc4180. As a result, more such downloads can be directly re-loaded in Terria by dragging and dropping them.

### 5.2.1

- Changed the default opacity for points from CSV files without a value column to 1.0 (previously it was 0.6). This is a workaround for a Cesium bug (https://github.com/AnalyticalGraphicsInc/cesium/issues/5307) but really a better choice anyway.
- Fixed a bug which meant non-standard properties of some table data sources (eg. csv, SOS, SDMX-JSON) were missing in the feature info panel, because of a breaking change in Cesium 1.33.

### 5.2.0

- Fixed a bug that caused layer disclaimers to fail to appear when the layer was enabled via a share link. Since the user was unable to accept the disclaimer, the layer also failed to appear.
- Added `AugmentedVirtuality` (user facing feature name Augmented Reality) to allow users to use their mobile device's orientation to set the camera view.
- Added the `showFeaturesAtAllTimes` option to Sensor Observation Service items. This improves the user experience if the server returns
  some features starting in 1990, say, and some starting in 1995, so that the latter still appear (as grey points with no data) in 1990.
- Fixed a bug that prevented preview charts in the feature info panel from updating when the user changed the Sensor Observation Service frequency.
- Fixed a bug that allowed the user to de-select all the display choices for Sensor Observation Service items.
- Improved the appearance of charts where all the y-values are null. (It now shows "No preview available".)
- Upgraded to Leaflet 1.0.3 for the 2D and preview maps.
- Upgraded to [Cesium 1.33](https://github.com/AnalyticalGraphicsInc/cesium/blob/1.33/CHANGES.md) for the 3D view.

### 5.1.1

- Fixed a bug that caused an 'added' and a 'shown' event for "Unnamed Item" to be logged to Google Analytics when previewing an item in the catalog.
- Added a 'preview' Google Analytics event when a catalog item is shown on the preview map in the catalog.
- Fixed a bug that prevented csv files with missing dates from loading.
- Fixed a bug that could cause an error when adding a layer without previewing it first.

### 5.1.0

- Fixed a bug that prevented `WebMapServiceCatalogItem` from acting as a time-dynamic layer when the time dimension was inherited from a parent layer.
- `WebMapServiceCatalogItem` now supports WMS 1.1.1 style dimensions (with an `Extent` element) in addition to the 1.3.0 style (`Dimension` only).
- `WebMapServiceCatalogItem` now passes dates only (rather than dates and times) to the server when the TIME dimension uses the `start/stop/period` form, `start` is a date only, and `period` does not include hours, minutes, or seconds.
- `WebMapServiceCatalogItem` now supports years and months (in addition to days, hours, minutes, and seconds) in the period specified of a TIME dimension.
- `WebMapServiceCatalogItem` now ignores [leap seconds](https://en.wikipedia.org/wiki/Leap_second) when evaluating ISO8601 periods in a time dimension. As a result, 2 hours after `2016-06-30T23:00:00Z` is now `2016-07-01T01:00:00Z` instead of `2016-07-01T00:59:59Z` even though a leap second at the end of June 2016 makes that technically 2 hours and 1 second. We expect that this is more likely to align with the expectations of WMS server software.
- Added option to specify `mobileDefaultViewerMode` in the `parameters` section of `config.json` to specify the default view mode when running on a mobile platform.
- Added support for `itemProperties` to `CswCatalogGroup`.
- Added `terria.urlEncode` function for use in feature info templates.
- Fixed a layout problem that caused the coordinates on the location bar to be displayed below the bar itself in Internet Explorer 11.
- Updated syntax to remove deprecation warnings with React version 15.5.

### 5.0.1

- Breaking changes:
  - Starting with this release, TerriaJS is meant to be built with Webpack 2. The best way to upgrade your application is to merge from [TerriaMap](https://github.com/TerriaJS/TerriaMap). If you run into trouble, post a message on the [TerriaJS forum](https://groups.google.com/forum/#!forum/terriajs).
  - Removed the following previously-deprecated modules: `registerKnockoutBindings` (no replacement), `AsyncFunctionResultCatalogItem` (now `ResultPendingCatalogItem`), `PlacesLikeMeFunction` (now `PlacesLikeMeCatalogFunction`), `SpatialDetailingFunction` (now `SpatialDetailingCatalogFunction`), and `WhyAmISpecialFunction` (now `WhyAmISpecialCatalogFunction`).
  - Removed `lib/Sass/StandardUserInterface.scss`. It is no longer necessary to include this in your application.
  - Removed the previously-deprecated third pararameter, `getColorCallback`, of `DisplayVariablesConcept`. Pass it inside the `options` parameter instead.
  - Removed the following previously-deprecated properties from `TableColumn`: `indicesIntoUniqueValues` (use `uniqueValues`), `indicesOrValues` (use `values`), `indicesOrNumericalValues` (use `uniqueValues` or `numericalValues`), and `usesIndicesIntoUniqueValues` (use `isEnum`).
  - Removed the previously-deprecated `dataSetID` property from `AbsIttCatalogItem`. Use `datasetId` instead.
  - Removed the previously-deprecated `allowGroups` property from `CkanCatalogItem`. Use `allowWmsGroups` or `allowWfsGroups` instead.
  - Removed the previously-deprecated `RegionMapping.setRegionColumnType` function. Use the `setRegionColumnType` on an _instance_ of `RegionMapping` instead.
  - Removed the previously-deprecated `regionMapping.regionDetails[].column` and `.disambigColumn`. Use `.columnName` and `.disambigColumnName` instead.
  - Removed the previously-deprecated `options.regionMappingDefinitionsUrl` parameter from the `Terria` constructor. Set the `regionMappingDefinitionsUrl` inside `parameters` in `config.json` instead.
- Fixed a bug in `WebMapServiceCatalogItem` that prevented TerriaJS from correctly determining the projections supported by a WMS layer when supported projections are inherited from parent layers.
- Changed "no value" colour of region-mapped data to fully transparent, not black.
- Fixed an issue where expanding a chart from an SDMX-JSON or SOS feature twice, with different data choices selected, would overwrite the previous chart.
- Improved SDMX-JSON items to still show properly, even if the `selectedInitially` property is invalid.
- Added `Score` column to `GNAFAddressGeocoder` to indicate relative quality, which maps as default variable.

### 4.10.5

- Improved error message when accessing the user's location under http with Chrome.
- When searching locations, the button to instead search the catalog is now above the results instead of below them.
- Changed "go to full screen mode" tooltip to "Hide workbench", and "Exit Full Screen" button to "Show Workbench". The term "full screen" was misleading.
- Fixed a bug where a chartable (non-geo-spatial) CSV file with a column including the text "height" would not let the user choose the "height" column as the y-axis of a chart.
- Added support for non-default x-axes for charts via `<chart x-column="x">` and the new `tableStyle.xAxis` parameter.
- Added support for a `charSet` parameter on CSV catalog items, which overrides the server's mime-type if present.

### 4.10.4

- Added the ability for `CkanCatalogGroup` to receive results in pages, rather than all in one request. This will happen automatically when the server returns partial results.
- Improved the performance of the catalog UI by not creating React elements for the contents of a group until that group is opened.
- Close polygons used as input to a `CatalogFunction` by making the last position the same as the first one.
- Added support for a new `nameInCatalog` property on all catalog members which overrides `name` when displayed in the catalog, if present.
- Added `terria.urlEncodeComponent` function for use in feature info templates.
- `yAxisMin` and `yAxisMax` are now honored when multiple charts are active, by using the minimum `yAxisMin` and the maximum `yAxisMax` of all charts.

### 4.10.3

- Locked third-party dependency proj4 to v2.3.x because v2.4.0 breaks our build.

### 4.10.2

- New sections are now merged info `CatalogMember.info` when `updateFromJson` is called multiple times, rather than the later `info` completely replacing the earlier one. This is most useful when using `itemProperties` to override some of the info sections in a child catalog item.
- Fixed a bug where csv files with a date column would sometimes fail if a date is missing.

### 4.10.1

- Improved the SDMX-JSON catalog item to handle huge dimensions, allow a blacklist, handle bad responses better, and more.
- Fixed a bug that prevented the proxy from being used for loading legends, even in situations where it is necessary such as an `http` legend accessed from an `https` site.
- Added link to re-download local files, noting that TerriaJS may have done additional processing (eg. geocoding).

### 4.10.0

- Changed defaults:
  - `WebProcessingServiceCatalogFunction` now defaults to invoking the `Execute` service via an HTTP POST with XML encoding rather than an HTTP GET with KVP encoding. This is a more sensible default because the WPS specification requires that servers support POST/XML while GET/KVP is optional. Plus, POST/XML allows large input parameters, such as a polygon descibing all of Australia, to be successfully passed to the WPS process. To force use of GET/KVP, set the `executeWithHttpGet` property to `true`.
- Fixed problems with third-party dependencies causing `npm install` and `npm run gulp` to fail.

### 4.9.0

- Added a help overlay system. A TerriaJS application can define a set of help sequences that interactively walk the user through a task, such as adding data to the map or changing map settings. The help sequences usually appear as a drop-down Help menu in the top-right corner.
- Fixed a bug with calculating bounding rectangles in `ArcGisCatalogItem` caused by changes to `proj4` package.
- Fixed a bug preventing chart axis labels from being visible on a white background.
- Fixed a bug that caused the Feedback panel to appear below the chart panel, making it difficult to use.

### 4.8.2

- Fixed a bug that prevented a `shareUrl` specified in `config.json` from actually being used by the `ShareDataService`.
- Adding a JSON init file by dropping it on the map or selecting it from the My Data tab no longer adds an entry to the Workbench and My Data catalog.
- WPS return type can now be `application/vnd.terriajs.catalog-member+json` which allows a json catalog member to be returned in WPS along with the usual attributes to control display.
- `chartLineColor` tableStyle attribute added, allowing per column specification of chart line color.
- Fixed a bug that caused a `WebMapServiceCatalogItem` inside a `WebMapServiceCatalogGroup` to revert to defaults from GetCapabilities instead of using shared properties.
- Fix a bug that prevented drawing the marker and zooming to the point when searching for a location in 2D.
- Fixed a bug where `WebMapTileServiceCatalogItem` would incorrectly interpret a bounding box and return only the lower left corner causing Cesium to crash on render.
- Fixed a bug that caused the feedback form to be submitted when unchecking "Share my map view".

### 4.8.1

- `CkanCatalogGroup` now automatically adds the type of the resource (e.g. `(WMS)`) after the name when a dataset contains multiple resources that can be turned into catalog items and `useResourceName` is false.
- Added support for ArcGIS FeatureServers to `CkanCatalogGroup` and `CkanCatalogItem`. In order for `CkanCatalogGroup` to include FeatureServers, `includeEsriFeatureServer` must be set to true.
- Changed default URL for the share service from `/share` to `share` and made it configurable by specifying `shareUrl` in config.json. This helps with deployments in subdirectories.

### 4.8.0

- Fixed a bug that prevented downloading data from the chart panel if the map was started in 2D mode.
- Changed the default opacity of table data to 0.8 from 0.6.
- Added the ability to read dates in the format "2017-Q2".
- Improved support for SDMX-JSON, including showing values as a percent of regional totals, showing the selected conditions in a more concise format, and fixing some bugs.
- Updated `TableCatalogItem`s to show a download URL in About This Dataset, which downloads the entire dataset as csv, even if the original data was more complex (eg. from an API).
- The icon specified to the `MenuPanel` / `DropdownPanel` theme can now be either the identifier of an icon from `Icon.GLYPHS` or an actual SVG `require`'d via the `svg-sprite-loader`.
- Fixed a bug that caused time-varying points from a CSV file to leave a trail on the 2D map.
- Add `Terria.filterStartDataCallback`. This callback gives an application the opportunity to modify start (share) data supplied in a URL before TerriaJS loads it.
- Reduced the size of the initial TerriaJS JavaScript code by about 30% when starting in 2D mode.
- Upgraded to [Cesium 1.29](https://github.com/AnalyticalGraphicsInc/cesium/blob/1.29/CHANGES.md).

### 4.7.4

- Renamed `SpatialDetailingFunction`, `WhyAmISpecialFunction`, and `PlacesLikeMeFunction` to `SpatialDetailingCatalogFunction`, `WhyAmISpecialCatalogFunction`, and `PlacesLikeMeCatalogFunction`, respectively. The old names will be removed in a future release.
- Fixed incorrect tooltip text for the Share button.
- Improved the build process and content of the user guide documentation.

### 4.7.3

- Canceled pending tile requests when removing a layer from the 2D map. This should drastically improve the responsiveness when dragging the time slider of a time-dynamic layer in 2D mode.
- Added the data source and data service details to the "About this dataset" (preview) panel.
- Fixed a bug introduced in 4.7.2 which made the Feature Info panel background too pale.

### 4.7.2

- Updated GNAF API to new Lucene-based backend, which should improve performance.
- Updated custom `<chart>` tag to allow a `colors` attribute, containing comma separated css strings (one per column), allowing users to customize chart colors. The `colors` attribute in charts can also be passed through from a WPS ComplexData response.
- Updated styling of Give Feedback form.
- Improved consistency of "Search" and "Add Data" font sizes.
- Improved flexibility of Feature Info Panel styling.
- Fixed a bug that could cause an extra `/` to be added to end of URLs by `ArcGisMapServerCatalogItem`, causing some servers to reject the request.
- Added a workaround for a bug in Internet Explorer 11 on Windows 7 that could cause the user interface to hang.

### 4.7.1

- Fixed a bug where providing feedback did not properly share the map view.
- Updated to terriajs-server 2.6.2.
- Fixed a bug leading to oversized graphics being displayed from WPS calls.

### 4.7.0

- Added the ability for users to share their view of the map when providing feedback.
- Extra components can now be added to FeatureInfoSection.
- Updated "Download Data" in FeatureInfoSection to "Download Data for this Feature".
- Fixed the color of visited links in client apps with their own css variables.
- Fixed a bug that prevented the scale bar from displaying correctly.

### 4.6.1

- Added support for creating custom WPS types, and for reusing `Point`, `Polygon`, and `Region` editors in custom types.
- Fixed a bug that caused the legend to be missing for WMS catalog items where the legend came from GetCapabilities but the URL did not contain `GetLegendGraphic`.

### 4.6.0

- Changed defaults:
  - The `clipToRectangle` property of raster catalog items (`WebMapServiceCatalogItem`, `ArcGisMapServerCatalogItem`, etc.) now defaults to `true`. It was `false` in previous releases. Using `false` prevents features (especially point features) right at the edge of the layer's rectangle from being cut off when the server reports too tight a rectangle, but also causes the layer to load much more slowly in many cases. Starting in this version, we favour performance and the much more common case that the rectangle can be trusted.
- Made `WebMapServiceCatalogItem` tolerant of a `GetCapabilities` where a `LegendURL` element does not have an `OnlineResource` or a `Dimension` does not have any values.
- Added support for 'Long' type hint to CSV data for specifying longitude.
- The marker indicating the location of a search result is now placed correctly on the terrain surface.
- `CatalogFunction` region parameters are now selected on the main map rather than the preview map.
- Some regions that were previously not selectable in Analytics, except via autocomplete, are now selectable.
- Added hover text that shows the position of data catalog search results in the full catalog.
- Widened scrollbars and improve their contrast.
- Removed the default maximum number of 10 results when searching the data catalog.
- Allow users to browse for JSON configuration files when adding "Local Data".
- Made it easier to use custom fonts and colors in applications built on TerriaJS, via new SCSS variables.
- Fixed a bug that caused a `CswCatalogGroup` to fail to load if the server had a `references` element without a `protocol`.

### 4.5.1

- The order of the legend for an `ArcGisMapServerCatalogItem` now matches the order used by ArcGIS itself.
- Large legends are now scaled down to fit within the width of the workbench panel.
- Improved the styling of links inside the Feature Information panel.
- Fixed a bug that could cause the Feature Information panel's close button to initially appear in the wrong place, and then jump to the right place when moving the mouse near it.

### 4.5.0

- Added support for the Sensor Observation Service format, via the `SensorObservationServiceCatalogItem`.
- Added support for end date columns in CSV data (automatic with column names containing `end_date`, `end date`, `end_time`, `end time`; or set in json file using `isEndDate` in `tableStyle.columns`.
- Fixed calculation of end dates for moving-point CSV files, which could lead to points disappearing periodically.
- Fixed a bug that prevented fractional seconds in time-varying WMS periodicity.
- Added the ability to the workbench UI to select the `style` to use to display a Web Map Service (WMS) layer when multiple styles are available.
- Added the ability to the workbench UI to select from among the available dimensions of a Web Map Service (WMS) layer.
- Improved the error reporting and handling when specifying invalid values for the WMS COLORSCALERANGE parameter in the UI.
- Added the ability to drag existing points when creating a `UserDrawing`.
- Fixed a bug that could cause nonsensical legends for CSV columns with all null values.
- Fixed a bug that prevented the Share panel from being used at all if the URL shortening service encountered an error.
- Fixed a bug that could cause an error when adding multiple catalog items to the map quickly.
- Tweaked the z-order of the window that appears when hovering over a chart series, so that it does not appear on top of the Feature Information panel.
- Fixed a bug that could lead to incorrect colors in a legend for a CSV file with explicit `colorBins` and cut off at a minimum and maximum.
- We now show the feature info panel the first time a dataset is added, containing a suggestion to click the map to learn more about a location. Also improved the wording for the feature info panel when there is no data.
- Fixed support for time-varying feature info for vector tile based region mapping.
- `updateApplicationOnMessageFromParentWindow` now also allows messages from the `opener` window, i.e. the window that opened the page by calling `window.open`. The parent or opener may now also send a message with an `allowOrigin` property to specify an origin that should be allowed to post messages.
- Fixed a bug that prevented charts from loading http urls from https.
- The `isNcWMS` property of `WebMapServiceCatalogItem` is now set to true, and the COLORSCALERANGE controls are available in the UI, for ncWMS2 servers.
- Added the ability to prevent CSVs with time and `id` columns from appearing as moving points, by setting `idColumns` to either `null` or `[]`.
- Fixed a bug that prevented default parameters to `CatalogFunction`s from being shown in the user interface.
- Fixed a problem that made `BooleanParameter`s show up incorrectly in the user interface.
- Embedded `<chart>` elements now support two new optional attributes:
  - `title`: overrides the title that would otherwise be derived from the name of the feature.
  - `hide-buttons`: If `"true"`, the Expand and Download buttons are hidden from the chart.
- Fixed a bug in embedded `<collapsible>` elements that prevented them from being expandable.
- Improved SDMX-JSON support to make it possible to change region type in the UI.
- Deprecated `RegionMapping.setRegionColumnType` in favour of `RegionMapping.prototype.setRegionColumnType`. `regionDetails[].column` and `.disambigColumn` have also been deprecated.

### 4.4.1

- Improved feature info display of time-varying region-mapped csvs, so that chart is still shown at times with no data.
- Fix visual hierarchy of groups and items in the catalog.

### 4.4.0

- Fixed a bug that caused Cesium (3D view) to crash when plotting a CSV with non-numerical data in the depth column.
- Added automatic time-series charts of attributes to the feature info of time-varying region-mapped csvs.
- Refactored Csv, AbsItt and Sdmx-Json catalog items to depend on a common `TableCatalogItem`. Deprecated `CsvCatalogItem.setActiveTimeColumn` in favour of `tableStructure.setActiveTimeColumn`.
- Error in geocoding addresses in csv files now shows in dialog box.
- Fixed CSS styling of the timeline and added padding to the feature info panel.
- Enhanced JSON support to recognise JSON5 format for user-added files.
- Deprecated `indicesIntoUniqueValues`, `indicesOrValues`, `indicesOrNumericalValues` and `usesIndicesIntoUniqueValues` in `TableColumn` (`isEnum` replaces `usesIndicesIntoUniqueValues`).
- Added support for explicitly colouring enum columns using a `tableStyle.colorBins` array of `{"value":v, "color":c}` objects
- Improved rendering speed when changing the display variable for large lat/lon csv files.
- Default to moving feature CSVs if a time, latitude, longitude and a column named `id` are present.
- Fixed a bug so units flow through to charts of moving CSV features.
- Fixed a bug that prevented the `contextItem` of a `CatalogFunction` from showing during location selection.
- Fixed a bug that caused `&amp;` to appear in some URLs instead of simply `&`, leading to an error when visiting the link.
- Added the ability to pass a LineString to a Web Processing Service.
- Fixed a bug that prevented `tableStyle.dataVariable` = `null` from working.
- Uses a smarter default column for CSV files.
- Fixed a bug that caused an error message to appear repeatedly when there was an error downloading tiles for a base map.
- Fixed a bug that caused WMS layer names and WFS type names to not be displayed on the dataset info page.
- We now preserve the state of the feature information panel when sharing. This was lost in the transition to the new user interface in 4.0.0.
- Added a popup message when using region mapping on old browsers without an `ArrayBuffer` type (such as Internet Explorer 9). These browsers won't support vector tile based region mapping.
- Fixed bug where generic parameters such as strings were not passed through to WPS services.
- Fixed a bug where the chart panel did not update with polled data files.
- Removed the Australian Hydrography layer from `createAustraliaBaseMapOptions`, as the source is no longer available.
- Fixed a bug that caused the GetCapabilities URL of a WMS catalog item to be shown even when `hideSource` was set to true.
- Newly-added user data is now automatically selected for the preview map.
- Fixed a bug where selecting a new column on a moving point CSV file did not update the chart in the feature info panel.
- Fixed dropdowns dropping from the bounds of the screen in Safari.
- Fixed a bug that prevented the feature info panel from updating with polled lat/lon csvs.
- Improved handing of missing data in charts, so that it is ignored instead of shown as 0.

### 4.3.3

- Use react-rangeslider 1.0.4 because 1.0.5 was published incorrectly.

### 4.3.2

- Fixed css styling of shorten URL checkbox.

### 4.3.1

- Added the ability to specify the URL to the `serverConfig` service in `config.json` as `parameters.serverConfigUrl`.

### 4.3.0

- Added `Terria.batchGeocoder` property. If set, the batch geocoder is used to resolve addresses in CSV files so that they can be shown as points on the map.
- Added `GnafAddressGeocoder` to resolve Australian addresses using the GNAF API.
- Added a loading indicator for user-added files.
- Fixed a bug that prevented printing the map in the 2D mode.
- Fixed a bug when changing between x-axis units in the chart panel.
- Moved all Terria styles into CSS-modules code (except Leaflet) - `lib/Sass/StandardUserInterface.scss` no longer needs to be imported and now only includes styles for backwards compatibility.

### 4.2.1

- Fixed bug that prevented the preview map displaying on mobile devices.

### 4.2.0

- There is a known bug in this version which prevents the user from being able to choose a region for some Analytics functions.
- Added support for ArcGis FeatureServers, using the new catalog types `esri-featureServer` and `esri-featureServer-group`. Catalog type `esri-group` can load REST service, MapServer and FeatureServer endpoints. (For backwards compatibility, catalog type `esri-mapServer-group` continues to work for REST service as well as MapServer endpoints.)
- Enumeration parameter now defaults to what is shown in UI, and if parameter is optional, '' is default.
- Adds bulk geocoding capability for Australian addresses. So GnafAPI can be used with batches of addresses, if configured.
- Fixed a bug that caused the selection indicator to get small when near the right edge of the map and to overlap the side panel when past the left edge.
- Map controls and menus now become translucent while the explorer window (Data Catalog) is visible.
- Removed find-and-replace for cesium workers from the webpack build as it's done in terriajs-cesium now.
- Legend images that fail to load are now hidden entirely.
- Improved the appearance of the opacity slider and added a percentage display.
- AllowedValues for LiteralData WPS input now works even if only one value specified.
- Fixed bug in WPS polygon datatype to return valid polygon geojson.
- Fix regression: cursor changes in UserDrawing now functions in 2D as well as 3D.
- Updated to [Cesium](http://cesiumjs.org) 1.23 (from 1.20). See the [change log](https://github.com/AnalyticalGraphicsInc/cesium/blob/1.23/CHANGES.md) for details.
- Fixed a bug which prevented feature info showing for Gpx-, Ogr-, WebFeatureService-, ArcGisFeatureServer-, and WebProcessingService- CatalogItems.
- Added support for a wider range of SDMX-JSON data files, including the ability to sum over dimensions via `aggregatedDimensionIds`.
- Added support for `tableStyle.colorBins` as array of values specifying the boundaries between the color bins in the legend, eg. `[3000, 3500, 3900, 4000]`. `colorBins` can still be an integer specifying the number of bins, in which case Terria determines the boundaries.
- Made explorer panel not rendered at all when hidden and made the preview map destroy itself when unmounted - this mitigates performance issues from having Leaflet running in the background on very busy vector datasets.
- Fixed a bug which prevented time-varying CZML feature info from updating.
- Added support for moving-point csv files, via an `idColumns` array on csv catalog items. By default, feature positions, color and size are interpolated between the known time values; set `isSampled` to false to prevent this. (Color and size are never interpolated when they are drawn from a text column.)
- Added support for polling csv files with a partial update, and by using `idColumns` to identify features across updates.
- Added a time series chart to the Feature Info Panel for sampled, moving features.
- Fixed a bug which sometimes prevented feature info from appearing when two region-mapped csv files were displayed.
- Fixed the preview map extent being one item behind what was actually selected.

### 4.1.2

- Fixed a bug that prevented sharing from working in Internet Explorer.

### 4.1.1

- Stopped IE9 from setting bizarre inline dimensions on custom branding images.
- Fixed workbench reordering in browsers other than Chrome.
- URLs on the dataset info page are now auto-selected by clicked, making them easier to copy.

### 4.1.0

- Made the column title for time-based CSV exports from chart default to 'date'
- Stopped the CSV creation webworker from being run multiple times on viewing a chart.
- Removed the empty circles from non-selected base maps on the Map settings panel.
- Prevented text from being selected when dragging the compass control.
- Added the `MeasureTool` to allow users to interactively measure the distance between points.
- Worked around a problem in the Websense Web Filter that caused it to block access to some of the TerriaJS Web Workers due to a URL in the license text in a comment in a source file.

### 4.0.2

- Fixed a bug that prevented opening catalog groups on iOS.
- Fixed a CSS warning.

### 4.0.1

- Fixed a bug that caused an error message to be formatted incorrectly when displayed to the user.

### 4.0.0

- Rewrote the TerriaJS user interface using React. We believe the new interface is a drastic improvement, incorporating user feedback and the results of usability testing. Currently, it is a bit harder to customize than our old user interface, so if your application has extensive customizations, we suggest delaying upgrading to this version for a little while logner.
- Added support for non-geospatial CSV files, which display in a new chart panel.
- Added support for customisable tags in Feature Info templates.
- Implemented [`<chart>` and `<collapsible>`](https://github.com/TerriaJS/terriajs/blob/4.0.0/lib/ReactViews/Custom/registerCustomComponentTypes.js#L52-L106) tags in Feature Info templates.
- Added support for [polling](https://github.com/TerriaJS/terriajs/blob/4.0.0/lib/Models/Polling.js) for updates to CSV files.
- `CswCatalogGroup` will now include Web Processing Services from the catalog if configured with `includeWps` set to true.
- `WebMapServiceCatalogItem` will now detect ncWMS servers and set isNcWMS to true.
- New `ShareDataService` which can store and resolve data. Currently it is used as a replacement for Google URL Shortener, which can't handle long URLs.
- New `ServerConfig` object which provides configuration information about the server, including which domains can be proxied for. This changes the way CorsProxy is initialised.
- Added partial support for the SDMX-JSON format.
- `UserDrawing` added for drawing lines and polygons on the map.
- CkanCatalogGroup's `filterQuery` items can now be specified as objects instead of URL-encoded strings.

### 3.5.0

- Ungrouped items in CKAN catalog items are now grouped under an item whose title is determined by .ungroupedTitle (default: "No group").
- CKAN's default search regex for KMLs also includes KMZ.
- Add documentation of camera properties.

### 3.4.0

- Support JSON5 (http://json5.org/) use in init files and config files, so comments can be used and object keys don't need to be quoted.
- Fixed a bug that caused the `corsProxyBaseUrl` specified in `config.json` to be ignored.
- Fixed a bug preventing downloading feature info data in CSV format if it contained nulls.
- Added support for the WMS Style/MetadataURL tag in layer description.
- Long titles in locally-generated titles now word-wrap in most web browsers.
- Long auto-generated legend titles now word wrap in most web browsers.

### 3.3.0

- Support `parameters` property in WebFeatureServiceCatalogItem to allow accessing URLs that need additional parameters.
- Fixed a bug where visiting a shared link with a time-series layer would crash load.
- Added a direct way to format numbers in feature info templates, eg. `{{#terria.formatNumber}}{"useGrouping": true, "maximumFractionDigits": 3}{{value}}{{/terria.formatNumber}}`. The quotes around the keys are optional.
- When the number of unique values in a CSV column exceeds the number of color bins available, the legend now displays "XX other values" as the label for the last bucket rather than simply "Other".
- CSV columns with up to 21 unique values can now be fully displayed in the legend. Previously, the number of bins was limited to 9.
- Added `cycle` option to `tableColumnStyle.colorBinMethod` for enumeration-type CSV columns. When the number of unique values in the column exceeds the number of color bins available, this option makes TerriaJS color all values by cycling through the available colors, rather than coloring only the most common values and lumping the rest into an "Other" bucket.
- Metadata and single data files (e.g. KML, GeoJSON) are now consistently cached for one day instead of two weeks.
- `WebMapServiceCatalogItem` now uses the legend for the `style` specified in `parameters` when possible. It also now includes the `parameters` when building a `GetLegendGraphic` URL.
- Fixed a bug that prevented switching to the 3D view after starting the application in 2D mode.

### 3.2.1

- Fixed a bug on IE9 which prevented shortened URLs from loading.
- Fixed a map started with smooth terrain being unable to switch to 3D terrain.
- Fixed a bug in `CkanCatalogItem` that prevented it from using the proxy for dataset URLs.
- Fixed feature picking when displaying a point-based vector and a region mapped layer at the same time.
- Stopped generation of WMS intervals being dependent on JS dates and hence sensitive to DST time gaps.
- Fixed a bug which led to zero property values being considered time-varying in the Feature Info panel.
- Fixed a bug which prevented lat/lon injection into templates with time-varying properties.

### 3.2.0

- Deprecated in this version:
  - `CkanCatalogItem.createCatalogItemFromResource`'s `options` `allowGroups` has been replaced with `allowWmsGroups` and `allowWfsGroups`.
- Added support for WFS in CKAN items.
- Fixed bug which prevented the terria-server's `"proxyAllDomains": true` option from working.
- Added support in FeatureInfoTemplate for referencing csv columns by either their name in the csv file, or the name they are given via `TableStyle.columns...name` (if any).
- Improved CSV handling to ignore any blank lines, ie. those containing only commas.
- Fixed a bug in `CswCatalogGroup` that prevented it from working in Internet Explorer.

### 3.1.0

- Only trigger a search when the user presses enter or stops typing for 3 seconds. This will greatly reduce the number of times that searches are performed, which is important with a geocoder like Bing Maps that counts each geocode as a transaction.
- Reduced the tendency for search to lock up the web browser while it is in progress.
- Include "engines" attribute in package.json to indicate required Node and NPM version.
- For WMS catalog items that have animated data, the initial time of the timeslider can be specified with `initialTimeSource` as `start`, `end`, `present` (nearest date to present), or with an ISO8601 date.
- Added ability to remove csv columns from the Now Viewing panel, using `"type": "HIDDEN"` in `tableStyle.columns`.

### 3.0.0

- TerriaJS-based application are now best built using Webpack instead of Browserify.
- Injected clicked lat and long into templates under `{{terria.coords.latitude}}` and `{{terria.coords.longitude}}`.
- Fixed an exception being thrown when selecting a region while another region highlight was still loading.
- Added `CesiumTerrainCatalogItem` to display a 3D surface model in a supported Cesium format.
- Added support for configuration of how time is displayed on the timeline - catalog items can now specify a dateFormat hash
  in their configuration that has formats for `timelineTic` (what is displayed on the timeline itself) and `currentTime`
  (which is the current time at the top-left).
- Fixed display when `tableStyle.colorBins` is 0.
- Added `fogSettings` option to init file to customize fog settings, introduced in Cesium 1.16.
- Improved zooming to csvs, to include a small margin around the points.
- Support ArcGis MapServer extents specified in a wider range of projections, including GDA MGA zones.
- WMS legends now use a bigger font, include labels, and are anti-aliased when we can determine that the server is Geoserver and supports these options.
- Updated to [Cesium](http://cesiumjs.org) 1.20. Significant changes relevant to TerriaJS users include:
  - Fixed loading for KML `NetworkLink` to not append a `?` if there isn't a query string.
  - Fixed handling of non-standard KML `styleUrl` references within a `StyleMap`.
  - Fixed issue in KML where StyleMaps from external documents fail to load.
  - Added translucent and colored image support to KML ground overlays
  - `GeoJsonDataSource` now handles CRS `urn:ogc:def:crs:EPSG::4326`
  - Fix a race condition that would cause the terrain to continue loading and unloading or cause a crash when changing terrain providers. [#3690](https://github.com/AnalyticalGraphicsInc/cesium/issues/3690)
  - Fix issue where the `GroundPrimitive` volume was being clipped by the far plane. [#3706](https://github.com/AnalyticalGraphicsInc/cesium/issues/3706)
  - Fixed a reentrancy bug in `EntityCollection.collectionChanged`. [#3739](https://github.com/AnalyticalGraphicsInc/cesium/pull/3739)
  - Fixed a crash that would occur if you added and removed an `Entity` with a path without ever actually rendering it. [#3738](https://github.com/AnalyticalGraphicsInc/cesium/pull/3738)
  - Fixed issue causing parts of geometry and billboards/labels to be clipped. [#3748](https://github.com/AnalyticalGraphicsInc/cesium/issues/3748)
  - Fixed bug where transparent image materials were drawn black.
  - Fixed `Color.fromCssColorString` from reusing the input `result` alpha value in some cases.
- Added support for time-series data sets with gaps - these are skipped when scrubbing on the timeline or playing.

### 2.3.0

- Share links now contain details about the picked point, picked features and currently selected feature.
- Reorganised the display of disclaimers so that they're triggered by `CatalogGroup` and `CatalogItem` models, which trigger `terria.disclaimerEvent`, which is listened to by DisclaimerViewModel`. `DisclaimerViewModel` must be added by the map that's using Terria.
- Added a mechanism for hiding the source of a CatalogItem in the view info popup.
- Added the `hideSource` flag to the init json for hiding the source of a CatalogItem in the View Info popup.
- Fixed a bug where `CatalogMember.load` would return a new promise every time it was called, instead of retaining the one in progress.
- Added support for the `copyrightText` property for ArcGis layers - this now shows up in info under "Copyright Text"
- Showed a message in the catalog item info panel that informs the user that a catalog item is local and can't be shared.
- TerriaJS now obtains its list of domains that the proxy will proxy for from the `proxyableDomains/` service. The URL can be overridden by setting `parameters.proxyableDomainsUrl` in `config.json`.
- Updated to [Cesium](http://cesiumjs.org) 1.19. Significant changes relevant to TerriaJS users include:
  - Improved KML support.
    - Added support for `NetworkLink` refresh modes `onInterval`, `onExpire` and `onStop`. Includes support for `viewboundScale`, `viewFormat`, `httpQuery`.
    - Added partial support for `NetworkLinkControl` including `minRefreshPeriod`, `cookie` and `expires`.
    - Added support for local `StyleMap`. The `highlight` style is still ignored.
    - Added support for `root://` URLs.
    - Added more warnings for unsupported features.
    - Improved style processing in IE.

### 2.2.1

- Improved legend and coloring of ENUM (string) columns of CSV files, to sort first by frequency, then alphabetically.

### 2.2.0

- Warn user when the requested WMS layer doesn't exist, and try to provide a suggestion.
- Fixed the calculation of a CSV file's extent so that missing latitudes and longitudes are ignored, not treated as zero.
- Improved the user experience around uploading files in a format not directly supported by TerriaJS and optionally using the conversion service.
- Improved performance of large CSV files, especially the loading time, and the time taken to change the display variable of region-mapped files.
- Added support for CSV files with only location (lat/lon or region) columns, and no value columns, using a file-specific color. Revised GeoJSON display to draw from the same palette of colors.
- Fixed a bug that prevented GeoJSON styles from being applied correctly in some cases.
- Fixed an error when adding a CSV with one line of data.
- Fixed error when adding a CSV file with numeric column names.
- Polygons and polylines are now highlighted on click when the geometry is available.
- Improved legend and coloring of ENUM (string) columns of CSV files; only the most common values are colored differently, with the rest shown as 'Other'.
- Added support for running the automated tests on the local system (via `gulp test`), on BrowserStack (via `gulp test-browserstack`), and on Sauce Labs (via `gulp test-saucelabs`).
- Changed `tableStyle`'s `format` to only accept `useGrouping`, `maximumFractionDigits` and `styling: "percent"` options. Previously some other options may have worked in some browsers.
- Improved color palette for string (ENUM) columns of CSV files.
- Improved CSV loading to ignore any completely blank lines after the header row (ie. lines which do not even have commas).
- Added support for grouping catalog items retrieved from a CSW server according to criteria specified in the init file (via the `metadataGroups` property) or from a `domainSpecification` and a call to the `GetDomain` service on the CSW server.
- Added `UrlTemplateCatalogItem`, which can be used to access maps via a URL template.
- Improved ABS display (to hide the regions) when a concept is deselected.
- Improved readability of ArcGIS catalog items and legends by replacing underscores with spaces.
- `ArcGisMapServerCatalogItem` metadata is now cached by the proxy for only 24 hours.
- Improved the feature info panel to update the display of time-varying region-mapped CSV files for the current time.
- Updated to [Cesium](http://cesiumjs.org) 1.18. Significant changes relevant to TerriaJS users include:
  - Improved terrain performance by up to 35%. Added support for fog near the horizon, which improves performance by rendering less terrain tiles and reduces terrain tile requests. [#3154](https://github.com/AnalyticalGraphicsInc/cesium/pull/3154)
  - Reduced the amount of GPU and CPU memory used by terrain by using compression. The CPU memory was reduced by up to 40%, and approximately another 25% in Chrome.
  - Fixed an issue where the sun texture is not generated correctly on some mobile devices. [#3141](https://github.com/AnalyticalGraphicsInc/cesium/issues/3141)
  - Cesium now honors window.devicePixelRatio on browsers that support the CSS imageRendering attribute. This greatly improves performance on mobile devices and high DPI displays by rendering at the browser-recommended resolution. This also reduces bandwidth usage and increases battery life in these cases.

### 2.1.1

- Fixed sharing of time-varying czml files; the timeline was not showing on the shared link.
- Fixed sharing of user-added time-varying csv files.
- Fixed a bug in `CkanCatalogItem` that made it build URLs incorrectly when given a base URL ending in a slash.

### 2.1.0

- Moved `TableColumn`, `TableStructure`, and the classes based on `Concept` to `lib/Map`. Moved `LegendHelper` to `lib/Models`.
- Added column-specific styling to CSV files, using a new `tableStyle.columns` json parameter. This is an object whose keys are column names or indices, and whose values are objects of column-specific tableStyle parameters. See the CSV column-specific group in `wwwroot/test/init/test-tablestyle.json` for an example. [#1097](https://github.com/TerriaJS/terriajs/issues/1097)
- Added the following column-specific `tableStyle` parameters:
  - `name`: renames the column.
  - `type`: sets the column type; can be one of LON, LAT, ALT, TIME, SCALAR, or ENUM.
  - `format`: sets the column number format, using the format of the [Javascript Intl options parameter](https://developer.mozilla.org/en-US/docs/Web/JavaScript/Reference/Global_Objects/Number/toLocaleString), eg. `{"format": {"useGrouping": true, "maximumFractionDigits": 2}}` to add thousands separators to numbers and show only two decimal places. Only the `useGrouping`, `maximumFractionDigits` and `styling: "percent"` options are guaranteed to work in all browsers.
- Added column-specific formatting to the feature info panel for all file types, eg. `"featureInfoTemplate" : {"template": "{{SPEED}} m/s", "formats": {"SPEED": {"maximumFractionDigits": 2}}}`. The formatting options are the same as above.
- Changed the default number format in the Feature Info Panel to not separate thousands with commas.
- Fixed a bug that caused the content on the feature info panel to be rendered as pure HTML instead of as mixed HTML / Markdown.
- Changed the default for `tableStyle.replaceWithZeroValues` to `[]`, ie. nothing.
- Changed the default for `tableStyle.replaceWithNullValues` to `["-", "na", "NA"]`.
- Changed the default for `tableStyle.nullLabel` to '(No value)'.
- Application name and support email can now be set in config.json's "parameters" section as "appName" and "supportEmail".
- Fixed showWarnings in config json not being respected by CSV catalog items.
- Fixed hidden region mapped layers being displayed when variable selection changes.
- Fixed exporting raw data as CSV not escaping commas in the data itself.

### 2.0.1

- Fixed a bug that caused the last selected ABS concept not to appear in the feature info panel.

### 2.0.0

- The following previously-deprecated functionality was removed in this version:
  - `ArcGisMapServerCatalogGroup`
  - `CatalogItemControl`
  - `CatalogItemDownloadControl`
  - Calling `BrandBarViewModel.create` with more than one parameter.
  - `CatalogMemberControl.leftSideItemControls`
  - `CatalogMemberControl.rightSideItemControls`
  - `DataCatalogTabViewModel.getRightSideItemControls`
  - `DataCatalogTabViewModel.getLeftSideItemControls`
  - `registerCatalogItemControls`
  - `AusGlobeViewer`
- Streamlined CSV handling framework. Breaking changes include the APIs of (not including those which begin with `_`):
  - `CsvCatalogItem`: `rowProperties`, `rowPropertiesByCode`, `dynamicUpdate` have been removed.
  - `AbsIttCatalogItem`: Completely rewritten. The `dataSetID` json parameter has been deprecated in favor of `datasetId` (different capitalization).
  - For the 2011 Australian Census data, requires `sa4_code_2011` to appear as an alias in `regionMapping.json` (it was previously missing in NationalMap).
  - `TableDataSource`: Completely rewritten and moved from `Map` to `Models` directory. Handles csvs with latitude & longitude columns.
  - `RegionMapping`: Used instead of TableDataSource for region-mapped csvs.
  - `DataTable` and `DataVariable` have been replaced with new classes, `TableStructure` and `TableColumn`.
  - `RegionProvider`: `loadRegionsFromWfs`, `processRegionIds`, `applyReplacements`, `findRegionIndex` have been made internal functions.
  - `RegionProviderList`: `chooseRegionProvider` has been changed and renamed `getRegionDetails`.
  - `ColorMap`: `fromArray` and `fromString` have been removed, with the constructor taking on that functionality.
  - `LegendUrl` has been moved to the `Map` directory.
  - `TableStyle`: `loadColorMap` and `chooseColorMap` have been removed. Moved from `Map` to `Models` directory.
  - `FeatureInfoPanelSectionViewModel`: its constructor now takes a `FeatureInfoPanelViewModel` as its first argument, instead of `Terria`.
  - `Models/ModelError` has been replaced with `Core/TerriaError`.
- Removed blank feature info sections for uncoloured regions of region-mapped CSVs.
- Recognises the CSV datetime formats: YYYY, YYYY-MM and YYYY-MM-DD HH:MM(:SS).
- Introduced five new json tableStyle parameters:
  - `replaceWithZeroValues`: Defaults to `[null, "-"]`. These values are coloured as if they were zero if they appear in a list with numbers. `null` catches missing values.
  - `replaceWithNullValues`: Defaults to `["na", "NA"]`. These values are coloured as if they were null if they appear in a list with numbers.
  - `nullColor`: A css string. Defaults to black. This colour is used to display null values. It is also used to colour points when no variable is selected.
  - `nullLabel`: A string used to label null or blank values in the legend. Defaults to ''.
  - `timeColumn`: Provide the name or index (starting at 0) of a csv column, if any. Defaults to the first time column found, if any. Use `null` to explicitly disregard all time columns.
- Removed variables consisting only of html tags from the Now Viewing panel.
- Added support for the csv datetime formats: YYYY, YYYY-MM and YYYY-MM-DD HH:MM(:SS).
- Improved formatting of datetimes from csv files in the feature info panel.
- Removed variables consisting only of html tags from the Now Viewing panel.
- Improved handling of rows with missing dates in csv time columns.
- Introduced four new json tableStyle parameters:
  - `replaceWithZeroValues`: Defaults to `[null, '-']`. These values are coloured as if they were zero if they appear in a csv column with numbers. `null` catches missing values. These rows are ignored if they appear in a csv time column.
  - `replaceWithNullValues`: Defaults to `['na', 'NA']`. These values are coloured as if they were null if they appear in a csv column with numbers. These rows are ignored if they appear in a csv time column.
  - `nullColor`: A css string. Defaults to a dark blue. This colour is used to display null values (but it does not appear on the legend). It is also used to colour points when no variable is selected.
  - `timeColumn`: Provide the name or index (starting at 0) of a csv column, if any. Defaults to the first time column found, if any. Use `null` to explicitly disregard all time columns.
- Added id matching for catalog members:
- Improved formatting of datetimes from csv files in the feature info panel.
- Removed variables consisting only of HTML tags from the Now Viewing panel.
- Added ID matching for catalog members:
  - An `id` field can now be set in JSON for catalog members
  - When sharing an enabled catalog item via a share link, the share link will reference the catalog item's ID
    rather than its name as is done currently.
  - The ID of an item should be accessed via `uniqueId` - if a catalog member doesn't have an ID set, this returns a
    default value of the item's name plus the ID of its parent. This means that if all the ancestors of a catalog
    member have no ID set, its ID will be its full path in the catalog.
  - This means that if an item is renamed or moved, share links that reference it will still work.
  - A `shareKeys` property can be also be set that contains an array of all ids that should lead to this item. This means
    that a share link for an item that didn't previously have an ID set can still be used if it's moved, as long as it
    has its old default ID set in `shareKeys`
  - Old share links will still work as long as the items they lead to aren't renamed or moved.
  - Refactor of JSON serialization - now rather than passing a number of flags that determine what should and shouldn't be
    serialized, an `itemFilter` and `propertyFilter` are passed in options. These are usually composed of multiple filters,
    combined using `combineFilters`.
  - An index of all items currently in the catalog against all of that item's shareKeys is now maintained in `Catalog`
    and can be used for O(1) lookups of any item regardless of its location.
  - CatalogMembers now contain a reference to their parent CatalogGroup - this means that the catalog tree can now be
    traversed in both directions.
  - When serializing user-added items in the catalog, the children of `CatalogGroup`s with the `url` property set are
    not serialized. Settings like `opacity` for their descendants that need to be preserved are serialized separately.
- Generated legends now use SVG (vector) format, which look better on high resolution devices.
- Created new Legend class, making it easy to generate client-side legends for different kinds of data.
- Generate client-side legends for ArcGIS MapServer catalog items, by fetching JSON file, instead of just providing link to external page.
- Fix Leaflet feature selection when zoomed out enough that the world is repeated.
- Improved handling of lat/lon CSV files with missing latitude or longitude values.
- Fixed a bug that prevented `SocrataCataloGroup` from working in Internet Explorer 9.
- Added `CkanCatalogItem`, which can be used to reference a particular resource of any compatible type on a CKAN server.
- Fixed a bug that caused the Now Viewing tab to display incorrectly in Internet Explorer 11 when switching directly to it from the Data Catalogue tab.

### 1.0.54

- Fixed a bug in `AbsIttCatalogItem` that caused no legend to be displayed.

### 1.0.53

- Improved compatibility with Internet Explorer 9.
- Made `CswCatalogGroup` able to find geospatial datasets on more CSW servers.
- Allow WMS parameters to be specified in json in uppercase (eg. STYLES).

### 1.0.52

- Added `MapBoxMapCatalogItem`, which is especially useful for base maps. A valid access token must be provided.
- Added a `getContainer()` method to Terria's `currentViewer`.
- Dramatically improved the performance of region mapping.
- Introduced new quantisation (color binning) methods to dramatically improve the display of choropleths (numerical quantities displayed as colors) for CSV files, instead of always using linear. Four values for `colorBinMethod` are supported:
  - "auto" (default), usually means "ckmeans"
  - "ckmeans": use "CK means" method, an improved version of Jenks Even Breaks to form clusters of values that are as distinct as possible.
  - "quantile": use quantiles, evenly distributing values between bins
  - "none": use the previous linear color mapping method.
- The default style for CSV files is now 7 color bins with CK means method.
- Added support for color palettes from Color Brewer (colorbrewer2.org). Within `tableStyle`, use a value like `"colorPalette": "10-class BrBG"`.
- Improved the display of legends for CSV files, accordingly.
- URLs for legends are now encapsulated in a `LegendUrl` model, which accepts a mime type that will affect how the
  legend is rendered in the sidebar.
- Added support for the Socrata "new backend" with GeoJSON download to `SocrataCatalogGroup`.
- Moved URL config parameters to config.json, with sensible defaults. Specifically:
  - regionMappingDefinitionsUrl: 'data/regionMapping.json',
  - conversionServiceBaseUrl: '/convert/',
  - proj4ServiceBaseUrl: '/proj4/',
  - corsProxyBaseUrl: '/proxy/'
- Deprecated terria.regionMappingDefinitionsUrl (set it in config.json or leave it as default).

### 1.0.51

- Fixed a typo that prevented clearing the search query
- Added support for Nominatim search API hosted by OpenStreetMap (http://wiki.openstreetmap.org/wiki/Nominatim) with `NominatimSearchProviderViewModel`. This works by merging to 2 queries : one with the bounding parameter for the nearest results, and the other without the bounding parameter. The `countryCodes` property can be set to limit the result to a set of specific countries.
- Added `MapProgressBarViewModel`. When added to the user interface with `MapProgressBarViewModel.create`, it shows a bar at the top of the map window indicating tile load progress.
- We no longer show the entity's ID (which is usually a meaningless GUID) on the feature info panel when the feature does not have a name. Instead, we leave the area blank.
- Fixed a bug with time-dynamic imagery layers that caused features to be picked from the next time to be displayed, in addition to the current one.
- Replace `.` and `#` with `_` in property names meant to be used with `featureInfoTemplate`, so that these properties can be accessed by the [mustache](https://mustache.github.io/) templating engine.
- Added support for time-varying properties (e.g. from a CZML file) on the feature info panel.
- `Cesium.zoomTo` now takes the terrain height into account when zooming to a rectangle.

### 1.0.50

- Put a white background behind legend images to fix legend images with transparent background being nearly invisible.
- Search entries are no longer duplicated for catalog items that appear in multiple places in the Data Catalogue
- Fixed the layer order changing in Cesium when a CSV variable is chosen.
- Layer name is now shown in the catalog item info panel for ESRI ArcGIS MapServer layers.
- Retrieve WFS or WCS URL associated with WMS data sources using DescribeLayer if no dataUrl is present.
- Downgrade Leaflet to 0.7.3 to fix specific feature clicking problems with 2D maps.
- Use `PolylineGraphics` instead of `PolygonGraphics` for unfilled polygons with an outline width greater than 1. This works around the fact that Cesium does not support polygons with outline width great than 1 on Windows due to a WebGL limitation.
- Sorted ABS age variables numerically, not alphabetically.
- Removed extra space at the bottom of base map buttons.
- Share links now remember the currently active tab in the `ExplorerPanelViewModel`.
- Fixed a bug that prevented region mapping from working over HTTPS.
- The proxy is now used to avoid a mixed content warning when accessing an HTTP dataset from an HTTPS deployment of TerriaJS.
- Added `CameraView.fromLookAt` and `CameraView.fromPositionHeadingPitchRoll` functions. These functions can be used to position the camera in new ways.

### 1.0.49

- Fixed a bug that caused poor performance when clicking a point on the map with lots of features and then closing the feature information panel.
- Apply linkify, instead of markdown, to properties shown in the Feature Info Panel.
- Fixed a bug that prevented feature scaling by value.
- Fixed a bug that prevented the csv `displayDuration` from working.
- Fixed a bug that ignored which column of the csv file to show as the legend initially.
- `NowViewingTabViewModel` is now composed of a number of sections. Each section is given the opportunity to determine whether it applies to each catalog item. Custom sections may be added by adding them to NowViewingTabViewModel.sections`.
- `CsvCatalogItem` and `AbsIttCatalogItem` now expose a `concepts` property that can be used to adjust the display.
- Added `Terria.cesiumBaseUrl` property.
- The user interface container DOM element may now be provided to `TerriaViewer` by specifying `uiContainer` in its options. Previously it always used an element named `ui`.
- Legend URLs are now accessed via the proxy, if applicable.
- Fixed a bug that prevented feature scaling by value.
- Added support for [Urthecast](https://www.urthecast.com/) with `UrthecastCatalogGroup`.
- Fixed a bug that caused a `TypeError` on load when the share URL included enabled datasets with an order different from their order in the catalog.
- Improved the message that is shown to the user when their browser supports WebGL but it has a "major performance caveat".
- Fixed a bug that could cause an exception in some browsers (Internet Explorer, Safari) when loading a GeoJSON with embedded styles.
- Fixed a bug with Leaflet 2D map where clicks on animation controls or timeline would also register on the map underneath causing undesired feature selection and, when double clicked, zooming (also removed an old hack that disabled dragging while using the timeline slider)
- Changed Australian Topography base map server and updated the associated thumbnail.
- Added `updateApplicationOnMessageFromParentWindow` function. After an app calls this function at startup, TerriaJS can be controlled by its parent window when embedded in an `iframe` by messages sent with `window.postMessage`.

### 1.0.48

- Added the ability to disable feature picking for `ArcGisMapServerCatalogItem`.
- Disabled feature picking for the Australian Topography and Australian Hydrography base layers created by `createAustraliaBaseMapOptions`.

### 1.0.47

- Make it possible to disable CSV region mapping warnings with the `showWarnings` init parameter.
- The `name` of a feature from a CSV file is now taken from a `name` or `title` column, if it exists. Previously the name was always "Site Data".
- Fixed a bug that caused time-dynamic WMS layers with just one time to not be displayed.
- Underscores are now replaced with spaces in the feature info panel for `GeoJsonCatalogItem`.
- Added Proj4 projections to the location bar. Clicking on the bar switches between lats/longs and projected coordinates. To enable this, set `useProjection` to `true`
- Show information for all WMS features when a location is clicked.
- Fixed a bug that caused an exception when running inside an `<iframe>` and the user's browser blocked 3rd-party cookies.
- HTML and Markdown text in catalog item metadata, feature information, etc. is now formatted in a more typical way. For example, text inside `<h1>` now looks like a heading. Previously, most HTML styling was stripped out.
- Supports FeatureInfoTemplates on all catalog item types (previously only available on ImageryLayers).
- Apply markdown to properties shown in the Feature Info Panel.
- Add `includeCzml` option to CkanCatalogGroup.
- Fixed a bug that caused `WebMapServiceCatalogItem` to incorrectly populate the catalog item's metadata with data from GetCapabilities when another layer had a `Title` with the same value as the expected layer's `Name`.
- Update the default Australian topography basemap to Geoscience Australia's new worldwide layer (http://www.ga.gov.au/gisimg/rest/services/topography/National_Map_Colour_Basemap/MapServer)
- Allow color maps in CSV catalog items to be expressed as strings: colorMapString: "red-white-blue".
- Updated to [Cesium](http://cesiumjs.org) 1.15. Significant changes relevant to TerriaJS users include:
  - Added support for the [glTF 1.0](https://github.com/KhronosGroup/glTF/blob/master/specification/README.md) draft specification.
  - Added support for the glTF extensions [KHR_binary_glTF](https://github.com/KhronosGroup/glTF/tree/master/extensions/Khronos/KHR_binary_glTF) and [KHR_materials_common](https://github.com/KhronosGroup/glTF/tree/KHR_materials_common/extensions/Khronos/KHR_materials_common).
  - `ImageryLayerFeatureInfo` now has an `imageryLayer` property, indicating the layer that contains the feature.
  - Make KML invalid coordinate processing match Google Earth behavior. [#3124](https://github.com/AnalyticalGraphicsInc/cesium/pull/3124)

### 1.0.46

- Fixed an incorrect require (`URIjs` instead of `urijs`).

### 1.0.45

- Major refactor of `CsvCatalogItem`, splitting region-mapping functionality out into `RegionProvider` and `RegionProviderList`. Dozens of new test cases. In the process, fixed a number of bugs and added new features including:
  - Regions can be matched using regular expressions, enabling matching of messy fields like local government names ("Baw Baw", "Baw Baw Shire", "Baw Baw (S)", "Shire of Baw Baw" etc).
  - Regions can be matched using a second field for disambiguation (eg, "Campbelltown" + "SA")
  - Drag-and-dropped datasets with a time column behave much better: rather than a fixed time being allocated to each row, each row occupies all the time up until the next row is shown.
  - Enumerated fields are colour coded in lat-long files, consist with region-mapped files.
  - Feedback is now provided after region mapping, showing which regions failed to match, and which matched more than once.
  - Bug: Fields with names starting with 'lon', 'lat' etc were too aggressively matched.
  - Bug: Numeric codes beginning with zeros (eg, certain NT 08xx postcodes) were treated as numbers and failed to match.
  - Bug: Fields with names that could be interpreted as regions weren't available as data variables.
- Avoid mixed content warnings when using the CartoDB basemaps.
- Allow Composite catalog items
- Handle WMS time interval specifications (time/time and time/time/periodicity)
- Moved `url` property to base CatalogItem base class. Previously it was defined separately on most derived catalog items.
- Most catalog items now automatically expose a `dataUrl` that is the same as their `url`.
- Added custom definable controls to `CatalogMember`s.
  - To define a control, subclass `CatalogMemberControl` and register the control in `ViewModels/registerCatalogMemberControl` with a unique control name, control class and required property name.
  - If a `CatalogMember` has a property with the required property name either directly on the member or in its `customProperties` object, the control will appear in the catalog with the member and will fire the `activate` function when clicked.
  - Controls can be registered to appear on both the left and right side using `registerLeftSideControl` and `registerRightSideControl` respectively.
  - An example can be seen in the `CatalogMemberDownloadControl`
  - Currently top level members do not show controls.
- The `LocationBarViewModel` now shows the latitude and longitude coordinates of the mouse cursor in 2D as well as 3D.
- The `LocationBarViewModel` no longer displays a misleading elevation of 0m when in "3D Smooth" mode.
- Added `@menu-bar-right-offset` LESS parameter to control the right position of the menu bar.
- Added `forceProxy` flag to all catalog members to indicate that an individual item should use the proxy regardless of whether the domain is in the list of domains to proxy.
- Allow a single layer of an ArcGIS MapServer to be added through the "Add Data" interface.
- Added `WfsFeaturesCatalogGroup`. This group is populated with a catalog item for each feature queried from a WFS server.
- The Feature Info panel now shows all selected features in an accordion control. Previously it only showed the first one.
- Added `featureInfoTemplate` property to `CatalogItem`. It is used to provide a custom Markdown or HTML template to display when a feature in the catalog item is clicked. The template is parameterized on the properties of the feature.
- Updated to [Cesium](http://cesiumjs.org) 1.14. Significant changes relevant to TerriaJS users include:
  - Fixed issues causing the terrain and sky to disappear when the camera is near the surface. [#2415](https://github.com/AnalyticalGraphicsInc/cesium/issues/2415) and [#2271](https://github.com/AnalyticalGraphicsInc/cesium/issues/2271)
  - Fixed issues causing the terrain and sky to disappear when the camera is near the surface. [#2415](https://github.com/AnalyticalGraphicsInc/cesium/issues/2415) and [#2271](https://github.com/AnalyticalGraphicsInc/cesium/issues/2271)
  - Provided a workaround for Safari 9 where WebGL constants can't be accessed through `WebGLRenderingContext`. Now constants are hard-coded in `WebGLConstants`. [#2989](https://github.com/AnalyticalGraphicsInc/cesium/issues/2989)
  - Added a workaround for Chrome 45, where the first character in a label with a small font size would not appear. [#3011](https://github.com/AnalyticalGraphicsInc/cesium/pull/3011)
  - Fixed an issue with drill picking at low frame rates that would cause a crash. [#3010](https://github.com/AnalyticalGraphicsInc/cesium/pull/3010)

### 1.0.44

- Fixed a bug that could cause timeseries animation to "jump" when resuming play after it was paused.
- Make it possible for catalog item initialMessage to require confirmation, and to be shown every time.
- When catalog items are enabled, the checkbox now animates to indicate that loading is in progress.
- Add `mode=preview` option in the hash portion of the URL. When present, it is assumed that TerriaJS is being used as a previewer and the "small screen warning" will not be shown.
- Added `maximumLeafletZoomLevel` constructor option to `TerriaViewer`, which can be used to force Leaflet to allow zooming closer than its default of level 18.
- Added the `attribution` property to catalog items. The attribution is displayed on the map when the catalog item is enabled.
- Remove an unnecessary instance of the Cesium InfoBox class when viewing in 2D
- Fixed a bug that prevented `AbsIttCatalogGroup` from successfully loading its list of catalog items.
- Allow missing URLs on embedded data (eg. embedded czml data)
- Fixed a bug loading URLs for ArcGIS services names that start with a number.
- Updated to [Cesium](http://cesiumjs.org) 1.13. Significant changes relevant to TerriaJS users include:
  - The default `CTRL + Left Click Drag` mouse behavior is now duplicated for `CTRL + Right Click Drag` for better compatibility with Firefox on Mac OS [#2913](https://github.com/AnalyticalGraphicsInc/cesium/pull/2913).
  - Fixed an issue where non-feature nodes prevented KML documents from loading. [#2945](https://github.com/AnalyticalGraphicsInc/cesium/pull/2945)

### 1.0.43

- Fixed a bug that prevent the opened/closed state of groups from being preserved when sharing.

### 1.0.42

- Added a `cacheDuration` property to all catalog items. The new property is used to specify, using Varnish-like notation (e.g. '1d', '10000s') the default length of time to cache URLs related to the catalog item.
- Fix bug when generating share URLs containing CSV items.
- Improve wording about downloading data from non-GeoJSON-supporting WFS servers.

### 1.0.41

- Improvements to `AbsIttCatalogItem` caching from the Tools menu.

### 1.0.40

- `ArcGisMapServerCatalogItem` now shows "NoData" tiles by default even after showing the popup message saying that max zoom is exceeded. This can be disabled by setting its `showTilesAfterMessage` property to false.

### 1.0.39

- Fixed a race condition in `AbsIttCatalogItem` that could cause the legend and map to show different state than the Now Viewing UI suggested.
- Fixed a bug where an ABS concept with a comma in its name (e.g. "South Eastern Europe,nfd(c)" in Country of Birth) would cause values for concept that follow to be misappropriated to the wrong concepts.

### 1.0.38

- `AbsIttCatalogItem` now allows the region type to be set on demand rather than only at load time.
- `CsvCatalogItem` can now have no display variable selected, in which case all points are the same color.

### 1.0.37

- Added `CswCatalogGroup` for populating a catalog by querying an OGC CSW service.
- Added `CatalogMember.infoSectionOrder` property, to allow the order of info sections to be configured per catalog item when necessary.
- Fixed a bug that prevented WMTS layers with a single `TileMatrixSetLink` from working correctly.
- Added support for WMTS layers that can only provide tiles in JPEG format.
- Fixed testing and caching of ArcGis layers from tools and added More information option for imagery layers.
- TerriaJS no longer requires Google Analytics. If a global `ga` function exists, it is used just as before. Otherwise, events are, by default, logged to the console.
- The default event analytics behavior can be specified by passing an instance of `ConsoleAnalytics` or `GoogleAnalytics` to the `Terria` constructor. The API key to use with `GoogleAnalytics` can be specified explicitly to its constructor, or it can be specified in the `parameter.googleAnalyticsKey` property in `config.json`.
- Made polygons drastically faster in 2D.
- TerriaJS now shortens share URLs by default when a URL shortener is available.
- Added Google Analytics reporting of the application URL. This is useful for tracking use of share URLs.
- Added the ability to specify a specific dynamic layer of an ArcGIS Server using just a URL.

### 1.0.36

- Calculate extent of TopoJSON files so that the viewer correctly pans+zooms when a TopoJSON file is loaded.
- Fixed a bug that caused the `Terria#clock` to keep ticking (and therefore using CPU / battery) once started even after selecting a non-time-dynamic dataset.
- Fixed a bug that caused the popup message to appear twice when a dataset failed to load.
- Added layer information to the Info popup for WMS datasets.
- Added ability to filter catalog search results by:
  - type: `is:wms`, `-is:esri-mapserver`. A result must match any 'is:' and no '-is:'.
  - url: `url:vic.gov.au`, `-url:nicta.com.au`. A result must match any 'url:', and no '-url:'.
- Added ability to control the number of catalog search results: `show:20`, `show:all`

### 1.0.35

- Polygons from GeoJSON datasets are now filled.
- Left-aligned feature info table column and added some space between columns.
- Added `EarthGravityModel1996`.
- Extended `LocationBarViewModel` to show heights relative to a geoid / mean sea level model. By default, EGM96 is used.
- Added support for styling GeoJSON files, either in catalog (add .style{} object) or embedded directly in the file following the [SimpleStyle spec](https://github.com/mapbox/simplestyle-spec).
- Fixed a bug that caused the 3D view to use significant CPU time even when idle.
- Added CartoDB's Positron and Dark Matter base maps to `createGlobalBaseMapOptions`.
- Added support for subdomains to `OpenStreetMapCatalogItem`.

### 1.0.34

- Fixed a bug that prevented catalog items inside groups on the Search tab from being enabled.
- Added `PopupMessageConfirmationViewModel`. It prevents the Popup from being closed unless the confirm button is pressed. Can also optionally have a deny button with a custom action.
- Added support for discovering GeoJSON datasets from CKAN.
- Added support for zipped GeoJSON files.
- Made `KmlCatalogItem` use the proxy when required.
- Made `FeatureInfoPanelViewModel` use the white panel background in more cases.
- Significantly improved the experience on devices with small screens, such as phones.
- Fixed a bug that caused only the portion of a CKAN group name before the first comma to be used.

### 1.0.33

- Added the `legendUrls` property to allow a catalog item to optionally have multiple legend images.
- Added a popup message when zooming in to the "No Data" scales of an `ArcGisMapServerCatalogItem`.
- Added `CatalogGroup.sortFunction` property to allow custom sorting of catalog items within a group.
- Added `ImageryLayerCatalogItem.treat403AsError` property.
- Added a title text when hovering over the label of an enabled catalog item. The title text informs the user that clicking will zoom to the item.
- Added `createBingBaseMapOptions` function.
- Added an option to `KnockoutMarkdownBinding` to optionally skip HTML sanitization and therefore to allow unsafe HTML.
- Upgraded to Cesium 1.11.
- `CatalogItem.zoomTo` can now zoom to much smaller bounding box rectangles.

### 1.0.32

- Fixed CKAN resource format matching for KML, CSV, and Esri REST.

### 1.0.31

- Added support for optionally generating shorter URLs when sharing by using the Google URL shortening service.

### 1.0.30

- `WebMapServiceCatalogItem` and `ArcGisMapServerCatalogItem` now augment directly-specified metadata with metadata queried from the server.
- "Data Details" and "Service Details" on the catalog item info panel are now collapsed by default. This improves the performance of the panel and hides some overly technical details.
- `ArcGisMapServerCatalogItem.layers` can now specify layer names in addition to layer IDs. Layer names are matched in a case-insensitive manner and only if a direct ID match is not found.
- `itemProperties` are now applied through the normal JSON loading mechanism, so properties that are represented differently in code and in JSON will now work as well.
- Added support for `csv-geo-*` (e.g. csv-geo-au) to `CkanCatalogGroup`.
- The format name used in CKAN can now be specified to `CkanCatalogGroup` using the `wmsResourceFormat`, `kmlResourceFormat`, `csvResourceFormat`, and `esriMapServerResourceFormat` properties. These properties are all regular expressions. When the format of a CKAN resource returned from `package_search` matches one of these regular expressions, it is treated as that type within TerriaJS.
- `CkanCatalogGroup` now fills the `dataUrl` property of created items by pointing to the dataset's page on CKAN.
- The catalog item information panel now displays `info` sections in a consistent order. The order can be overridden by setting `CatalogItemInfoViewModel.infoSectionOrder`.
- An empty `description` or `info` section is no longer shown on the catalog item information panel. This can be used to remove sections that would otherwise be populated from dataset metadata.

### 1.0.29

- Add support for loading init files via the proxy when necessary.
- Switched to using the updated URL for STK World Terrain, `//assets.agi.com/stk-terrain/v1/tilesets/world/tiles`.

### 1.0.28

- Fixed a bug that prevented links to non-image (e.g. ArcGIS Map Server) legends from appearing on the Now Viewing panel.

### 1.0.27

- Use terriajs-cesium 1.10.7, fixing a module load problem in really old browers like IE8.

### 1.0.25

- Fixed incorrect date formatting in the timeline and animation controls on Internet Explorer 9.
- Add support for CSV files with longitude and latitude columns but no numeric value column. Such datasets are visualized as points with a default color and do not have a legend.
- The Feature Information popup is now automatically closed when the user changes the `AbsIttCatalogItem` filter.

### 1.0.24

- Deprecated:
  - Renamed `AusGlobeViewer` to `TerriaViewer`. `AusGlobeViewer` will continue to work until 2.0 but using it will print a deprecation warning to the browser console.
  - `BrandBarViewModel.create` now takes a single `options` parameter. The container element, which used to be specified as the first parameter, should now be specified as the `container` property of the `options` parameter. The old function signature will continue to work until 2.0 but using it will print a deprecation warning to the browser console.
- `WebMapServiceCatalogItem` now determines its rectangle from the GetCapabilities metadata even when configured to use multiple WMS layers.
- Added the ability to specify the terrain URL or the `TerrainProvider` to use in the 3D view when constructing `TerriaViewer`.
- `AbsIttCatalogItem` styles can now be set using the `tableStyle` property, much like `CsvCatalogItem`.
- Improved `AbsIttCatalogItem`'s tolerance of errors from the server.
- `NavigationViewModel` can now be constructed with a list of `controls` to include, instead of the standard `ZoomInNavigationControl`, `ResetViewNavigationControl`, and `ZoomOutNavigationControl`.
- Fixed a bug that caused the brand bar to slide away with the explorer panel on Internet Explorer 9.

### 1.0.23

- Fixed a bug that prevented features from being pickable from ABS datasets on the 2D map.
- Fixed a bug that caused the Explorer Panel tabs to be missing or misaligned in Firefox.

### 1.0.22

- Changed to use JPEG instead of PNG format for the Natural Earth II basemap. This makes the tile download substantially smaller.

### 1.0.21

- Added an `itemProperties` property to `AbsIttCatalogGroup`.
- Added a `nowViewingMessage` property to `CatalogItem`. This message is shown by the `NowViewingAttentionGrabberViewModel` when the item is enabled. Each unique message is shown only once.

### 1.0.20

- Added the ability to specify SVG icons on Explorer Panel tabs.
- Added an icon to the Search tab.
- Added support for accessing Australian Bureau of Statistics data via the ABS-ITT API, using `AbsIttCatalogGroup` and `AbsIttCatalogItem`.
- The Now Viewing panel now contains controls for selecting which column to show in CSV datasets.

### 1.0.19

- Added `NowViewingAttentionGrabberViewModel`. It calls attention the Now Viewing tab the first time a catalog item is enabled.
- Added `isHidden` property to catalog items and groups. Hidden items and groups do not show up in the catalog or in search results.

### 1.0.18

- Added `featureInfoFields` property to `CsvCatalogItem.tableStyle`. It allows setting which fields to show in the Feature Info popup, and the name to use for each.
- Added `OpenStreetMapCatalogItem` for connecting to tile servers using the OpenStreetMap tiling scheme.
- Added `CkanCatalogGroup.allowEntireWmsServers` property. When set and the group discovers a WMS resource without a layer parameter, it adds a catalog item for the entire server instead of ignoring the resource.
- Added `WebMapTileServiceCatalogGroup` and `WebMapTileServiceCatalogItem` for accessing WMTS servers.
- Handle the case of an `ArcGisMapServerCatalogItem` with an advertised extent that is outside the valid range.
- We now pass ArcGIS MapServer metadata, when it's available, through to Cesium's `ArcGisMapServerImageryProvider` so that it doesn't need to re-request the metadata.
- Changed the style of the Menu Bar to have visually-separate menu items.
- Added support for SVG menu item icons to `MenuBarViewModel`.
- Improved popup message box sizing.

### 1.0.17

- Upgraded to TerriajS Cesium 1.10.2.
- Added `ImageryLayerCatalogItem.isRequiredForRendering`. This is set to false by default and to true for base maps. Slow datasets with `isRequiredForRendering=false` are less likely to prevent other datasets from appearing in the 3D view.
- The "Dataset Testing" functionality (on the hidden Tools menu accessible by adding `#tools=1` to the URL) now gives up tile requests and considers them failed after two seconds. It also outputs some JSON that can be used as the `blacklist` property to blacklist all of the datasets that timed out.
- Added a feature to count the total number of datasets from the hidden Tools menu.
- Fixed a bug that caused the 2D / 3D buttons the Maps menu to get out of sync with the actual state of the map after switching automatically to 2D due to a performance problem.

### 1.0.16

- Deprecated:
  - `ArcGisMapServerCatalogGroup` has been deprecated. Please use `ArcGisCatalogGroup` instead.
- Replaced Cesium animation controller with TerriaJS animation controller.
- Replaced Cesium Viewer widget with the CesiumWidget when running Cesium.
- Added the ability to turn a complete ArcGIS Server, or individual folders within it, into a catalog group using `ArcGisCatalogGroup`.

### 1.0.15

- Fix imagery attribution on the 2D map.

### 1.0.14

- Fixed share URL generation when the application is not running at the root directory of its web server.
- Fixed a bug that caused Internet Explorer 8 users to see a blank page instead of a message saying their browser is incompatible.

### 1.0.13

- Breaking changes:
  - Added a required `@brand-bar-height` property.
- `ExplorerPanelViewModel` can now be created with `isOpen` initially set to false.
- TerriaJS now raises an error and hides the dataset when asked to show an `ImageryLayerCatalogItem` in Leaflet and that catalog item does not use the Web Mercator (EPSG:3857) projection. Previously, the dataset would silently fail to display.
- Improved error handling in `CzmlCatalogItem`, `GeoJsonCatalogItem`, and `KmlCatalogItem`.
- Made the `clipToRectangle` property available on all `ImageryProvider`-based catalog items, not just `WebMapServiceCatalogItem`.
- Added `CatalogMember.isPromoted` property. Promoted catalog groups and items are displayed above non-promoted groups and items.
- Add support for ArcGIS MapServer "Raster Layers" in addition to "Feature Layers".

### 1.0.12

- Allow Esri ArcGIS MapServers to be added via the "Add Data" panel.
- Adds `baseMapName` and `viewerMode` fields to init files and share links. `baseMapName` is any base map name in the map settings panel and `viewerMode` can be set to `'2d'` or `'3d'`.
- Added `tableStyle.legendTicks` property to `CsvCatalogItem`. When specified, the generated legend will have the specified number of equally-spaced lines with labels in its legend.

### 1.0.11

- Fixed a bug that prevented HTML feature information from showing up with a white background in Internet Explorer 9 and 10.
- Fixed a bug that prevented WMS GetCapabilities properties, such as CRS, from being properly inherited from the root layer.
- Tweaked credit / attribution styling.

### 1.0.10

- Added support for a developer attribution on the map.
- Fixed a bug that could cause results from previous async catalog searches to appear in the search results.

### 1.0.9

- Show Cesium `ImageryProvider` tile credits / attribution in Leaflet when using `CesiumTileLayer`.

### 1.0.8

- `WebMapServiceCatalogGroup` now populates the catalog using the hierarchy of layers returned by the WMS server in GetCapabilities. To keep the previous behavior, set the `flatten` property to true.
- Potentially breaking changes:
  - The `getFeatureInfoAsGeoJson` and `getFeatureInfoAsXml` properties have been removed. Use `getFeatureInfoFormats` instead.
- Added support for text/html responses from WMS GetFeatureInfo.
- Make the `FeatureInfoPanelViewModel` use a white background when displaying a complete HTML document.
- `KnockoutMarkdownBinding` no longer tries to interpret complete HTML documents (i.e. those that contain an <html> tag) as Markdown.
- The feature info popup for points loaded from CSV files now shows numeric columns with a missing value as blank instead of as 1e-34.
- `ArcGisMapServerCatalogItem` now offers metadata, used to populate the Data Details and Service Details sections of the catalog item info panel.
- `ArcGisMapServerCatalogGroup` now populates a "Service Description" and a "Data Description" info section for each catalog item from the MapServer's metadata.
- The `metadataUrl` is now populated (and shown) from the regular MapServer URL.
- Added 'keepOnTop' flag support for imageryLayers in init file to allow a layer to serve as a mask.
- Added 'keepOnTop' support to region mapping to allow arbitrary masks based on supported regions.
- Checkboxes in the Data Catalogue and Search tabs now have a larger clickable area.

### 1.0.7

- `CatalogItemNameSearchProviderViewModel` now asynchronously loads groups so items in unloaded groups can be found, too.
- Do not automatically fly to the first location when pressing Enter in the Search input box.
- Changed `ArcGisMapServerCatalogItem` to interpret a `maxScale` of 0 from an ArcGIS MapServer as "not specified".
- Added an `itemProperties` property to `ArcGisMapServerCatalogGroup`, allowing properties of auto-discovered layers to be specified explicitly.
- Added `validDropElements`, `validDropClasses`, `invalidDropElements`, and `invalidDropClasses` properties to `DragDropViewModel` for finer control over where dropping is allowed.
- Arbitrary parameters can now be specified in `config.json` by adding them to the `parameters` property.

### 1.0.6

- Added support for region mapping based on region names instead of region numbers (example in `public/test/countries.csv`).
- Added support for time-dynamic region mapping (example in `public/test/droughts.csv`).
- Added the ability to specify CSV styling in the init file (example in `public/init/test.json`).
- Improved the appearance of the legends generated with region mapping.
- Added the ability to region-map countries (example in `public/test/countries.csv`).
- Elminated distracting "jumping" of the selection indicator when picking point features while zoomed in very close to the surface.
- Fixed a bug that caused features to be picked from all layers in an Esri MapServer, instead of just the visible ones.
- Added support for the WMS MinScaleDenominator property and the Esri MapServer maxScale property, preventing layers from disappearing when zoomed in to close to the surface.
- Polygons loaded from KML files are now placed on the terrain surface.
- The 3D viewer now shows Bing Maps imagery unmodified, matching the 2D viewer. Previously, it applied a gamma correction.
- All catalog items now have an `info` property that allows arbitrary sections to be shown for the item in the info popup.
- `CkanCatalogGroup` now has a `groupBy` property to control whether catalog items are grouped by CKAN group ("group"), CKAN organization ("organization"), or not grouped at all ("none").
- `CkanCatalogGroup` now has a `useResourceName` property to control whether the name of the catalog item is derived from the resource (true), or the dataset itself (false).
- The catalog item info page now renders a much more complete set of Markdown and HTML elements.<|MERGE_RESOLUTION|>--- conflicted
+++ resolved
@@ -3,6 +3,7 @@
 #### next release (8.9.3)
 
 - Remove unused d3-array dependency.
+- Update to plugin-error 2.0.1
 - [The next improvement]
 
 #### 8.9.2 - 2025-03-31
@@ -19,13 +20,8 @@
 - TSify `DataCatalogTab` and convert it to functional component #7476
 - Update to shpjs 6.1.0.
 - Enable `noUncheckedSideEffectImports` in `tsconfig.json` to get errors from tsc when non-existent modules are imported for side effects.
-<<<<<<< HEAD
-- Update to plugin-error 2.0.1
-- [The next improvement]
-=======
 - Return lat/lon as numbers from `geoJsonGeometryFromGeoRssSimpleGeometry` and `geoJsonGeometryFromW3cGeometry`.
 - Remove unused babel/parser dependency.
->>>>>>> fe58e215
 
 #### 8.9.1 - 2025-03-24
 
