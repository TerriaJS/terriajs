# Change Log

#### next release (8.3.4)

- Move map credits to map column so it don't get hidden by chart panel
- TSify `MapColumn` module and reorganize components directory structure.
- [The next improvement]

#### next release (8.3.3)

- Fixed broken point dragging interaction for user drawing in 3D mode.
- Fixed rectangle drawing in 2D mode.
- Added EPSG:7855 to `Proj4Definitions`.
<<<<<<< HEAD
- Add null check to `WebMapServiceCatalogItem` `rectangle` calculation - and now we ascend tree of WMS `Layers` until we find a rectangle.
- [The next improvement]
=======
- Fix multi level nesting in ArcGIS Mapserver.
>>>>>>> ff3973ec

#### 8.3.2 - 2023-08-11

- Fixed a bug when restoring timefilter from a share link having more than one imagery item with the same base URL (but different layer names).
- Fix WPS duplicate display of analysis results when loaded through a share URL
- Upgraded babel packages.

#### 8.3.1 - 2023-06-29

- **Breaking changes:**
  - Switched GoogleAnalytics to use Google Analytics 4 properties. Google's Universal properties no longer accept data from 01/07/2023, so migration is necessary anyway.
- Fix error when adding deeply nested references in search results.
- Add new option `focusWorkbenchItems` to `initialCamera` setting to focus the camera on workbench items when the app loads.
- Fixed bug where sharelinks created with no visible horizon would default to homeCamera view
- Improved calculation of 2D view from 3D view when no horizon visible
- Improve WMS and WFS error messages when requested layer names or type names are not present in GetCapabilities.

#### 8.3.0 - 2023-05-22

- **Breaking changes:**

  - **Upgraded Mobx to version 6.7.x**
  - **Upgraded Typescript to version 4.9.x**
  - See https://github.com/TerriaJS/terriajs/discussions/6787 for how to upgrade your map

#### 8.2.29 - 2023-05-18

- Fix app crash when rendering feature info with a custom title.
- Added new `CkanCatalogGroup` traits `resourceIdTemplate` and `restrictResourceIdTemplateToOrgsWithNames` to generate custom resource IDs for CKAN resources with unstable IDs.
- Fix `acessType` resolution for `MagdaReference` so that it uses the default terria resolution strategy when `magdaRecord` is not defined.

#### 8.2.28 - 2023-04-28

- Refactored TerriaViewer to expose a promise `terriaViewer.viewerLoadPromise` for async loading of viewers.
- Fix location point ideal zoom bug in 3D mode map.
- Add `EPSG:7844` to `Proj4Definitions`.
- TSify `Proj4Definitions` and `Reproject` modules.
- Update the docs for `excludeMembers`: mention the group/item id support
- Simplified `MapToolbar` API.

#### 8.2.27 - 2023-04-05

- Change icon used for display group remove button
- Make access control UI compatible to Magda v1 and v2 with v2 overriding v1.
- Remove karma-sauce-launcher dependency
- Add method `addFileDragDropListener` for receiving callbacks when user drags-n-drops a file.
- Improve `BoxDrawing` drag interaction.
- Fix a bug where `BoxDrawing` sometimes causes the map to loose pan and zoom interactivity.
- Optimize `LocationBar` component to reduce number of renders on mouse move.
- Optimize `Compass` component to reduce renders on each frame.
- Add `children` optional property to StandardUserInterfaceProps interface
- Add support for ArcGis MapServer with `TileOnly` capability - for example layers served from ArcGis Online. This is supported through `ArcGisMapServerCatalogItem`, `ArcGisMapServerCatalogGroup` and `ArcGisCatalogGroup`.

#### 8.2.26 - 2023-03-21

- Upgraded to terriajs-server 4.0.0.
- Added new `gulp dev` task that runs terriajs-server and `gulp watch` (incremental specs build) at the same time.

#### 8.2.25 - 2023-03-20

- Export `registerUrlHandlerForCatalogMemberType` for registering new url handler for catalog types.
- BoxDrawing changes:
  - Adds a new option called disableVerticalMovement to BoxDrawing which if set to true disables up/down motion of the box when dragging the top/bottom sides of the box.
  - Keeps height (mostly) steady when moving the box laterally on the map. Previously the height of the box used to change wrt to the ellipsoid/surface.
  - Fixes a bug that caused map panning and zooming to break when interacting with multiple active BoxDrawings.
  - Removed some code that was causing too much drift between mouse cursor and model when moving the model laterally on the map.
- Replaces addRemoteUploadType and addLocalUploadType with addOrReplaceRemoteFileUploadType and addOrReplaceLocalFileUploadType.

#### 8.2.24 - 2023-03-06

- Reimplement error message and default to 3d smooth mode when Cesium Ion Access Token is invalid.
- Layers shown via a share URL are now logged as a Google Analytics event
- Show an Add All / Remove All button for catalog groups when an optional `displayGroup` trait is true
- Rename the Map Settings "Raster Map Quality" slider to be just "Map Quality" as it also affects other things than raster data.
- Dragn-n-drop should respect disableZoomTo setting
- Fixed #6702 Terrain Hides Underground Features not working
- Add className prop for MyData tab so that it can be styled externally

#### 8.2.23 - 2023-01-06

- Only add groups to `CatalogIndex` if they aren't empty
- `BoxDrawing` improvements:
  - Added option `drawNonUniformScaleGrips` to enable/disable uniform-scaling
  - Set limit on the size of scaling grips relative to the size of the box
  - Small improvement to move interaction that prevents the box from locking up when trying to move at a camera angle parallel to the ground
  - Restore modified map state to the previous setting when interaction stops
- Fix bug in Cesium and Leaflet maps that resulted in `DataSource`s getting rendered even after their parent items are removed from the workbench.
- GltfMixin changes:
  - Refactors code to use stable `DataSource` and `Entity` values instead of re-creating them everytime `mapItems` is recomputed.
  - Disable zoom to for the item when position is unknown.
- Add `UploadDataTypes` API for extending the supported local and remote upload data types.
- Add option to upload terria web data (via url to json file/service)
- Refactor `Cesium3dTileMixin`.
- Updated related maps to fit mobile screens.
- Extend `responseDataPath` trait of `ApiTableCatalogItem` with support for mapping over arrays and collecting nested object values.
- Add `MapToolbar.addToolButton()` API for adding a tool button to the map navigation menu.
- Add `ActionBar` component for showing a floating menu bar at the bottom of the map.

#### 8.2.22 - 2022-12-02

- Protomaps Polygon features now only use `PolygonSymbolizer` (instead of `PolygonSymbolizer` and `LineSymbolizer`)
- Add `horizontalOrigin` and `verticalOrigin` to `TableLabelTraits`
- `TableStylingWorkflow` improvements:
  - Add more options to advanced mode (style title, hide style, long/lat column, time properties)
  - "Style" dropdown now shows `TableStyles` instead of `TableColumns`
  - Show "Variable" in "Fill color" if color column name doesn't match style name (eg style isn't generated by `TableAutomaticStylesStratum`)
  - Add symbology dropdown to advanced mode (was only showing in basic mode)
  - Add label and trail styling
  - When creating a new `bin` or `enum` value, the `null` ("default") values will be copied across.
- Move all Table related Traits to `lib/Traits/TraitsClasses/Table/` directory
- Handle errors thrown in `Cesium._attachProviderCoordHooks`. This fixes a bug where some WMTS layers break feature picking.
- Fix `Legend` outline bug - where invalid `boxStyle` meant old legend styles may be visible
- Fix `baseMapContrastColor` reactivity in `GeojsonMixin` - mvt was not updating when the basemap changes
- Add `SelectableDimensionMultiEnum` - A enum SelectableDimension that allows multiple values to be selected
- Fix `SelectableDimensionNumeric` handling of invalid values
- `ColorStyleLegend` will use `colorColumn` title by default. It will fallback to `TableStyle.title`
- Add `children` optional property to StandardUserInterfaceProps interface
- Fix `MapboxVectorTileCatalogItem` feature highlighting - this requires use of `idProperty` trait (also added `idProperty` to `ProtomapsImageryProvider`)
- Fix `MapboxVectorTileCatalogItem` `fillColor` also applying to Line features
- Add `maximumNativeZoom` to `ProtomapsImageryProvider`
- Fix image markers (eg `marker = "data:image/png;base64,..."`)
- Fix `AssimpCatalogItem` to correctly handle zip archives that contain files inside a root folder.

#### 8.2.21 - 2022-11-10

- Add check for WFS `layer.OtherSRS` in `buildSrsNameObject`
- Add `overridesBaseUrl` to `LanguageOptions`. This can be used to set the base URL for language override namespace translation files (see [client-side-config.md#LanguageConfiguration](./doc/customizing/client-side-config.md#LanguageConfiguration))
- Add `aboutButtonHrefUrl` to `configParameters`. Defaults to `"about.html"`. If set to `null`, then the About button will not be shown.
- Add `refreshIntervalTemplate` to `OpenDataSoftCatalogItemTraits` - this can be used to set `refreshInterval` using Mustache template rendered on ODS Dataset JSON object
- Add `plugins` property to `ConfigParameters` type
- Add more supported 4326 and 3857 CRS strings for WFS (eg `"urn:ogc:def:crs:EPSG::3857"` and `"urn:x-ogc:def:crs:EPSG:3857"`)

#### 8.2.20 - 2022-10-20

- Handle errors thrown in `ImageryProviderLeafletTileLayer.pickFeatures`. This fixes a bug where some WMTS layers break feature picking (in Leaflet/2D mode)

#### 8.2.19 - 2022-10-20

- Handle errors thrown in `Cesium._attachProviderCoordHooks`. This fixes a bug where some WMTS layers break feature picking.

#### 8.2.18 - 2022-10-19

- Fix `RelatedMaps` default broken URLs
- Add `mergeGroupsByName` trait to `GroupTraits` - this will merge all group members with the same name
- Fix bug with "propagate `knownContainerUniqueIds` across references and their target" - missing `runInAction`
- Add Carto v3 Maps API support for `table` and `query` endpoint (only GeoJSON - not MVT yet)
- Moved `activeStyle` default from `TableMixin` to `TableAutomaticStyleStratum`. The default `activeStyle` will now not pick a `hidden` `TableStyle`.
- Pin `flexsearch` version to `0.7.21` - as incorrect types are shipped in version `0.7.31`
- Only preload next timestep of timeseries rasters (WMS & ArcGIS MapServer) when animating the item on the map.
- Added error message if cesium stops rendering
- Add `enabled` to `TableStyleMapTraits` - which defaults to `true`
- Add `TableLabelStyleTraits` - this can be used to add `LabelGraphics` to point features (table or geojson)
- Add `TableTrailStyleTraits` - this can be used to add `PathGraphics` to time-series point features (table or geojson)
- Added missing `proxyCatalogItemUrl` to GeoJson, Shapefile, Gltf and AssImp catalog items.
- Added support for `OpenDataSoftCatalogGroup` with more than 100 datasets.
- Added `refreshIntervalTemplate` to `OpenDataSoftCatalogItemTraits` - this can be used to set `refreshInterval` using Mustache template rendered on ODS Dataset JSON object.
- Performance optimisation for time-series `TableMixin`
- Tweak `generateCatalogIndex` to use less memory. (+ add `diffCatalogIndex.js` script to show added/removed members between two catalog index files)
- Migrated `/#tools=1` to version 8.
- Removed dummy function `Terria.getUserProperty`.
- Removed unused version 7 React components.
- Fix Cesium `stoppedRenderingMessage`

#### 8.2.17 - 2022-09-23

- Fix region mapping feature `rowIds` incorrect type.

#### 8.2.16 - 2022-09-23

- Make srsName and outputFormat for WFS requests dynamic
- Added `excludeInactiveDatasets` to `CkanCatalogGroup` (`true` by default). This will filter out CKAN Datasets which have `state` or `data_state` (data.gov.au specific) **not** set to `"active"`.
- Fix `isTerriaFeatureData` bug - not checking `isJsonObject`
- Add `.logError()` to all usage of `updateModelFromJson` where the `Result` object is ignored
- Move `RelatedMaps` to terriajs. They are now generated from `configParameters` (see [`doc/customizing/client-side-config.md`](./doc/customizing/client-side-config.md#relatedmap))

#### 8.2.15 - 2022-09-16

- Fix bug with "propagate `knownContainerUniqueIds` across references and their target" - missing `runInAction`

#### 8.2.14 - 2022-09-15

- Moved map credits to map column so it don't get hidden by chart panel.
- TSified `FeatureInfo*.tsx`
  - `describeFromProperties` is now `generateCesiumInfoHTMLFromProperties`
  - `FeatureInfoSection` has been split up into `FeatureInfoSection.tsx`, `getFeatureProperties`, `mustacheExpressions` and `generateCesiumInfoHTMLFromProperties`
- Fix `{{terria.currentTime}}` in feature info template
- Add `{{terria.rawDataTable}}` in feature info template - to show raw data HTML table
- Added `TableFeatureInfoStratum` - which adds default feature info template to `TableMixin`
- Add `FeatureInfoContext` - used to inject properties into `FeatureInfoSections` context. These properties will be accessible from `featureInfoTemplate` mustache template.
  - `tableFeatureInfoContext` adds time series chart properties using `FeatureInfoContext` (`getChartDetails` has been removed)
- Move `maximumShownFeatureInfos` from `WebMapServiceCatalogItemTraits` to `MappableTraits`
- Remove `featureInfoUrlTemplate` from `OpenDataSoftCatalogItem` - as it is incompatible with time varying datasets
- Removed `formatNumberForLocale` - we now use `Number.toLocaleString`
- Rename `Feature` to `TerriaFeature` - improve typing and usage across code-base
  - Added `data: TerriaFeatureData` - which is used to pass Terria-specific properties around (eg `rowIds`)
- Added `loadingFeatureInfoUrl` to `FeatureInfoUrlTemplateMixin`
- Move `Cesium.ts` `ImageryLayer` feature picking to `cesium.pickImageryLayerFeatures()`
- Move `lib/Core/propertyGetTimeValues.js` into `lib/ReactViews/FeatureInfo/getFeatureProperties.ts`
- Add `showFeatureInfoDownloadWithTemplate` to `FeatureInfoTraits` - Toggle to show feature info download **if** a `template` has been provided. If no `template` is provided, then download will always show.
- Fix support for `initUrls` in `startData.initSources`
- Propagate `knownContainerUniqueIds` across references and their target.
- Show scrollbar for story content in Safari iOS.
- Use `document.baseURI` for building share links instead of `window.location`.

#### 8.2.13 - 2022-09-01

- Fix pedestrian drop behaviour so that the camera heading stays unchanged even after the drop
- Fixed a bug causing incorrect loading of EPSG:4326 layers in WMS v1.3.0 by sending wrong `bbox` in GetMap requests.
- Improve the CKAN model robustness by removing leading and trailing spaces in wms layer names.
- Load all `InitSources` sequentially instead of asyncronosly
- Fix `DOMPurify.sanitize` call in `PrintView`
- Fix warning for WFS item exceeding max displayable features
- Upgrade prettier to version 2.7.1

#### 8.2.12 - 2022-08-10

- Dropped "optional" from the prompt text in file upload modal for both local and web data.
- Changed the text for the first file upload option from "Auto-detect (recommended)" to simply "File type" for local files and "File or web service type" for web urls.
- Automatically suffix supported extension list to the entries in file type dropdown to improve clarity.
- Removed IFC from upload file type (until further testing).
- Move `CkanCatalogGroup` "ungrouped" group to end of members

#### 8.2.11 - 2022-08-08

- Add ability to customise the getting started video in the StoryBuilder panel
- Set cesium base URL by default so that cesium assets are resolved correctly
- Add `cesiumBaseUrl` to `TerriaOptions` for overriding the default cesium base url setting
- Fix broken Bing map logo in attributions
- Added ability to customise the getting started video in the StoryBuilder panel.
- Fixed a bug where menu items were rendered in the wrong style if the window was resized from small to large, or large to small.
- Strongly type `item` in WorkbenchItem and remove `show` toggle for non `Mappable` items.
- Add `configParameters.regionMappingDefinitionsUrls` - to support multiple URLs for region mapping definitions - if multiple provided then the first matching region will be used (in order of URLs)
  - `configParameters.regionMappingDefinitionsUrl` still exists but is deprecated - if defined it will override `regionMappingDefinitionsUrls`
- `TableMixin.matchRegionProvider` now returns `RegionProvider` instead of `string` region type. (which exists at `regionProvider.regionType`)
- Fix `shouldShorten` property in catalog and story `ShareUrl`
- Fix `shortenShareUrls` user property
- Add `videoCoverImageOpacity` option to `HelpContentItem` so that we can fade the background of help video panels.
- Fix a bug where all `HelpVideoPanel`s were being rendered resulting in autoplayed videos playing at random.
- Add `getFeatureInfoUrl` and `getFeatureInfoParameters` to `WebMapServiceCatalogItemTraits`
- Fix `SearchBoxAndResults` Trans values
- Fix `generateCatalogIndex` for nested references
- Fix `SearchBox` handling of `searchWithDebounce` when `debounceDuration` prop changes. It now fushes instead of cancels.

#### 8.2.10 - 2022-08-02

- **Breaking changes:**
  - **Minimum NodeJS version is now 14**
- Consolidate `HasLocalData` interface
- Add `GlTf` type definition (v2)
- Add `gltfModelUrl` to `GltfMixin` - this must be implemented by Models which use `GltfMixin`
- Moved `GltfCatalogItem` to `lib/Models/Catalog/Gltf/GltfCatalogItem.ts`
- Add experimental client-side 3D file conversion using [`assimpjs`](https://github.com/kovacsv/assimpjs) ([emscripten](https://emscripten.org) interface for the [assimp](https://github.com/assimp/assimp) library)
  - This supports `zip` files and `HasLocalData` - but is not in `getDataType` as the scene editor (closed source) is required to geo-reference
  - Supports over 40 formats - including Collada, obj, Blender, DXF - [full list](https://github.com/assimp/assimp/blob/master/doc/Fileformats.md)
- Add `description` to `getDataType` - this will be displayed between Step 1 and Step 2
- Add warning message to `GltfMixin` when showing in 2D mode (Leaflet)
- Upgrade `husky` to `^8.0.1`
- Prevent looping when navigating between scenes in StoryPanel using keyboard arrows
- Fix bug where StoryPanel keyboard navigation persists after closing StoryPanel
- Fix select when clicking on multiple features in 2D (#5660)
- Implemented support for `featureInfoUrlTemplate` on 2D vector features (#5660)
- Implemented FeatureInfoMixin in GeojsonMixin (#5660)
- `GpxCatalogItem` now use `GeojsonMixin` for loading data. (#5660)
- `GeoRssCatalogItem` now use `GeojsonMixin` for loading data. (#5660)
- Upgrade i18next to `v21`
- Limit workbench item title to 2 lines and show overflow: ellipsis after.
- Add `allowFeaturePicking` trait to Cesium3dTileMixin.
- Feature Info now hidden on Cesium3dTiles items if `allowFeaturePicking` set to false. Default is true.
- Add `initFragmentPaths` support for hostnames different to `configUrl`/`applicationUrl`
- Add DOMPurify to `parseCustomHtmlToReact` (it was already present in `parseCustomMarkdownToReact`)
- Update `html-to-react` to `1.4.7`
- Add `ViewState` React context provider to `StandardUserInterface` - instead of passing `viewState` or `terria` props through components, please use
  - `useViewState` hook
  - `withViewState` HOC
- Move `GlobalTerriaStyles` from `StandardUserInterface` to separate file
- Add `ExternalLinkWithWarning` component - this will replace all URLs in story body and add a warning message when URLs are clicked on.
- Fixed a bug where adding `CesiumTerrainCatalogItem` to workbench didn't apply it when `configParameters.cesiumTerrainAssetId` or `configParameters.cesiumTerrainUrl` was set.
- `CesiumTerrainCatalogItem` will now show a status `In use` or `Not in use` in the workbench.
- Rewrote `CesiumTerrainCatalogItem` to handle and report network errors.
- Set `JulianDate.toIso8601` second precision to nanosecond - this prevents weird date strings with scientific/exponent notation (eg `2008-05-07T22:54:45.7275957614183426e-11Z`)
- Add attribution for Natural Earth II and NASA Black Marble basemaps.

#### 8.2.9 - 2022-07-13

- Pin `html-to-react` to `1.4.5` due to ESM module in dependency (`parse5`) breaking webpack
- Add step to `"Deploy TerriaMap"` action to save `yarn.lock` after `sync-dependencies` (for debug purposes)
- TSIfy `SharePanel`
- Move `includeStoryInShare` out of `ViewState` into local state
- Implement ability to navigate between scenes in StoryPanel using keyboard arrows
- Rename `FeatureInfoMixin` to `FeatureInfoUrlTemplateMixin`
- Move `featureInfoTemplate` and `showStringIfPropertyValueIsNull` from `FeatureInfoTraits` to `MappableTraits` (all mappable catalog items)
- Remove `FeatureInfoUrlTemplateTraits` from all models that don't use `FeatureInfoUrlTemplateMixin`
- Fix "Regions: xxx" short report showing for non region mapped items
- Fix `showInChartPanel` default for mappable items

#### 8.2.8 - 2022-07-04

- Improve Split/compare error handling
- Fix `itemProperties` split bug
- Table styling is disabled if `MultiPoint` are in GeoJSON
- Add `GeoJsonTraits.useOutlineColorForLineFeatures` - If enabled, `TableOutlineStyleTraits` will be used to color Line Features, otherwise `TableColorStyleTraits` will be used.
- Fix feature highliting for `Line`, `MultiLine` and `MultiPoint`
- Await Internationalisation initialisation in `Terria.start`
- `UserDrawing.messageHeader` can now also be `() => string`

#### 8.2.7 - 2022-06-30

- Fix `WorkbenchItem` title height
- Add region map info and move "No Data" message to `InfoSections` in `TableAutomaticStylesStratum`
- Fix missing `TableColorStyleTraits.legend` values in `ColorStyleLegend`
- Fix `DateTimeSelectorSection.changeDateTime()` binding.
- `RegionProvider.find*Variable` functions now try to match with and without whitespace (spaces, hyphens and underscores)
- Clean up `regionMapping.json` descriptions
- Implement Leaflet credits as a react component, so it is easier to maintain them. Leaflet view now show terria extra credits.
- Implement Cesium credits as a react component, so it is easier to maintain them.
- Implement data attribution modal for map data attributions/credits. Used by both Leaflet and Cesium viewers.
- Fixed translation of Leaflet and Cesium credits.
- TSXify `ChartPanelDownloadButton`
- `ChartPanelDownloadButton` will now only export columns which are visible in chart
- Cleanup `Mixin` and `Traits` inheritance
- Wrap the following components in `observer` - `ChartItem`, `LineChart`, (chart) `Legends`, `ChartPanelDownloadButton`
- Improve TerriaReference error logging
- Fix handling GeoJSON if features have null geometry
- Fix bug where map tools names appear as translation strings
- Allow IFC files to be added to a map from local or web data (Requires non-open source plugin)
- Rename `useTranslationIfExists` to `applyTranslationIfExists` so it doesn't look like a React hook.
- Added a required parameter i18n to `applyTranslationIfExists` to avoid having stale translated strings when the language changes.
- Fix `StoryBuilder` remove all text color
- Fix `FeatureInfoPanel` `Loader` color

#### 8.2.6 - 2022-06-17

- **Breaking changes:**
  - Changed translation resolution. Now the "translation" namespace loads only from `${terria.baseUrl}/languages/{{lng}}/translation.json` (TerriaJS assets) and "languageOverrides" loads from `languages/{{lng}}/languageOverrides.json` (a TerriaMap's assets)
- Removed EN & FR translation files from bundle. All translation files are now loaded on demand.
- Moved translation files from `lib/Language/*/translation.json` to `wwwroot/languages/*/translation.json`.
- Fixed default 3d-tiles styling to add a workaround for a Cesium bug which resulted in wrong translucency value for point clouds.
- Remove Pell dependency, now replaced with TinyMCE (WYSIWYG editor library).
- Added `beforeRestoreAppState` hook for call to `Terria.start()` which gets called before state is restored from share data.
- Made `order` optional for `ICompositeBarItem`.
- Fix `includes` path for `url-loader` rule so that it doesn't incorrectly match package names with `terriajs` as prefix.
- Add help button for bookmarking sharelinks to SharePanel (if that help item exists in config)

#### 8.2.5 - 2022-06-07

- Add Google Analytics event for drag and drop of files onto map.
- Allow users to choose whether Story is included in Share
- Fixed bug that broke Cesium when WebGL was not available. Reverts to Leaflet.
- Fixed bug where `new Terria()` constructror would try to access `document` and throw an error when running in NodeJS.
- Add WPS support for `Date` (additional to existing `DateTime`) and support for `ComplexData` `Date`/`DateTime` WPS Inputs.
- TSXified `StandardUserInterface` and some other components. If your TerriaMap imports `StandardUserInterface.jsx` remove the `.jsx` extension so webpack can find the new `.tsx` file.
- Fix use of `baseMapContrastColor` in region mapping/protomaps and remove `MAX_SELECTABLE_DIMENSION_OPTIONS`.
- `mapItems` can now return arbitrary Cesium primitives.
- Added progress of 3DTiles data source loading to Progress Bar.
- ProgressBar colour now depends on baseMapContrastColor - improves visibility on light map backgrounds.
- Update `terriajs-cesium` to `1.92.0`.
- Replace Pell WYSIWYG editor library with TinyMCE, allows richer editing of Stories in the Story Builder
- Added support for using Compare / Split Screen mode with Cesium 3D Tiles.
- Fix `BottomDock.handleClick` binding
- Use the theme base font to style story share panel.
- Fix problem with Story Prompt not showing
- Fix global body style (font and focus purple)
- Add `color:inherit` to `Button`

#### 8.2.4 - 2022-05-23

- Update protomaps to `1.19.0` - now using offical version.
- Fix Table/VectorStylingWorkflow for datasets with no columns/properties to visualise
- Improve default `activeStyle` in `TableMixin` - if no `scalar` style is found then find first style with enum, text and finally region.
- Add Mustache template support to `modelDimensions` for string properties in `option.value` (with the catalog member as context)
- Added a check for disableExport in ChartPanelDownloadButton.jsx. Prevents download button rendering.
- Fix `CatalogIndex` types
- Moved code for retrieving a model by id, share key or CatalogIndex to a new function `terria.getModelByIdShareKeyOrCatalogIndex`.
- Updated handling of `previewedItemId` to use new function `terria.getModelByIdShareKeyOrCatalogIndex`. This will now use CatalogIndex if the `previewedItemId` cannot be found in models or model share keys.
- Fixed a race condition inside ModalPopup that caused the explorer panel (data catalogue) to be stuck hidden until refresh.
- Fix bug that broke the `DiffTool` preventing it from opening.
- TSify `BottomDock` and `measureElement` components.
- Fixed a bug in `GltfMixin` which resulted in some traits missing from `GltfCatalogItem` and broke tools like the scene editor.
- Leaflet attribution can be set through `config.leafletAttributionPrefix`. Attribution HTML string to show on Leaflet maps. Will use Leaflet's default if undefined. To hide Leaflet attribution - set `leafletAttributionPrefix:""`
- Re-add missing `helpPanel.mapUserGuide` translation string
- Fix `sortMembersBy` for child `Groups` and `References`
- Add `raiseError` convenience method to `TerriaError`
- Improve `filterOutUndefined` types
- Add [Maki icons](https://labs.mapbox.com/maki-icons/) - these can be used in `TablePointStyleTraits`. For example `marker = "hospital"`
- Rename `ProtomapsImageryProvider.duplicate()` to `ProtomapsImageryProvider.clone()`.
- Add [`ts-essentials` library](https://github.com/ts-essentials/ts-essentials) - "a set of high-quality, useful TypeScript types that make writing type-safe code easier"
- `GeojsonMixin` improvements
  - `uveMvt` is now `useTableStylingAndProtomaps`
  - If `useTableStylingAndProtomaps` is true, then protomaps is used for Line and Polygon features, and `TableMixin` is used for Point features (see `createLongitudeLatitudeFeaturePerRow()`)
  - `GeoJsonTraits.style` is now only supported by Cesium primitives (if defined, then `useTableStylingAndProtomaps` will be false). Instead you can use `TableStyleTraits`
- `TableMixin` improvements
  - Add new `TableStyleMap` model, this is used to support `enum`, `bin` and `null` styles for the following:
    - `TablePointStyleTraits` - this supports markers (URLs or Maki icons) and rotation, width, height and pixelOffset.
    - Add `TableOutlineStyleTraits` - this supports color and width.
  - Legends are now handled by `TableAutomaticLegendStratum`
  - Legends will be merged across `TableStyleMaps` and `TableColorMap` - for example, marker icons will be shown in legend with correct colors. See `MergedStyleMapLegend`
  - Default `activeStyle` is now picked by finding the first column of type `scalar`, and then the first column of type `enum`, then `text` and then finally `region`.
- `ArcGisFeatureServiceCatalogItem` now uses Table styling and `protomaps`
- Adapted `BaseModel.addObject` to handle adding objects to `ArrayTraits` with `idProperty="index"` and `isRemoval`. The new object will be placed at the end of the array (across all strata).
- Add `allowCustomInput` property to `SelectableDimensionGroup` - if true then `react-select` will allow custom user input.
- `TableStylingWorkflow` improvements
  - Better handling of swapping between different color scheme types (eg enum or bin)
  - Add point, outline and point-size traits

#### 8.2.3 - 2022-04-22

- **Breaking changes:**
  - `CkanItemReference` no longer copies `default` stratum to target - please use `itemProperties` instead.
- **Revert** Use CKAN Dataset `name` property for WMS `layers` as last resort.
- Add support for `WebMapServiceCatalogGroup` to `CkanItemReference` - this will be used instead of `WebMapServiceCatalogItem` if WMS `layers` can't be identified from CKAN resource metadata.
  - Add `allowEntireWmsServers` to `CkanCatalogGroupTraits` - defaults to `true`
- Ignore WMS `Layers` with duplicate `Name` properties
- Fix selectable dimensions passing reactive objects and arrays to updateModelFromJson (which could cause problems with array detection).

#### 8.2.2 - 2022-04-19

- Fixed a whitescreen with PrintView.

#### 8.2.1 - 2022-04-13

- Fixed selectable-dimension checkbox group rendering bug where the group is hidden when it has empty children.

#### 8.2.0 - 2022-04-12

- **Breaking changes:**
  - Multiple changes to `GtfsCatalogItem`:
    - Removed `apiKey` in favour of more general `headers`
    - Removed unused `bearingDirectionProperty` & `compassDirectionProperty`
    - `image` is no longer resolved relative to the TerriaJS asset folder. This will allow using relative URLs for assets that aren't inside the TerriaJS asset folder. Prepend "build/TerriaJS/" (the value of `terria.baseUrl`) to any existing relative `image` urls.
- Added `colorModelsByProperty` to `GtfsCatalogItem` which will colour 1 model differently for different vehichles based on properties matched by regular expression. E.g. colour a vehicle model by which train line the vehicle is travelling on.
- Fixed a bug where cross-origin billboard images threw errors in Leaflet mode when trying to recolour the image.
- Changed rounding of the numbers of the countdown timer in the workbench UI for items that use polling. The timer wil now show 00:00 for at most 500ms (instead of a full second). This means that for timers that are a multiple of 1000ms the timer will now show 00:01 for the last second before polling, instead of 00:00.
- TSified `BuildShareLink`, `InitSourceData` and `ShareData`.
- Added `HasLocalData` interface - which has `hasLocalData` property to implement.
- Added `ModelJson` interface - which provides loose type hints for Model JSON.
- Added `settings` object to `InitSourceData` - provides `baseMaximumScreenSpaceError, useNativeResolution, alwaysShowTimeline, baseMapId, terrainSplitDirection, depthTestAgainstTerrainEnabled` - these properties are now saved in share links/stories.
- Moved `setAlwaysShowTimeline` logic from `SettingsPanel` to `TimelineStack.ts`.

#### 8.1.27 - 2022-04-08

- Use CKAN Dataset `name` property for WMS `layers` as last resort.
- Set CKAN Group will now set CKAN Item `name` in `definition` stratum.
- Ignore GeoJSON Features with no geometry.
- Fix feedback link styling.
- Improve `CatalogIndexReference` error messages.

#### 8.1.26 - 2022-04-05

- **Breaking changes**
  - All dynamic groups (eg `WebMapServiceCatalogGroup`) will create members and set `definition` strata (instead of `underride`)
- New `GltfMixin`, which `GltfCatalogItem` now uses.
- Hook up `beforeViewerChanged` and `afterViewerChanged` events so they are
  triggered on viewer change. They are raised only on change between 2D and 3D
  viewer mode.
- Removed references to conversion service which is no longer used in version >=8.0.0.
- Added experimental routing system - there may be breaking changes to this system in subsequent patch releases for a short time. The routes currently include:
  - `/story/:share-id` ➡ loads share JSON from a URL `${configParameters.storyRouteUrlPrefix}:share-id` (`configParameters.storyRouteUrlPrefix` must have a trailing slash)
  - `/catalog/:id` ➡ opens the data catalogue to the specified member
- Fixed a polyline position update bug in `LeafletVisualizer`. Polylines with time varying position will now correctly animate in leaflet mode.
- Change button cursor to pointer
- Add `GeoJsonTraits.filterByProperties` - this can be used to filter GeoJSON features by properties
- Add GeoJSON `czmlTemplate` support for `Polygon/MultiPolygon`
- Add custom `heightOffset` property to `czmlTemplate`
- Fixed a bug where Cesium3DTilePointFeature info is not shown when being clicked.
- Added optional `onDrawingComplete` callback to `UserDrawing` to receive drawn points or rectangle when the drawing is complete.
- Fixed a bug in `BoxDrawing` where the box can be below ground after initialization even when setting `keepBoxAboveGround` to true.
- Add `itemProperties`, `itemPropertiesByType` and `itemPropertiesByIds` to `GroupTraits` and `ReferenceTraits`.
  - Properties set `override` strata
  - Item properties will be set in the following order (highest to lowest priority) `itemPropertiesByIds`, `itemPropertiesByType`, `itemProperties`.
  - If a parent group has `itemProperties`, `itemPropertiesByType` or `itemPropertiesByIds` - then child groups will have these values copied to `underride` when the parent group is loaded
  - Similarly with references.
- Fix `viewCatalogMember` bug - where `_previewItem` was being set too late.
- Improve error message in `DataPreview` for references.
- Fix alignment of elements in story panel and move some styling from scss to styled components
- Click on the stories button opens a story builder (button on the left from story number)
- Added ASGS 2021 regions to region mapping:
  - SA1-4 (e.g. sa3_code_2021)
  - GCCSA
  - STE & AUS (aliased to existing 2011/2016 data due to no change in geometry, names & codes)
- Added LGA regions from 2019 & 2021 to region mapping - only usable by lga code
- Increase `ForkTsCheckerWebpackPlugin` memoryLimit to 4GB
- Add `renderInline` option to markdownToHtml/React + TSify files
- Organise `lib/Map` into folder structure
- When `modelDimensions` are changed, `loadMapItems()` is automatically called
- Add `featureCounts` to `GeoJsonMixin` - this tracks number of GeoJSON Features by type
- Add `polygon-stroke`, `polyline-stroke` and `marker-stroke` to GeoJSON `StyleTraits` - these are only applied to geojson-vt features (not Cesium Primitives)
- TableMixin manual region mapping dimensions are now in a `SelectableDimensionGroup`
- Fix misc font/color styles
- Create reusable `StyledTextArea` component
- `Collapsible` improvements:
  - Add `"checkbox"` `btnStyle`
  - `onToggle` can now stop event propagation
  - `title` now supports custom markdown
- Add `rightIcon` and `textLight` props to `Button`
- New `addTerriaScrollbarStyles` scss mixin
- `TableAutomaticStylesStratum` now creates `styles` for every column - but will hide columns depending on `TableColumnType`
- `TableAutomaticStylesStratum.numberFormatOptions` is now `TableStyle.numberFormatOptions`
- Implement `TableColorStyleTraits.legendTicks` - this will determine number of ticks for `ContinuousColorMap` legends
- `DiscreteColorMap` will now use `minimumValue`/`maximumValue` to calculate bins
- `SelectableDimensions` improvements
  - Add `color`, `text`, `numeric` and `button` types
  - Add `onToggle` function to `SelectableDimensionGroup`
  - `Group` and `CheckboxGroup` now share the same UI and use `Collapsible`
  - `enum` (previously `select`) now uses `react-select` component
  - `color` uses `react-color` component
  - `DimensionSelectorSection` / `DimensionSelector*` are now named the same as the model - eg `SelectableDimension`
- Create `Portal`, `PortalContainer`,`SidePanelContainer` and `WorkflowPanelContainer`. There are used by `WorkflowPanel`.
- Create `WorkflowPanel` - a basic building block for creating Workflows that sit on top of the workbench
  - It has three reusable components, `Panel`, `PanelButton`, `PanelMenu`
- Create `selectableDimensionWorkflow` - This uses `WorkflowPanel` to show `SelectableDimensions` in a separate side panel.
  - `TableStylingWorkflow` - set styling options for TableMixin models
  - `VectorStylingWorkflow` - this extends `TableStylingWorkflow` - used to set styling options for GeoJsonMixin models (for Protomaps/geojson-vt only)
- Create `viewingControls` concept. This can be used to add menu items to workbench items menu (eg "Remove", "Export", ...)
  - TSXify `ViewingControls`
- Add temporary `legendButton` property - this is used to show a "Custom" button above the Legend if custom styling has been applied
  - This uses new `TableStyle.isCustom` property
- Move workbench item controls from `WorkbenchItem.jsx` `WorkbenchItemControls.tsx`
- Add `UrlTempalteImageryCatalogItem`, rename `RasterLayerTraits` to `ImageryProviderTraits` and add some properties.
- Added `ViewingControlsMenu` for making catalog wide extensions to viewing controls options.
- Added `MapToolbar`, a simpler API for adding buttons to the map navigation menu for the most common uses cases.
- Added `BoxDrawing` creation methods `fromTransform` and `fromTranslationRotationScale`.
- Fixed a bug where `zoom` hangs for catalog items with trait named `position`.
- Moved workflows to `Models/Workflows` and added helper method `runWorkflow` to invoke a workflow.
- Change NaturalEarth II basemap to use `url-template-imagery`
- Remove Gnaf API related files as the service was terminated.

#### 8.1.25 - 2022-03-16

- Fix broken download link for feature info panel charts when no download urls are specified.
- Fixed parameter names of WPS catalog functions.
- Improve WMS 1.1.1 support
  - Added `useWmsVersion130` trait - Use WMS version 1.3.0. True by default (unless `url` has `"version=1.1.1"` or `"version=1.1.0"`), if false, then WMS version 1.1.1 will be used.
  - Added `getFeatureInfoFormat` trait - Format parameter to pass to GetFeatureInfo requests. Defaults to "application/json", "application/vnd.ogc.gml", "text/html" or "text/plain" - depending on GetCapabilities response
- Add `legendBackgroundColor` to `LegendOwnerTraits` and `backgroundColor` to `LegendTraits`
- Add `sld_version=1.1.0` to `GetLegendGraphics` requests
- Filter `"styles","version","format","srs","crs"` conflicting query parameters from WMS `url`
- WMS `styles`, `tileWidth`, `tileHeight` and `crs`/`srs` will use value in `url` if it is defined (similar to existing behavior with `layers`)
- WMS will now show warning if invalid `layers` (eg if the specified `layers` don't exist in `GetCapabilities`)
- ArcGisFeatureServerCatalogItem can now load more than the maximum feature limit set by the server by making multiple requests, and uses GeojsonMixin
- Avoid creating duplication in categories in ArcGisPortalCatalogGroup.
- Fix `CatalogMemberMixin.hasDescription` null bug
- `TableStyle` now calculates `rectangle` for point based styles
- Fixed error installing dependencies by changing dependency "pell" to use github protocol rather than unencrypted Git protocol, which is no longer supported by GitHub as of 2022-03-15.

#### 8.1.24 - 2022-03-08

- Ignores duplicate model ids in members array in `updateModelFromJson`
- Add support for `crs` property in GeoJSON `Feature`
- Add feature highlighting for Protomaps vector tiles
- Add back props `localDataTypes` and `remoteDataTypes` to the component `MyData` for customizing list of types shown in file upload modal.

#### 8.1.23 - 2022-02-28

- **Breaking changes**:
  - `IDEAL ZOOM` can be customised by providing `lookAt` or `camera` for `idealZoom` in `MappableTraits`. The `lookAt` takes precedence of `camera` if both exist. The values for `camera` can be easily obtained from property `initialCamera` by calling shared link api .

* Fixed crash caused by ArcGisMapServerCatalogItem layer missing legend.
* Refactored StoryPanel and made it be collapsible
* Added animation.ts as a utility function to handle animation end changes (instead of using timeout)
* Fixed a bug where `buildShareLink` serialised the feature highlight model & geometry. Picked features are still serialised and geometry is reloaded on accessing the share link.

#### 8.1.22 - 2022-02-18

- Added play story button in mobile view when there is an active story
- `IDEAL ZOOM` can be customised by providing `idealZoom` property in `MappableTraits`.
- Fix `AddData` options

#### 8.1.21 - 2022-02-08

- Fixed bug where WMS layer would crash terria if it had no styles, introduced in 8.1.14

#### 8.1.20 - 2022-02-04

- Fixed whitescreen on Print View in release/production builds

#### 8.1.19 - 2022-01-25

- Add WMS support for `TIME=current`
- Only show `TableMixin.legends` if we have rows in dataColumnMajor and mapItems to show
- Add `WebMapServiceCatalogGroup.perLayerLinkedWcs`, this can be used to enable `ExportWebCoverageService` for **all** WMS layers. `item.linkedWcsCoverage` will be set to the WMS layer `Name` if it is defined, layer `Title` otherwise.
- MagdaReference can use addOrOverrideAspects trait to add or override "terria" aspect of target.
- Added new print preview page that opens up in a new window
- TSXified PrintView

#### 8.1.18 - 2022-01-21

- Add missing default Legend to `TableAutomaticStylesStratum.defaultStyle`
- Fix a bug in CompositeCatalogItem that causes share URLs to become extremely long.
- Fix `OpacitySection` number precision.
- Add `sortMembersBy` to `GroupTraits`. This can be set to sort group member models - For example `sortMembersBy = "name"` will alphabetically sort members by name.
- Remove `theme.fontImports` from `GlobalTerriaStyles` - it is now handled in `TerriaMap/index.js`
- Add check to `featureDataToGeoJson.getEsriFeature` to make sure geometry exists

#### 8.1.17 - 2022-01-12

- **Breaking changes**:
  - Minimum node version is now 12 after upgrading node-sass dependency

* Automatically cast property value to number in style expressions generated for 3d tiles filter.
* Re-enable procedure and observable selectors for SOS items.
* Fix broken "Ideal zoom" for TableMixin items.
* The opacity of 3d tiles can now be changed with the opacity slider in the workbench
* RasterLayerTraits and Cesium3dTilesTraits now share the newly created OpacityTraits
* `disableOpacityControl` is now a trait and can be set in the catalog.
* TSXified OpacitySection
* Upgrade compiler target from es2018 to es2019
* Fix default table style legends
* Remove SOS defaults legend workaround
* Update NodeJS version to 14 in `npm-publish` GitHub action

#### 8.1.16 - 2021-12-23

- Added region mapping support for Commonwealth Electoral Divisions as at 2 August 2021 (AEC) as com_elb_name_2021.

#### 8.1.15 - 2021-12-22

- Fix sharelink bug, and make `isJson*` type checks more rigorous
- Remove `uniqueId` from `CatalogMemberMixin.nameInCatalog` and add it as fallback to `CatalogMemberMixin.name`
- Add `shareKeys` and `nameInCatalog` to `CatalogIndexReference`.
- Remove `description` field from `CatalogIndex`
  - The `CatalogIndex` can now be used to resolve models in sharelinks
- Add support for zipped `CatalogIndex` json files.
- Fix `SplitReferences` which use `shareKeys`
- Make `isJson*` type assertion functions more rigorous
  - Add `deep` parameter, so you can use old "shallow" type check for performance reasons if needed
- Add Shapefile to `CkanDefaultFormatsStratum`
- Fix `ArcGisMapServerCatalogItem` metadata bug
- Remove legend traits from CatalogMemberMixin, replacing them with LegendOwnerTraits, and add tests to enforce correct use of legends.
- Add better support for retreiving GeoJsonCatalogItem data through APIs, including supporting geojson nested within json objects
- Fixed `ContinuousColorMap` min/max value bug.
- `TableStyle.outlierColor` is now only used if `zFilter` is active, or `colorTraits.outlierColor` is defined
- Add `forceConvertResultsToV8` to `WebProcessingServiceCatalogFunction`. If your WPS processes are returning v7 json, you will either need to set this to `true`, or set `version: 0.0.1` in JSON output (which will then be automatically converted to v8)
- Cleanup `CatalogFunction` error handling
- Fix `SelectAPolygonParameterEditor` feature picking (tsified)
- Add `WebMapServiceCatalogItem.rectangle` support for multiple WMS layers
- Fix picked feature highlighting for ArcGis REST API features (and TSify `featureDataToGeoJson`)
- Re-enable GeoJSON simple styling - now if more than 50% of features have [simple-style-spec properties](https://github.com/mapbox/simplestyle-spec) - automatic styling will be disabled (this behaviour can be disabled by setting `forceCesiumPrimitives = false`)
- Don't show `TableMixin` `legends` or `mapItems` if no data
- Fix `GeoJsonCatalogItem.legends`
- Add `isOpen` to `TerriaReferenceTraits`

#### 8.1.14 - 2021-12-13

- **Breaking changes**:
  - `Result.throwIfUndefined()` will now only throw if `result.value` is undefined - regardless of `result.error`

* Reimplement option to zoom on item when adding it to workbench, `zoomOnAddToWorkbench` is added to `MappableTraits`.
* Update terria-js cesium to `1.81.3`
* Re-allowed models to be added to `workbench` if the are not `Mappable` or `Chartable`
* Moved `WebMapServiceCatalogItem.GetCapbilitiesStratum` to `lib\Models\Catalog\Ows\WebMapServiceCapabilitiesStratum.ts`
* Moved `WebMapServiceCatalogItem.DiffStratum` to `DiffableMixin`
* `callWebCoverageService` now uses version WCS `2.0.0`
  - All WCS export functionality is now in `ExportWebCoverageServiceMixin`
  - Added `WebCoverageServiceParameterTraits` to `WebMapServiceCatalogItemTraits.linkedWcsParameters`. It includes `outputFormat` and `outputCrs`
  - Will attempt to use native CRS and format (from `DescribeCoverage`)
  - No longer sets `width` or `height` - so export will now return native resolution
* Anonymize user IP when using google analytics.
* Fix crash when TableMixin-based catalog item had invalid date values
* Fix `WebMapServiceCatalogItem.styles` if `supportsGetLegendGraphics = false`. This means that if a WMS server doesn't support `GetLegendGraphics` requests, the first style will be set as the default style.

#### 8.1.13 - 2021-12-03

- Paramerterised the support email on the help panel to use the support email in config
- Refactored `TableColumn get type()` to move logic into `guessColumnTypeFromValues()`
- `TableMixin.activeStyle` will set `TableColumnType = hidden` for `scalar` columns with name `"id"`, `"_id_"` or `"fid"`
- Fix bug `TableColumn.type = scalar` even if there were no values.
- Table columns named `"easting"` and `"northing"` are now hidden by default from styles
- `TableColumn.type = enum` requires at least 2 unique values (including null) to be selected by default
- Tweak automatic `TableColumn.type = Enum` for wider range of values
- Exporting `TableMixin` will now add proper file extensions
- Added `TimeVaryingTraits.timeLabel` trait to change label on `DateTimeSelectorSection` (defaults to "Time:")
  - This is set to `timeColumn.title`
- `TableColumn` will try to generate prettier `title` by un-camel casing, removing underscores and capitalising words
- `TableStyle` `startDates`, `finishDates` and `timeIntervals` will only set values for valid `rowGroups` (invalid rows will be set to `null`). For example, this means that rows with invalid regions will be ignored.
- Add "Disable style" option to `TableMixin.styleDimensions` - it can be enabled with `TableTraits.showDisableStyleOption`
- Added `timeDisableDimension` to `TableMixin` - this will render a checkbox to disable time dimension if `rowGroups` only have a single time interval per group (i.e. features aren't "moving" across time) - it can be enabled with `TableTraits.showDisableTimeOption` - `TableAutomaticStylesStratum` will automatically enable this if at least 50% of rowGroups only have one unique time interval (i.e. they don't change over time)\
- Remove border from region mapping if no data
- Add `baseMapContrastColor` and `constrastColor` to `BaseMapModel`
- Fixed `TableMixin.defaultTableStyle.legends` - `defaultTableStyle` is now not observable - it is created once in the `contructor`
- Removed `Terria.configParameters.enableGeojsonMvt` - geojson-vt/Protomaps is now used by default
- `GpxCatalogItem` now uses `GeojsonMixin`
- Add an external link icon to external hyperlink when using method `parseCustomHtmlToReact`. This feature can be switched off by passing `{ disableExternalLinkIcon: true }` in `context` argument.
- Tsify `sendFeedback.ts` and improve error messages/notifications
- Removed unused overrideState from many DataCatalog React components.
- Fixed a bug where adding a timeseries dataset from the preview map's Add to map button didn't add the dataset to the `timelineStack`.
- Fixed incorrect colour for catalog item names in the explorer panel when using dynamic theming.
- Moved `CatalogIndex` loading from constructor (called in `Terria.start`) to `CatalogSearchProvider.doSearch` - this means the index will only be loaded when the user does their first search
- Add basic auth support to `generateCatalogIndex`, fix some bugs and improve performance
- Update terria-js cesium to `1.81.2`
- Add `uniqueId` as fallback to `nameInCatalog`
- Remove duplicated items from `OpenDataSoftGroup` and `SocrataGroup`

#### 8.1.12 - 2021-11-18

- Bigger zoom control icons.
- Modified "ideal zoom" to zoom closer to tilesets and datasources.
- Added `configParameters.feedbackPostamble`. Text showing at the bottom of feedback form, supports the internationalization using the translation key
- `GeoJsonMixin.style["stroke-opacity"]` will now also set `polygonStroke.alpha` and `polylineStroke.alpha`
- Reduce `GeoJsonMixin` default stroke width from `2` to `1`
- Add `TableMixin` styling to `GeoJsonMixin` - it will treat geojson feature properties as "rows" in a table - which can be styled in the same way as `TableMixin` (eg CSV). This is only enabled for geojson-vt/Protomaps (which requires `Terria.configParameters.enableGeojsonMvt = true`). For more info see `GeojsonMixin.forceLoadMapItems()`
  - This can be disabled using `GeojsonTraits.disableTableStyle`
- Opacity and splitting is enabled for Geojson (if using geojson-vt/protomaps)
- Replaced `@types/geojson` Geojson types with `@turf/helpers`
- In `GeojsonMixin` replaced with `customDataLoader`, `loadFromFile` and `loadFromUrl` with `forceLoadGeojsonData`
- `GeojsonMixin` will now convert all geojson objects to FeatureCollection
- Exporting `GeojsonMixin` will now add proper file extensions
- `WebFeatureServiceCatalogItem` now uses `GeoJsonMixin`
- Fix `ProtomapsImageryProvider` geojson feature picking over antimeridian
- Add Socrata group to "Add web data
- Added "marker-stroke-width", "polyline-stroke-width", "polygon-stroke-width" to `GeojsonStyleTraits` (Note these are not apart of [simplestyle-spec](https://github.com/mapbox/simplestyle-spec/tree/master/1.1.0) and can only be used with `geojson-vt`)
- Add a method refreshCatalogMembersFromMagda to Terria class.
- Renable `useNativeResolution` on mobile
- Store `useNativeResolution`, `baseMaximumScreenSpaceError` as local properties
- Moved CKAN default `supportedFormats` to `CkanDefaultFormatsStratum`
- Add properties to `CkanResourceFormatTraits`
  - `maxFileSize` to filter out resources with large files (default values: GeoJSON = 150MB, KML = 30MB, CZML = 50MB)
  - `removeDuplicates` (which defaults to true) so we don't get duplicate formats for a dataset (it will check `resource.name`)
    - If there are multiple matches, then the newest (from resource.created property) will be used
  - `onlyUseIfSoleResource` to give a given resource format unless that is all that exists for a dataset
- Add CKAN `useSingleResource`, if `true`, then the highest match from `supportedResourceFormats` will be used for each dataset
- ArcGis Map/Feature Service will now set CRS from `latestWkid` if it exists (over `wkid`)
- Fix CKAN ArcGisFeatureService resources
- ArcGisFeatureServer will now set `outSR=4326` so we don't need to reproject client-side

#### 8.1.11 - 2021-11-15

- Fix `SettingsPanel` type issue

#### 8.1.10 - 2021-11-15

- Fix `CswCatalogGroup` XML types
- Added `MAINCODE` aliases for all ABS Statistical Area regions that were missing them.
- Fixed `superGet` replacement in webpack builds with babel versions `7.16.0` and above.

#### 8.1.9 - 2021-11-01

- TSify workbench splitter control and fix broken styling.
- Fix app crash when opening AR tool.

#### 8.1.8 - 2021-10-29

- Tsified `SettingPanel`
- Moved `setViewerMode` function from `Terria` class to `ViewerMode`
- Refactored checkbox to use children elements for label instead of label
  property, `isDisabled`, `isChecked` and `font-size: inherit` style is passed
  to each child element (so propper styling is maintained)
- Fix an internal bug where Cesium.prototype.observeModelLayer() fails to remove 3D tilesets in certain cases.
- Rename `TerriaError._shouldRaiseToUser` to `overrideRaiseToUser`
  - Note: `userProperties.ignoreError = "1"` will take precedence over `overrideRaiseToUser = true`
- Fix `overrideRaiseToUser` bug causing `overrideRaiseToUser` to be set to `true` in `TerriaError.combine`
- Add `rollbar.warning` for `TerriaErrorSeverity.Warning`
- Disable `zFilter` by default
- Remove use of word "outlier" in zFilter dimension and legend item (we now use "Extreme values")
- Add `cursor:pointer` to `Checkbox`
- Fix `MapNavigation` getter/setter `visible` bug.
  - Replace `CompositeBarItemController` `visible` setter with `setVisible` function
- Use `yarn` in CI scripts (and upgrade node to v14)
- Fix app crash when previewing a nested reference in the catalog (eg when viewing an indexed search result where the result is a reference).
- Ported feaure from v7 to set WMS layers property from the value of `LAYERS`, `layers` or `typeName` from query string of CKAN resource URL.

#### 8.1.4 - 2021-10-15

- Make flex-search usage (for `CatalogIndex`) web-worker based
- Add `completeKnownContainerUniqueIds` to `Model` class - This will recursively travese tree of knownContainerUniqueIds models to return full list of dependencies
- Add all models from `completeKnownContainerUniqueIds` to shareData.models (even if they are empty)

#### 8.1.3 - 2021-10-14

- Reimplement map viewer url param
- Added `terriaError.importance` property. This can be set to adjust which error messages are presented to the user.
  - `terriaErrorNotification` and `WarningBox` will use the error message with highest importance to show to the user ("Developer details" remains unchanged)
- Add `terriaError.shouldRaiseToUser` override, this can be used to raise errors with `Warning` severity.
- `terriaError.raisedToError` will now check if **any** `TerriaError` has been raised to the user in the tree.
- `workbench.add()` will now keep items which only return `Warning` severity `TerriaErrors` after loading.
- Improve SDMX error messages for no results
- Fix SDMX FeatureInfoSection time-series chart to only show if data exists.
- Improve GeoJSON CRS projection error messages
- Add `Notification` `onDismiss` and `ignore` properties.
- Fix `AsyncLoader` result bug
- Remove `Terria.error` event handler
- Refactor `workbench.add` to return `Result`
- Consolidated network request / CORS error message - it is now in `t("core.terriaError.networkRequestMessage")`.
  - It can be injected into other translation strings like so: `"groupNotAvailableMessage": "$t(core.terriaError.networkRequestMessage)"`
  - Or, you can use `networkRequestError(error)` to wrap up existing `TerriaError` objects
- Fix incorrect default `configParameters.feedbackPreamble`
- Fix incorrect default `configParameters.proj4def` - it is now `"proj4def/"`
- Fix Branding component. It wasn't wrapped in `observer` so it kept getting re-rendered
- Add `FeedbackLink` and `<feedbacklink>` custom component - this can be used to add a button to open feedback dialog (or show `supportEmail` in feedback is disabled)
- Fix `ContinuousColorMap` `Legend` issue due to funky JS precision
- Fix mobx computed cycle in `CkanDatasetStratum` which was making error messages for failed loading of CKAN items worse.

#### 8.1.2 - 2021-10-01

- Removed duplicate Help icon and tooltip from the map navigation menu at the bottom as it is now shown in the top menu.
- Fixed a bug where the app shows a scrollbar in some instances.
- Wrap clean initSources with action.
- Modified `TerriaReference` to retain its name when expanded. Previously, when the reference is expanded, it will assume the name of the group or item of the target.
- Proxy `catalogIndex.url`

#### 8.1.1 - 2021-09-30

- **Breaking changes:**
  - `blacklist` has been renamed to `excludeMembers` for `ArcGisPortalCatalogGroup` and `CkanCatalogGroup`.

* Tsifyied and refactored `RegionProvider` and `RegionProviderList`, and re-enabled `loadRegionIDs`
* `TableColorMap` `minimumValue` and `maximumValue` will now take into account valid regions.
* `tableMixin.loadRegionProviderList()` is now called in `tableMixin.forceLoadMapItems()` instead of `mappableMixin.loadMapItems()`
* Add TableColumn and TableStyle `ready` computed property. Columns will only be rendered if `ready` is `true`. At the moment it is only used to wait until `loadRegionIDs` has finished.
* Moved region mapping `ImageryProvider` code to `lib/Table/createRegionMappedImageryProvider.ts`
* Fix `ChartPanel` import `Result` bug.
* Improve handling of featureInfoTemplate for composite catalog items.
* Mobile help menu will now show a link to map user guide if it is configured in `Terria.configParameters.helpItems`.
* Fixed the layout of items in mobile navigation
* Add Mapbox Vector Tile support. This is using [protomaps.js](https://github.com/protomaps/protomaps.js) in the new `ProtomapsImageryProvider`. This includes subset of MVT style specification JSON support.
* `MapboxVectorCanvasTileLayer` is now called `ImageryProviderLeafletGridLayer`
* `CesiumTileLayer` is now called `ImageryProviderLeafletTileLayer`.
* Added `geojson-vt` support to `GeoJsonMixin`, which will tile geojson into vector tiles on the fly, and use the new `ProtomapsImageryProvider`.
* Added `configParameter.enableGeojsonMvt` temporary feature flag for experimental Geojson-Mapbox vector tiles. Default is `false`.
* Added `forceCesiumPrimitives` to `GeoJsonTraits`. This can be used to render cesium primitives instead of Mapbox vector-tiles (if `configParameter.enableGeojsonMvt` is `true`)
* Add `scale` observable to `TerriaViewer`. This will give distance between two pixels at the bottom center of the screen in meters.
* Fixed `withControlledVisibility` method to inherit `propTypes` of its wrapped component.
* Added `MinMaxLevelMixin` and `MinMaxLevelTraits` to handle defining min and max scale denominator for layers.
* Extracted function `scaleToDenominator` to core - for conversion of scale to zoom level.
* Share/start data conversion will now only occur if `version` property is `0.x.x`. Previously, it was `version` property is **not** `8.x.x`
* Filter table column values by Z Score. This is controlled by the following `TableColorStyleTraits`:
  - `zScoreFilter` - Treat values outside of specifed z-score as outliers, and therefore do not include in color scale. This value is magnitude of z-score - it will apply to positive and negative z-scores. For example a value of `2` will treat all values that are 2 or more standard deviations from the mean as outliers. This must be defined to be enabled - currently it is only enabled for SDMX (with `zScoreFilter=4`).
  - `zScoreFilterEnabled - True, if z-score filter is enabled
  - `rangeFilter` - This is applied after the `zScoreFilter`. It is used to effectively 'disable' the zScoreFilter if it doesn't cut at least the specified percange of the range of values (for both minimum and maximum value). For exmaple if `rangeFilter = 0.2`, then the zScoreFilter will only be effective if it cuts at least 20% of the range of values from the minimum and maximum value
* Add `outlierColor` to `ContinuousColorMap`
* Add `placement` to `SelectableDimension`. This can be used to put `SelectableDimension` below legend using `placement = "belowLegend`
* Add `SelectableDimensionCheckbox` (and rename `SelectableDimension` to `SelectableDimensionSelect`)
* Add `outlierFilterDimension` checkbox `SelectableDimension` to workbench to enable/disable dimension
* Extend `tableStyle.rowGroups` to regions
* Fix `spreadFinishTime` bug
* Fix diverging `ContinuousColorMap` - it will now center color scale around 0.
* Refactor `SocrataMapViewCatalogItem` to use `GeoJsonMixin`
* `SocrataCatalogGroup` will not not return groups for Facets if there is only one - so it skips an unnecessary group level.
* Update protomaps.js to `1.5.0`
* SDMX will now disable the region column if less than 2 valid regions have been found
* Set `spreadStartTime` and `spreadFinishTime` to `true` for SDMX
* Add SDMX `metadataURLs` from dataflow annotations
* Improve SDMX chart titles
* `TableMixin` will now remove data if an error occurs while calling `forceLoadTableData`
* Make `regionColumn` `isNullable` - this means region column can be disabled by setting to `null`.
* Fix scalar column color map with a single value
* TableMixin will now clear data if an error occurs while calling `forceLoadTableData`
* `TableMixin` will now not return `mapItems` or `chartItems` if `isLoading`
* SDMX will now use `initialTimeSource = stop`
* Fix `duplicateModels` duplicating observables across multiple models
* Support group models in workbench -- All members will be automatically added to the map.
* Added location search button to welcome modal in mobile view.
* Add `DataUrlTraits` to `CatalogMemberTraits.dataUrls`. It contains an array of data URLS (with optional `title` which will render a button). It is handled the same as `MetadataUrls` except there is a `type` property which can be set to `wcs`, `wfs`... to show info about the URL.
* Made search location bar span full width in mobile view.
* Automatically hide mobile modal window when user is interacting with the map.
* Disabled feature search in mobile
* Disabled export (clip&ship) in mobile
* Fixed misplaced search icon in mobile safari.
* Prevents story text from covering the whole screen in mobile devices.
* Add `CatalogIndex`, `CatalogIndexReference` and `generateCatalogIndex()` script. These can be used to generate a static JSON index of a terria catalog - which can then be searched through using `flexsearch`
* Added `weakReference` flag `ReferenceMixin`, this can be used to treat References more like a shortcut (this means that `sourceReference` isn't used when models are shared/added to the workbench - the `target` is used instead)
* GroupMixin.isMixedInto and MappableMixin.isMixedInto are now more strict - and won't pass for for References with `isMappable` or `isGroup`.
* `Workbench.add` can now handle nested `References` (eg `CatalogIndexReference -> CkanReference -> WMSCatalogItem`).
* Add `description` trait to `CatalogMemberReferenceTraits`
* Added `excludeMembers` property to `GroupTraits` (this replaced the `blacklist` property in v7). It is an array of strings of excluded group and item names. A group or item name that appears in this list will not be shown to the user. This is case-insensitive and will also apply to all child/nested groups
* Fixes an app crash on load in iOS-Safari mobile which was happening when rendering help panel tooltips.
* Fixed `WebMapServiceCatalogItem` not sending additional `parameters` in `GetFeatureInfo` queries.
* Changed mobile header icons and improved styling.
* Fixed a problem with computeds and AsyncLoader when loading `mapItems` (and hence children's `mapItems`) of a CompositeCatalogItem.
* Fix `YDYRCatalogFunction` `description`
* Extend input field for search in mobile view to full width of the page.
* Automatically hide mobile modal window when user is interacting with the map (like picking a point or drawing a shape).
* Adjusted styling of x-axis labels in feature info panel to prevent its clipping.
* When expanding charts from the same catalog item, we now create a new item if the expanded chart has a different title from the previously expanded chart for the same item. This behavior matches the behavior in `v7`.
* Improve status message when feature info panel chart is loading
* Fix broken chart panel download button.
* Changed @vx/_ dependencies to @visx/_ which is the new home of the chart library
* The glyph style used for chart points can now be customized.
* Added `TerriaReference` item, useful for mounting a catalog tree from an external init file at any position in the current map's catalog tree.
* Changed @vx/_ dependencies to @visx/_ which is the new home of the chart library
* The glyph style used for chart points can now be customized.
* Chart tooltip and legend bar can now fit more legends gracefully.

#### 8.1.0 - 2021-09-08

- **Breaking changes:**
  - Overhaul of map navigation: items no longer added inside UserInterface using <Nav> jsx.

* New version of map navigation ([#5062](https://github.com/TerriaJS/terriajs/pull/5062))
  - It consists of
    - a high level api `MapNavigationModel` for managing the navigation items, which is responsible for managing the state of navigation items. It is passing commands to invidual item controller.
    - a `MapNavigationItemController` that holds and control the state of navigation item. When new navigation item is created it should extend controller and provide the definition on how it state should be updated.
  - Terria exposes instance of navigation model to the world.
  - Converted all existing navigation items to utilise new navigation model, and registered them in terria navigation model (`registerMapNavigations.tsx`).
  - Resolved issue with some navigation items not being clickable on mobile due to overlap from others.
* Fixed a bug in Difference tool where difference image was showing with zero opacity in some situations.
* Fixed `CzmlCatalogItem` to react correctly to input data changes.

#### 8.0.1 - 2021-09-06

- Added `catalog-converter` support for v7 `#start` data.
- add french Help button translation
- Enable FeatureInfoSectionSpec tests
- Add `itemProperties` to `ArcGisMapServerCatalogGroupTraits` so that `ArcGisMapServerCatalogGroup` can override relevant traits of its layers.
- Add `feature` object to `FeatureInfoSection.getTemplateData`
- Add a way to replace text in feature info templates. See [Replace text](doc/connecting-to-data/customizing-data-appearance/feature-info-template.md) for details.
- Fixed unnecessary model reloads or recomputing of `mapItems` when switching between story scenes.
- Fixed story reset button.
- Moved help button to the top menu

#### 8.0.0 - 2021-08-13

- **Breaking changes**:
  - Require `translate#` in front of translatable content id in `config.json` (i.e. `helpContent`).
  - `colorPalette` no longer supports a list of CSS colors (eg `rgb(0,0,255)-rgb(0,255,0)-rgb(255,0,0)`). Instead please use `binColors`.
  - Organise `Traits` folder into `Traits/Decorators` and `Traits/TraitsClasses`
  - Renamed all mixin instance type definitions to `XMixin.Instance`.
  - Basemaps are now defined as `baseMaps` object (see [baseMaps object docs](./doc/customizing/initialization-files.md#basemaps))
    - list of available basemaps is defined in `baseMaps.items`. This list is combined with default base maps so it's possible to override defaults
    - definition of `initBaseMapId` and `initBaseMapName` are moved to `baseMaps.defaultBaseMapId` and `baseMaps.defaultBaseMapName`
    - `previewBaseMapId` is moved to `baseMaps.previewBaseMapId`
    - implemented `baseMaps.enabledBaseMaps` array of base map ids to define a list of baseMaps available to user
    - updated docs for `baseMaps`
  - `$color-splitter` and `theme.colorSplitter` has been replaced with `$color-secondary` and `theme.colorSecondary`
  - `canZoomTo` has bee replaced with `disableZoomTo` in `MappableTraits`
  - `showsInfo` has been replaced with `disableAboutData` in `CatalogMemberTraits`
  - `AsyncLoader` loadXXX methods now return `Result` with `errors` **they no longer throw errors** - if you need errors to be thrown you can use `(await loadXX).throwIfError()`.
  - Removed `openGroup()` - it is replaced by `viewState.viewCatalogMember`
  - Renamed `ReferenceMixin.is` to `ReferenceMixin.isMixedInto`

* Fixed a bug with numeric item search where it sometimes fails to return all matching values.
* Respect order of objects from lower strata in `objectArrayTrait`.
* Fix datetime button margin with scroll in workbench.
* Fix checkbox when click happen on svg icon. (#5550)
* Added progress indicator when loading item search tool.
* Add `nullColor` to `ConstantColorMap` - used when `colorColumn` is of type `region` to hide regions where rows don't exist.
* `TableStyles` will only be created for `text` columns if there are no columns of type `scalar`, `enum` or `region`.
* Moved `TableStyle.colorMap` into `TableColorMap`
* Replaced `colorbrewer.json` with `d3-scale-chromatic` - we now support d3 color scales (in addition to color brewer) - see https://github.com/d3/d3-scale-chromatic
* Added `ContinuousColorMap` - it will now be used by default for `scalar` columns
  - To use `DiscreteColorMap` - you will need to set `numberOfBins` to something other than `0`.
* `TableColorMap` default color palette for `scalar` columns is not `Reds` instead of `RdYlOr`
* Legends for `scalar` columns will now calculate optimal `numberFormatOptions.maximumFractionDigits` and `numberFormatOptions.minimumFractionDigits`
* Fix sharing user added data of type "Auto-detect".
* #5605 tidy up format string used in `MagdaReference`
* Fix wms feature info returning only one feature
* `WebMapServiceCatalogGroup` will now create layer auto-IDs using `Name` field to avoid ID clashes.
* Added `GroupMixin` `shareKey` generation for members - if the group has `shareKeys`.
* Organise `Traits` folder into `Traits/Decorators` and `Traits/TraitsClasses
* Organise `Traits` folder into `Traits/Decorators` and `Traits/TraitsClasses`
* I18n-ify shadow options in 3DTiles and some strings in feature info panel.
* Fix `StyledIcon` css `display` clash
* Limit `SelectableDimension` options to 1000 values
* Added support for `SocrataCatalogGroup` and `SocrataMapViewCatalogGroup`
  - Notes on v7 to v8 Socrata integration:
    - Share links are not preserved
    - Added basic support for dataset resources
* Organise `Models` directory into multiple sub-directories (#5626)
  - New model related classes are moved to `Models/Definition`
  - Catalog related files are moved to `Models/Catalog`
    - ESRI, OWS, GTFS and CKAN related files are moved to their own sub-directories in `Models/Catalog/`
    - Other Catalog items related files are moved to `Models/Catalog/CatalogItems`
    - Other Catalog items related files are moved to `Models/Catalog/CatalogGroups`
    - Catalog functions related files are moved to `Models/Catalog/CatalogFunction`
  - Removed unused Models files
* Modified BadgeBar to be more tolerant to longer strings
* Added `MapboxMapCatalogItem`.
* Added `MapboxStyleCatalogItem`.
* Fix splitter thumb icon vertical position
* Renamed all mixin instance type definitions to `XMixin.Instance`.
* Clean up `ViewControl` colors
  - `$color-splitter` and `theme.colorSplitter` has been replaced with `$color-secondary` and `theme.colorSecondary`
* Clean up `SplitterTraits`
  - `SplitterTraits` is now included in `RasterLayerTraits`
  - Removed `supportsSplitter` variable
  - Added `disableSplitter` trait
* Clean up `canZoomTo`
  - Replaced with `disableZoomTo` in `MappableTraits`
* Clean up `showsInfo`
  - Replaced with `disableAboutData` in `CatalogMemberTraits`
* Add `TerriaErrorSeverity` enum, values can be `Error` or `Warning`.
  - Errors with severity `Error` are presented to the user. `Warning` will just be printed to console.
  - By default, errors will use `Error`
  - `TerriaErrorSeverity` will be copied through nested `TerriaErrors` on creation (eg if you call `TerriaError.from()` on a `Warning` then the parent error will also be `Warning`)
  - Loading models from share links or stories will use `Warning` if the model is **not in the workbench**, otherwise it will use `Error`.
* In `terriaErrorNotification` - show `error.message` (as well as `error.stack`) if `error.stack` is defined
* `AsyncLoader` now has an observable `result` property.
* `viewState.viewCatalogMember()` now handles loading catalog members, opening groups and showing "Add Data" window.
* Fix `MagdaReference` `forceLoadReference` bug.
* Clean up `CkanCatalogGroup` loading - errors are no-longer swallowed.
* Clean up `3dTilesMixin` loading - errors are no-longer swallowed.
* Fix `DataPreviewSections` info section bug.
* Move `FeedbackForm` `z-index` to same as `Notification` - this is so it will appear above Data catalog.
* Added `result.raiseError()`, `result.pushErrorTo()` and `result.clone()` helper methods - and `Result.combine()` convenience function
* Renamed `ReferenceMixin.is` to `ReferenceMixin.isMixedInto`
* Added support for logging to external error service and configuring it via config parameters. See `errorService` in [client configuration](doc/customizing/client-side-config.md).
* Fix `DiscreteColorMap` bug with `binColors` and added warning message if `colorPalette` is invalid.
* Fix `EnumColorMap` bug with `binColors`
* Moved d3-scale-chromatic code into `tableColorMap.colorScaleCategorical()` and `tableColorMap.colorScaleContinuous()`
* Disabled welcome popup for shared stories
* Add WMS support for default value of time dimension.
* Make CompositeCatalogItem sync visibility to its members.
* Add `description` and `example` static properties to `Trait`, and added `@traitClass` decorator.
* Add `parent` property to `Trait`, which contains parent `TraitClass`.
* New model-generated documentation in `generateDocs.ts`
* Refactored some `Traits` classes so they use `mixTraits` instead of extending other `Traits` classes.
* Allow translation of some components.
* Fixed a bug which prevented adding any reference catalog item while the story is playing.
* Bumped terriajs-server to ^3.3.3

#### 8.0.0-alpha.87

- Re-add basemap images to terriajs rather than requiring all TerriaMaps to have those basemap images. Default basemaps will use those images.
- Data from TableMixin always overrides other feature information (e.g. from vector tiles in region mapping) by column name and title for feature info templating (consistent with v7).
- Fixed point entity creation for TableMixin where different columns are used for point size and colour.
- Changed MappableMixin's initialMessage to show while map items are loaded. Map items could be displayed behind the disclaimer before a user accepts the disclaimer.
- Fixed a cyclic dependency between initialMessage and app spinner (globe gif greysreen) that caused the app spinner to be present forever when loading a share link.
- Removed hardcoded credit links and made it configurable via terria config parameters.
- Disable `TableMixin` time column if only one unique time interval

#### 8.0.0-alpha.86

- **Breaking changes**:
  - `EnumColorMap` will only be used for enum `TableColumns` with number of unique values <= number of bins

* Add `options` to CSV papaparsing
* `TableMixin` will now only show points **or** region mapping - not both
* Add `FeatureInfoMixin` support for 2D vector features (in Cesium only)
* `TableStyles` are now hidden from the "Display Variable" selector if the number of colors (enumColors or numberOfBins) is less than 2. As a ColorMap with a single color isn't super useful.
* Improved default `TableColumn.isSampled` - it will be false if a binary column is detected (0 or 1)
* Improved default Table charting - now a time column will be used for xAxis by default
* Added `spreadFinishTime` - which works same way as `spreadStartTime` - if `true`, finish time of feature will be "spread" so that all features are displayed at the latest time step.
* Added support for `OpenDataSoft` - only point or region based features + timeseries
* `GeoJsonMixin`-based catalog items with polygon features can be extruded if a `heightProperty` is specified.
* Bugfix to make time-based geojson work when there are multiple features with the same time property value.
* Add `czmlTemplate` to `GeoJsonTraits` - it can be used to replace GeoJSON Point features with a CZML packet.
* Made the moment points in the chart optionally clickable.

#### 8.0.0-alpha.85

- **Breaking changes**:
  - Removed `registerAnalytics.js`
  - Removed `HelpMenuPanel.jsx`

* Added analytic events related to story, share and help menu items, Also refactored events to use category and action enums.
* Remove table style `SelectableDimension` from SDMX
* `GyroscopeGuidance` can now be translated.
* Wraps tool title bar text using `...`.

#### 8.0.0-alpha.84

- Fix `ArcGisMapServerCatalogGroup` infinite loading by removing the cycle of calling `loadMembers` that was present in the `DataCatalogGroup` React component. However calling `loadMembers` is still not cached as it should for `ArcGisMapServerCatalogGroup`, and the infinite loading bug could return.
- Fix bug `selectableDimensions` bug in `Cesium3dTilesMixin` and `GltfCatalogItem`.

#### 8.0.0-alpha.83

- Add `modelDimensions` to `CatalogMemberMixin` - this can be used to apply model stratum with a `SelectableDimension` (i.e. a drop-down menu).
- `GeoJsonMixin`-based catalog items can now be styled based on to their properties through traits.
- `GeoJsonMixin`-based catalog items can now vary over time if a `timeProperty` is specified.

#### 8.0.0-alpha.82

- **Breaking changes**:
  - IndexedItemSearchProvider: (bounding) `radius` option is no longer supported in `resultsData.csv` of search indexes.

* Show a toast and spinner icon in the "Ideal zoom" button when the map is zooming.
* `zoomTo()` will return a promise that resolves when the zoom animation is complete.
* Modifies `IndexedItemSearchProvider` to reflect changes to `terriajs-indexer` file format.
* Move feature info timeseries chart funtion to `lib\Table\getChartDetailsFn.ts`
* Fix feature info timeseries chart for point (lat/long) timeseries
* Feature info chart x-values are now be sorted in acending order
* Remove merging rows by ID for `PER_ROW` data in `ApiTableCatalogItem`
* Make `ApiTableCatalogItem` more compatible with Table `Traits`
  - `keyToColumnMapping` has been removed, now columns must be defined in `columns` `TableColumnTraits` to be copied from API responses.
* Move notification state change logic from ViewState into new class `NotificationState`
* Catalog items can now show a disclaimer or message before loading through specifying `InitialMessageTraits`
* Added Leaflet hack to remove white-gaps between tiles (https://github.com/Leaflet/Leaflet/issues/3575#issuecomment-688644225)
* Disabled pedestrian mode in mobile view.
* Pedestrian mode will no longer respond to "wasd" keys when the user is typing in some input field.
* Fix references to old `viewState.notification`.
* wiring changeLanguage button to useTranslation hook so that it can be detected in client maps
* Add `canZoomTo` to `TableMixin`
* SDMX changes:
  - Add better SDMX server error messages
  - `conceptOverrides` is now `modelOverrides` - as dataflow dimension traits can now be overridden by codelist ID (which is higher priortiy than concept ID)
  - Added `regionTypeReplacements` to `modelOverride`- to manually override detected regionTypes
  - `modelOverrides` are created for SDMX common concepts `UNIT_MEASURE`, `UNIT_MULT` and `FREQ`
    - `UNIT_MEASURE` will be displayed on legends and charts
    - `UNIT_MULT` will be used to multiple the primary measure by `10^x`
    - `FREQ` will be displayed as "units" in Legends and charts (eg "Monthly")
  - Single values will now be displayed in `ShortReportSections`
  - Custom feature info template to show proper dimension names + time-series chart
  - Smarter region-mapping
  - Removed `viewMode` - not needed now due to better handling of time-series
* Fix `DimensionSelector` Select duplicate ids.
* Add Leaflet splitter support for region mapping
* Fix Leaflet splitter while zooming and panning map
* Split `TableMixin` region mapping `ImageryParts` and `ImageryProvider` to improve opacity/show performance
* Removed `useClipUpdateWorkaround` from Mapbox/Cesium TileLayers (for Leaflet) - because we no longer support IE
* Fix overwriting `previewBaseMapId` with `initBaseMapId` by multiple `initData`.
* GeoJSON Mixin based catalog items can now call an API to retrieve their data as well as fetching it from a url.
* Changes to loadJson and loadJsonBlob to POST a request body rather than always make a GET request.
* Added ApiRequestTraits, and refactor ApiTableCatalogItemTraits to use it. `apiUrl` is now `url`.

#### 8.0.0-alpha.81

- Fix invalid HTML in `DataPreviewSections`.
- Fix pluralisation of mapDataState to support other languages.
- Fix CSW `Stratum` name bug.
- Add `#configUrl` hash parameter for **dev environment only**. It can be used to overwrite Terria config URL.

#### 8.0.0-alpha.80

- Removed `Disclaimer` deny or cancel button when there is no `denyAction` associated with it.

#### 8.0.0-alpha.79

- Make `InfoSections` collapsible in `DataPreview`. This adds `show` property to `InfoSectionTraits`.
  - `WebMapServiceCatalogItem` service description and data description are now collapsed by default.
- Revert commit https://github.com/TerriaJS/terriajs/commit/668ee565004766b64184cd2941bbd53e05068ebb which added `enzyme` devDependency.
- Aliases `lodash` to `lodash-es` and use `babel-plugin-lodash` reducing bundle size by around 1.09MB.
- Fix CkanCatalogGroup filterQuery issue. [#5332](https://github.com/TerriaJS/terriajs/pull/5332)
- Add `cesiumTerrainAssetId` to config.json to allow configuring default terrain.
- Added in language toggle and first draft of french translation.json
  - This is enabled via language languageConfiguration.enabled inside config.json and relies on the language being both enumerated inside languageConfiguration.langagues and availble under {code}/translation.json
- Updated to terriajs-cesium 1.81
- Create the Checkbox component with accessibility in mind.
- Convert `FeedbackForm` to typescript.

#### 8.0.0-alpha.78

- Add `ignoreErrors` url parameter.

#### 8.0.0-alpha.77

- **Breaking changes**:
  - `terria.error.raiseEvent` and `./raiseErrorToUser.ts` have been replaced with `terria.raiseErrorToUser`.
  - `terria.error.addEventListener` has been replaced with `terria.addErrorEventListener`

* New Error handling using `Result` and `TerriaError` now applied to initial loading, `updateModelFromJson()`, `upsertModelFromJson()` and `Traits.fromJson()`. This means errors will propagate through these functions, and a stacktrace will be displayed.
  - `Result` and the new features of `TerriaError` should be considered unstable and may be extensively modified or removed in future 8.0.0-alpha.n releases
* New `terriaErrorNotification()` function, which wraps up error messages.
* `TerriaError` can now contain "child" errors - this includes a few new methods: `flatten()` and `createParentError()`. It also has a few new convenience functions: `TerriaError.from()` and `TerriaError.combine()`.
* Convert `Branding.jsx` to `.tsx`
* Added `configParams.brandBarSmallElements` to set Branding elements for small screen (also added theme props)
* Add `font` variables and `fontImports` to theme - this can be used to import CSS fonts.
* Convert `lib/Styled` `.jsx` files to `.tsx` (including Box, Icon, Text). The most significant changes to these interfaces are:
  - `Box` no longer accepts `<Box positionAbsolute/>` and this should now be passed as `<Box position="absolute"/>`.
  - `Text`'s `styledSize` has been removed. Use the `styledFontSize` prop.
  - `ButtonAsLabel` no longer accepts `dark`. A dark background is now used when `light` is false (or undefined).
* Fixes CZML catalog item so that it appears on the timeline.
* Enable `theme` config parameter. This can now be used to override theme properties.

#### 8.0.0-alpha.76

- Added support for setting custom concurrent request limits per domain through `configParameters.customRequestSchedulerLimits`.
- Added `momentChart` to region-mapped timeseries
- Add time-series chart (in FeatureInfo) for region-mapped timeseries
- Only show `TableMixin` chart if it has more than one
- Add `TableChartStyle` name trait.

#### 8.0.0-alpha.75

- Fix `NotificationWindow` bug with `message`.
- Re-add `loadInitSources` to `Terria.updateApplicationUrl()`
- Added support for `elements` object in catalogue files (aka init files).
  - Using this object you can hide/show most UI elements individually.
  - See https://github.com/TerriaJS/terriajs/pull/5131. More in-depth docs to come.

#### 8.0.0-alpha.74

- Fix JS imports of `TerriaError`

#### 8.0.0-alpha.73

- Add `title` parameter in `raiseErrorToUser` to overwrite error title.
- Added some error handling in `Terria.ts` to deal with loading init sources.
- TSify `updateApplicationOnHashChange` + remove `loadInitSources` from `Terria.updateApplicationUrl()`

#### 8.0.0-alpha.72

- **Breaking changes**:
  - Added clippingRectangle to ImageryParts.
  - Any item that produces ImageryParts in mapItems (any raster items) must now also provide a clippingRectangle.
  - This clippingRectangle should be derived from this.cesiumRectangle (a new computed property) & this.clipToRectangle as demonstrated in many raster catalog items (e.g. OpenStreetMapCatalogItem.ts).

* Adds experimental ApiTableCatalogItem.
* Fixes a bug where FeatureInfoDownload tries to serialize a circular object
* Added `removeDuplicateRows` to `TableTraits`
* `forceLoadTableData` can now return undefined - which will leave `dataColumnMajor` unchanged
* Fix sharing preview item.
* Added z-index to right button group in mobile header menu
* Added cesiumRectangle computed property to MappableMixin. This is computed from the `rectangle` Trait.
* Fixed a Cesium render crash that occured when a capabilities document specified larger bounds than the tiling scheme's supported extent (bug occured with esri-mapServer but wms was probably also affected).
* In fixing Cesium render crash above clipping rectangles are now added to Cesium ImageryLayer (or Leaflet CesiumTileLayer) rather than being included in the ImageryProvider. ImageryParts has been updated to allow passing the clipping rectangle through to Cesium.ts and Leaflet.ts where ImageryLayer/CesiumTileLayer objects are created.

#### 8.0.0-alpha.71

- Fix accidental translation string change in 8.0.0-alpha.70

#### 8.0.0-alpha.70

- **Breaking changes**:
  - Merge `Chartable` and `AsyncChartableMixin` into new **`ChartableMixin`** + `loadChartItems` has been replaced by `loadMapItems`.
  - To set base map use `terriaViewer.setBaseMap()` instead of `terriaViewer.basemap = ...`
  - Incorrect usage of `AsyncLoader` **will now throw errors**

* Add `hideInBaseMapMenu` option to `BaseMapModel`.
* Change default basemap images to relative paths.
* Add `tileWidth` and `tileHeight` traits to `WebMapServiceCatalogItem`.
* Add docs about `AsyncLoader`
* Remove interactions between AsyncLoaders (eg calling `loadMetadata` from `forceLoadMapItems`)
* ... Instead, `loadMapItems` will call `loadMetadata` before triggering its own `AsyncLoader`
* Add `isLoading` to `CatalogMemberMixin` (combines `isLoading` from all the different `AsyncLoader`)
* Move `Loader` (spinner) from `Legend` to `WorkbenchItem`.
* Merge `Chartable` and `AsyncChartableMixin` into **`ChartableMixin`** + remove `AsyncLoader` functionality from `ChartableMixin` - it is now all handled by `loadMapItems`.
* Removed `AsyncLoader` functionality from `TableMixin` - it is now handled by `loadMapItems`.
  - `TableMixin.loadRegionProviderList()` is now called in `MappableMixin.loadMapItems()`
* Added `TerriaViewer.setBaseMap()` function, this now calls `loadMapItems` on basemaps
* Fix load of persisted basemap
* Fix sharing of base map
* Added backward compatibility for `baseMapName` in `initData` (eg share links)
* Add `WebMapService` support for WGS84 tiling scheme

#### 8.0.0-alpha.69

- **Breaking changes**:
  - Basemaps are now configured through catalog JSON instead of TerriaMap - see https://github.com/TerriaJS/terriajs/blob/13362e8b6e2a573b26e1697d9cfa5bae328f7cff/doc/customizing/initialization-files.md#basemaps

* Updated terriajs-cesium to version 1.79.1
* Make base maps configurable from init files and update documentation for init files [#5140](https://github.com/TerriaJS/terriajs/pull/5140).

#### 8.0.0-alpha.68

- Remove points from rectangle `UserDrawing`
- Fix clipboard typing error.
- Ported `WebProcessingServiceCatalogGroup`.
- Add CSW Group support
- Revert "remove wmts interfaces from ows interfaces" (873aa70)
- Add `math-expression-evaluator` library and `ColumnTransformationTraits`. This allows expressions to be used to transform column values (for example `x+10` to add 10 to all values).
- Fix bug in `TableColumn.title` getter.
- Add support for TableColumn quarterly dates in the format yyyy-Qx (eg 2020-Q1).
- Fix region mapping feature highlighting.
- Update clipboard to fix clipboard typing error.
- Added direction indicator to the pedestrian mode minimap.
- Limit up/down look angle in pedestrian mode.
- Automatically disable pedestrian mode when map zooms to a different location.
- Add support for time on `ArcGisMapServerCatalogItem`
- Merge `Mappable` and `AsyncMappableMixin` into **`MappableMixin`**.
- Fixed a issue when multiple filters are set to Cesium3DTilesCatalogItem
- Async/Awaitify `Terria.ts` + fix share links loading after `loadInitSources`.
- Tsified `TerriaError` + added support for "un-rendered" `I18nTranslateString`
- Tsified `raiseErrorToUser` + added `wrapErrorMessage()` to wrap error message in something more user friendly (using `models.raiseError.errorMessage` translation string).

#### 8.0.0-alpha.67

- TSify `Loader` function.
- Added walking mode to pedestrian mode which clamps the pedestrain to a fixed height above the surface.
- Upgraded catalog-converter to fix dependency version problem and ensure that all imports are async to reduce main bundle size.

#### 8.0.0-alpha.66

- **Breaking changes**:
  - Changed merging behaviour of Trait legends (of type `LegendTraits`) in `CatalogMemberTraits`. This affects legends on all `CatalogMember` models. Legend objects in higher strata now replace values in lower strata that match by index, rather than merging properties with them.

* Add `MetadataUrlTraits` to `CatalogMemberTraits.metadataUrls`. It contains an array of metadata URLS (with optional `title` which will render a button)
* Restore `cesiumTerrainUrl` config parameter. [#5124](https://github.com/TerriaJS/terriajs/pull/5124)
* I18n-ify strings in settings panel. [#5124](https://github.com/TerriaJS/terriajs/pull/5124)
* Moved `DataCustodianTraits` into `CatalogMemberTraits` and `CatalogMemberReferenceTraits`.
* `TableMixin` styles ("Display variables") will now look for column title if style title is undefined
* Add fallback colours when Color.fromCssColorString is used.
* Allow nullable `timeColumn` in table styles. Useful for turning off auto-detection of time columns.
* Added tool for searching inside catalog items. Initial implementation works for indexed 3d tilesets.
* Added support for shapefile with `ShapefileCatalogItem`
* Added `GeoJsonMixin` for handling the loading of geojson data.
* Extended the `GeoJsonCatalogItem` to support loading of zip files.
* Fixed broken feature highlighting for raster layers.
* Show a top angle view when zooming to a small feature/building from the item search result.
* Fix `TableTimeStyleTraits.idColumns` trait type.
* Added a new `lineAndPoint` chart type
* CustomChartComponent now has a "chart-type" attribute
* Fix `ArcGisMapServerCatalogItem` layer ID and legends bug
* Re-add region mapping `applyReplacements`.
* Added `SearchParameterTraits` to item search for setting a human readable `name` or passing index specific `queryOptions` for each parameter through the catalog.
* Added `AttributionTraits` to mappable and send it as property when creating Cesium's data sources and imagery providers. [#5167](https://github.com/TerriaJS/terriajs/pull/5167)
* Fixed an issue where a TerriaMap sometimes doesn't build because of typing issues with styled-components.
* Renamed `options` to `providerOptions` in `SearchableItemTraits`.
* Fix `CkanCatalogGroup.groupBy = "none"` members
* Fix `TableMixin` region mapping feature props and make Long/Lat features use column titles (if it exists) to match v7 behaviour.
* Add support for `CkanItemReference` `wms_layer` property
* Add support for `ArcGisMapServerCatalogGroup` to use `sublayerIds`.
* Added Pedestrian mode for easily navigating the map at street level.
* Clean up `LayerOrderingTraits`, remove `WorkbenchItem` interface, fix `keepOnTop` layer insert/re-ordering.
* Remove `wordBreak="break-all"` from Box surrounding DataPreview
* Re-added merging of csv row properties and vector tile feature properties for feature info (to match v7 behaviour).
* Fixes a bug in pedestrian mode where dropping the pedestrian in northern hemisphere will position the camera underground.
* Implement highlight/hide all actions for results of item search.
* Disable pickFeatures for WMS `_nextImageryParts`.
* Fix Leaflet `ImageryLayer` feature info sorting
* Fix hard-coded colour value in Story
* Use `configParameters.cesiumIonAccessToken` in `IonImageryCatalogItem`
* Added support for skipping comments in CSV files
* Fix WMS GetLegendGraphics request `style` parameter
* Loosen Legend `mimeType` check - so now it will treat the Legend URL as an image if the `mimeType` matches **OR** the file extension matches (previously, if `mimeType` was defined, then it wouldn't look at filetype extension)
* Fix `DiffTool` date-picker label `dateComparisonB`
* Fix app crash when switching different tools.
* Create `merge` `TraitsOption` for `objectArrayTrait`
* Move `Description` `metadataUrls` above `infoSections`.
* Upgraded i18next and i18next-http-backend to fix incompatibility.
* Added support for dd/mm/yyyy, dd-mm-yyyy and mm-dd-yyyy date formats.

#### 8.0.0-alpha.65

- Fixed SDMX-group nested categories
- SDMX-group will now remove top-level groups with only 1 child

#### 8.0.0-alpha.64

- Fixed WMS style selector bug.
- `layers` trait for `ArcGisMapServerCatalogItem` can now be a comma separated string of layer IDs or names. Names will be auto-converted to IDs when making the request.

#### 8.0.0-alpha.63

- Add `v7initializationUrls` to terria config. It will convert catalogs to v8 and print warning messages to console.
- Add `shareKeys` support for Madga map-config maps (through `terria` aspect)
- Revert WMS-group item ID generation to match v7
- Add `addShareKeysToMembers` to `GroupMixin` to generate `shareKeys` for dynamic groups (eg `wms-group)
- Added `InitDataPromise` to `InitSources`
- Add reverse `modelIdShareKeysMap` map - `model.id` -> `shareKeys`
- Upgraded `catalog-converter` to 0.0.2-alpha.4
- Reverted Legend use of `object` instead of `img` - sometimes it was showing html error responses
- Legend will now hide if an error is thrown
- Update youtube urls to nocookie version
- Share link conversion (through `catalog-converter`) is now done client-side
- Fix Geoserver legend font colour bug
- Remove legend broken image icon
- Added high-DPI legends for geoserver WMS (+ font size, label margin and a few other tweaks)
- `LegendTraits` is now part of `CatalogMemberTraits`
- Add `imageScaling` to `LegendTraits`
- WMS now `isGeoserver` if "geoserver` is in the URL
- Add WMS `supportsGetLegendRequest` trait
- Improved handling of WMS default styles

#### 8.0.0-alpha.62

- Fixed an issue with not loading the base map from init file and an issue with viewerMode from init files overriding the persisted viewerMode
- Fixed issues surrounding tabbed catalog mode
- Now uses `catalog-converter` to convert terriajs json in WPS response from v7 to v8.
- Fixed a bug in `UserDrawing` which caused points to not be plotted on the map.
- Fixed app crash when switching between different types of parameter in `GeoJsonParameterEditor`.
- Fixed errors when previewing an item in a group that is open by default (`isOpen: true` in init file).
- Fixed mobx warnings when loading geojson catalog items.
- Add `multiplierDefaultDeltaStep` Trait, which tries to calculate sensible multiplier for `DistrectelyTimeVarying` datasets. By default it is set to 2, which results in a new timestep being displayed every 2 seconds (on average) if timeline is playing.
- Hide info sections with empty content in the explorer preview.
- Port `shareKeys` from version 7
- Update/re-enable `GeoJsonCatalogItemSpec` for v8.
- add `DataCustodianTraits` to `WebMapServiceCatalogGroupTraits`
- Changed behaviour of `updateModelFromJson` such that catalog groups with the same id/name from different json files will be merged into one single group.
- Fixed error when selecting an existing polygon in WPS input form.
- Upgraded `catalog-converter` to 0.0.2-alpha.3.

#### 8.0.0-alpha.61

- New `CatalogFunctionMixin` and `CatalogFunctionJobMixin`
- Tsified `FunctionParameters`
- New `YourDataYourRegions` `CatalogFunctionMixin`
- Added `inWorkbench` property
- Added `addModelToTerria` flag to `upsertModelFromJson` function
- Added `DataCustodianTraits` to `WebMapServiceCatalogItem`
- Added `disableDimensionSelectors` trait to `WebMapServiceCatalogItem`. Acheives the same effect of `disableUserChanges` in v7.
- Temporarily stopped using `papaparse` for fetching Csv urls till an upstream bug is fixed.
- Fix async bug with loading `ReferenceMixin` and then `Mappable` items in `initSources`
- Remove `addToWorkbench`, it has been replaced with `workbench.add`
- Improve handling of `ArcGisMapServerCatalogItem` when dealing with tiled layers.
- Ensure there aren't more bins than unique values for a `TableStyle`
- Add access control properties to items fetched from Esri Portal.
- Improves magda based root group mimic behaviour introdcued in 8.0.0-alpha.57 by adding `/` to `knownContainerUniqueIds` when `map-config*` is encountered
- Fixed broken chart disclaimers in shared views.
- Fixed a bug where chart disclaimers were shown even for chart items disabled in the workbench.
- Fixed a bug where charts with titles containing the text "lat" or "lon" were hidden from feature info panel.
- Fixed a bug that occurred when loading config from magda. `initializationUrls` are now applied even if `group` aspect is not set

#### 8.0.0-alpha.60

- Fix WMS legend for default styles.
- Request transparent legend from GeoServer.
- Reverted the following due to various issues with datasets:
  - Add basic routing support
  - Add better page titles when on various routes of the application
  - Add prerendering support on `/catalog/` routes (via `prerender-end` event &
    allowing TerriaMap to hit certain routes)

#### 8.0.0-alpha.59

- Update magda error message
- Add a short report section if trying to view a `3d-tiles` item in a 2d map.
- Fix bug in `Terria.interpretStartData`.
- Add `ThreddsCatalogGroup` model.
- Port `supportsColorScaleRange`, `colorScaleMinimum` and `colorScaleMaximimum` from `master` to `WebMapServiceCatalogItem` model.
- Ported MapboxVectorTileCatalogItem ("mvt").
- When expanding a chart from the feature info panel, we now place a colored dot on the map where the chart was generated from.
- Add basic routing support
- Add better page titles when on various routes of the application
- Add prerendering support on `/catalog/` routes (via `prerender-end` event &
  allowing TerriaMap to hit certain routes)
- Update `WorkbenchButton` to allow for links rather than buttons, including
  changing About Data to a link

#### 8.0.0-alpha.58

- Add `FeatureInfoTraits` to `ArcGisMapServerCatalogItem`
- Fix zooming bug for datasets with invalid bounding boxes.
- Add new model for `ArcGisTerrainCatalogItem`.
- Add 3D Tiles to 'Add web data' dropdown.
- Fix naming of item in a `CkanCatalogGroup` when using an item naming scheme other than the default.

#### 8.0.0-alpha.57

- Fix memoization of `traitsClassToModelClass`.
- Chart expanded from feature info panel will now by default show only the first chart line.
- Chart component attribtues `column-titles` and `column-units` will now accept a simpler syntax like: "Time,Speed" or "ms,kmph"
- Fix presentation of the WMS Dimension metadata.
- Magda based maps now mimic "root group uniqueId === '/'" behaviour, so that mix and matching map init approaches behave more consistently

#### 8.0.0-alpha.56

- Add `itemProperties` trait to `WebMapMapCatalogGroup`.
- Add support for `formats` traits within `featureInfoTemplate` traits.
- Fix handling of `ArcGisPortalItemReference` for when a feature layer contains multiple sublayers.
- Implemented new compass design.

#### 8.0.0-alpha.55

- Upgraded to patched terriajs-cesium v1.73.1 to avoid build error on node 12 & 14.

#### 8.0.0-alpha.54

- Add a `infoAsObject` property to the `CatalogMemberMixin` for providing simpler access to `info` entries within templating
- Add a `contentAsObject` trait to `InfoSectionTraits` where a json object is more suitable than a string.
- Add `serviceDescription` and `dataDescription` to `WebMapServiceCatalogItem` info section.
- Extend `DataPreviewSections.jsx` to support Mustache templates with context provided by the catalog item.
- Add support for `initializationUrls` when loading configuration from Magda.
- Add `:only-child` styling for `menu-bar.scss` to ensure correctly rounded corners on isolated buttons.
- Improve Branding component for mobile header
- Add support for `displayOne` configuration parameter to choose which brand element to show in mobile view
- Update Carto basemaps URL and attribution.
- Add `clipToRectangle` trait to `RasterLayerTraits` and implement on `WebMapServiceCatalogItem`, `ArcGisMapServiceCatalogItem`, `CartoMapCatalogItem`, `WebMapTileServiceCatalogItem`.
- Allow Magda backed maps to use an inline `terria-init` catalog without it getting overwritten by map-config before it can be parsed
- Deprecated `proxyableDomainsUrl` configuration parameter in favour of `serverconfig` route
- Ported a support for `GpxCatalogItem`.
- Feature info is now shareable.
- Add option `canUnsetFeaturePickingState` to `applyInitData` for unsetting feature picking state if it is missing from `initData`. Useful for showing/hiding feature info panel when switching through story slides.
- Properly render for polygons with holes in Leaflet.
- Fixes a bug that showed the chart download button when there is no downloadable source.
- Add `hideWelcomeMessage` url parameter to allow the Welcome Message to be disabled for iframe embeds or sharing scenarios.
- Ensure the `chartDisclaimer` is passed from catalog items to derived chart items.
- Don't calculate a `rectangle` on a `ArcGisPortalReferenceItem` as they appear to contain less precision than the services they point to.
- Allow an `ArcGisPortalReferenceItem` to belong to multiple `CatalogGroup`'s.
- Fix argis reference bug.
- Made possible to internationalize tour contend.
- Added TileErrorHandlerMixin for handling raster layer tile errors.
- Fixed a bug that caused the feature info chart for SOS items to not load.
- SOS & CSV charts are now shareable.

#### 8.0.0-alpha.53

- Ported an implementation of CatalogSearchProvider and set it as the default
- Notification window & SatelliteImageryTimeFilterSection now uses theme colours
- Improved look and feel of `StyledHtml` parsing
- Fix `applyAriaId` on TooltipWrapper causing prop warnings
- Make share conversion notification more pretty (moved from `Terria.ts` to `shareConvertNotification.tsx`)
- Tsxify `Collapsible`
- `ShortReportSections` now uses `Collapsible`
- Add `onToggle`, `btnRight`, `btnStyle`, `titleTextProps` and `bodyBoxProps` props in `Collapsible`
- Add `Notification.message` support for `(viewState: ViewState) => React.ReactNode`
- Added splitting support to `WebMapTileServiceCatalogItem`.

#### 8.0.0-alpha.52

- Prevent duplicate loading of GetCapabilities
- Update the `GtfsCatalogItem` to use the `AutoRefreshingMixin`.
- Add a condition to the `AutoRefreshingMixin` to prevent unnecessary polling when an item is disabled in the workbench.
- Upgraded to Cesium v1.73.
- Removed any references to `BingMapsApi` (now deprecated).
- Add support for resolving `layers` parameter from `Title` and not just `Name` in `WebMapServiceCatalogItem`.
- Change TrainerBar to show all steps even if `markdownDescription` is not provided

#### 8.0.0-alpha.51

- Add WMTS group/item support
- Create `OwsInterfaces` to reduce duplicate code across OWS servies
- Fix story prompt being permanent/un-dismissable
- Fixed a bug that caused the feature info chart for SOS items to not load.

#### 8.0.0-alpha.50

- Support for searching WFS features with WebFeatureServiceSearchProvider
- WFS-based AustralianGazetteerSearchProvider
- Fixed a bug causing users to be brought back to the Data Catalogue tab when clicking on an auto-detected user added catalogue item.
- Fixed a bug causing Data Preview to not appear under the My Data tab.
- Fix WMS style `DimensionSelector` for layers with no styles
- Add WMS legend for items with no styles
- Add warning messages if catalog/share link has been converted by `terriajs-server`.
- Update the scroll style in `HelpVideoPanel` and `SidePanel` helpful hints.
- Updated leaflet attribution to match the style of cesium credits.
- Remove `@computed` props from `WebFeatureServiceCapabilities`
- Fixed bug causing the Related Maps dropdown to be clipped.
- Add SDMX-json support for groups and items (using SDMX-csv for data queries)
- `TableMixin` now uses `ExportableMixin` and `AsyncMappableMixin`
- Move region provider loading in `TableMixin` `forceLoadTableMixin` to `loadRegionProviderList`
- Added `TableAutomaticStylesStratum.stratumName` instead of hard-coded strings
- Added `Dimension` interface for `SelectableDimension` - which can be used for Traits
- Make `SelectableDimension.options` optional

#### 8.0.0-alpha.49

- WMS GetFeatureInfo fix to ensure `style=undefined` is not sent to server
- Add support for splitting CSVs (TableMixins) that are using region mapping.
- `addUserCatalogMember` will now call `addToWorkbench` instead of `workbench.add`.
- Replaces `ShadowSection` with `ShadowMixin` using `SelectableDimensions`
- Fix Webpack Windows path issue
- Updated icons for view and edit story in the hamburger menu.
- Implemented new design for story panel.

#### 8.0.0-alpha.48

- Allow `cacheDuration` to be set on `ArcGisPortalCatalogGroup` and `ArcGisPortalItemReference`.
- Set default `ArcGisPortalCatalogGroup` item sorting by title using REST API parameter.
- Call `registerCatalogMembers` before running tests and remove manual calls to `CatalogMemberFactory.register` and `UrlMapping.register` in various tests so that tests reflect the way the library is used.
- Updated stratum definitions which used hardcoded string to use `CommonStrata` values.

#### 8.0.0-alpha.47

- Removed hard coded senaps base url.
- Added option for manual Table region mapping with `enableManualRegionMapping` TableTrait. This provides `SelectableDimensions` for the region column and region type.
- Added WMS Dimensions (using `SelectableDimensions`)
- Added WMS multi-layer style, dimension and legend support.
- Merged the `StyleSelector` and `DimensionsSelector`, and created a `SelectableDimensions` interface.
- Added `chartColor` trait for DiscretelyTimeVarying items.
- Replaced all instances of `createInfoSection` and `newInfo` with calls to `createStratumInstance` using an initialisation object.
- Added trait `leafletUpdateInterval` to RasterLayerTraits.
- Fix styling of WFS and GeoRSS.
- Fixed a bug that caused re-rendering of xAxis of charts on mouse move. Chart cursor should be somewhat faster as a result of this fix.
- Fixed a bug that caused some catalogue items to remain on the map after clicking "Remove all" on the workbench.
- Deleted old `ChartDisclaimer.jsx`
- Moved `DiscretelyTimeVaryingMixin` from `TableAutomaticStylesStratum` to `TableMixin`
- Added basic region-mapping time support
- Add short report to `ArcGisFeatureServerItem` for exceeding the feature limit.
- Added shift-drag quick zoom

#### 8.0.0-alpha.46

- Fixed i18n initialisation for magda based configurations

#### 8.0.0-alpha.45

- Upgraded to Cesium v1.71.
- Change `ExportableData` interface to `ExportableMixin` and add `disableExport` trait.
- Add basic WFS support with `WebFeatureServiceCatalogGroup` and `WebFeatureServiceCatalogItem`
- Update style of diff tool close button to match new design
- Remove sass code from the `HelpPanel` component
- Added an option for translation override from TerriaMap
- Help content, trainer bar & help terms can use translation overrides
- Accepts `backend` options under a new `terria.start()` property, `i18nOptions`
- Use `wms_api_url` for CKAN resources where it exists
- Tsxified `DateTimePicker` and refactored `objectifiedDates` (moved to `DiscretelyTimeVaryingMixin`).
- Update style of 'Change dates' button in delta to be underlined
- Fix issue with delta 'Date comparison' shifting places when querying new location
- Shows a disabled splitter button when entering diff
- Make Drag & Drop work again (tsxify `DragDropFile.tsx` and refactor `addUserFiles.ts`)
- Add `TimeVarying.is` function

#### 8.0.0-alpha.44

- Pass `format` trait on `TableColumnTraits` down to `TableAutomaticStylesStratum` for generating legends
- Add `multipleTitles` and `maxMultipleTitlesShowed` to `LegendItemTraits`
- Aggregate legend items in `createLegendItemsFromEnumColorMap` by colour, that is merge legend items with the same colour (using `multipleTitles`)
- Only generate `tableStyles` for region columns if no other styles exist
- TableAutomaticStylesStratum & CsvCatalogItem only returns unique `discreteTimes`s now
- Specified specific terriajs config for ForkTsCheckerWebpackPlugin

#### 8.0.0-alpha.43

- Replace `@gov.au/page-alerts` dependency with our own warning box component. This removes all `pancake` processes which were sometimes problematic.

#### 8.0.0-alpha.42

- Added ArcGIS catalog support via ArcGisPortalItemReference

#### 8.0.0-alpha.41

- Add `cacheDuration` and `forceProxy` to `UrlTraits` and add `cacheDuration` defaults to various catalog models.
- Tsify `proxyCatalogItemUrl`.
- Simplified SidePanel React refs by removing the double wrapping of the `withTerriaRef()` HOC
- Merged `withTerriaRef()` HOC with `useRefForTerria()` hook logic
- Breadcrumbs are always shown instead of only when doing a catalog search

#### 8.0.0-alpha.40

- Improve info section of `WebMapServiceCatalogItem` with content from GetCapabilities
- Re-implement `infoSectionOrder` as `CatalogMember` trait.
- Add `infoWithoutSources` getter to `CatalogMemberMixin` to prevent app crash when using `hideSources`
- Add support for nested WMS groups
- Added breadcrumbs when clicking on a catalogue item from a catalogue search

#### 8.0.0-alpha.39

- Development builds sped up by 3~20x - ts-loader is now optional & TypeScript being transpiled by babel-loader, keeping type check safety on a separate thread

#### 8.0.0-alpha.38

- Add `show` to `ShortReportTraits` and Tsxify `ShortReport`
- Convert `ShortReport` to styled-components, add accordian-like UI
- 3D tiles support is now implemented as a Mixin.

#### 8.0.0-alpha.37

- Add `refreshEnabled` trait and `AsyncMappableMixin` to `AutoRefreshMixin`
- Ensure `CkanCatalogGroup` doesn't keep re-requesting data when opening and closing groups.
- Add `typeName` to `CatalogMemberMixin`
- Add `header` option to `loadText`
- Add `isMixedInto` function for `AsyncMappableMixin` and `AsyncChartableMixin`
- Added file upload support for `GltfCatalogItem`. The supported extension is glb.
- Improve runtime themeing via styled components across main UI components
- Updated default welcome video defaults to a newer, slower video
- Difftool will now pick any existing marked location (like from a search result) and filter imagery for that location.
- Updated labelling & copy in Difftool to clarify workflow
- ChartCustomComponent now `abstract`, no longer specific to CSV catalog items. Implement it for custom feature info charts.
- Update date picker to use theme colours
- Removed some sass overrides on `Select` through `StyleSelectorSection`
- Update LeftRightSection to use theme colours
- Ported `GeoRssCatalogItem` to mobx, added support to skip entries without geometry.
- Update Difftool BottomPanel UI to clearer "area filter" and date pickers
- Update Difftool BottomPanel to load into Terria's BottomDock
- Rearrange MapButton layout in DOM to properly reflow with BottomDock
- Update Difftool MainPanel to not get clipped by BottomDock
- Rearrange MapDataCount to exist inside MapColumn for more correct DOM structure & behaviour
- Re-added chart disclaimer.

#### mobx-36

- Added `pointer-events` to `MapNavigation` and `MenuBar` elements, so the bar don't block mouse click outside of the button.
- Fixes "reminder pop-up" for help button being unclickable
- Use `useTranslation` instead of `withTranslation` in functional component (`MapDataCount`)
- Make welcome video url and placeholder configurable via configparameters
- Added `ExportableData` interface.
- Added `ExportData` component for data catalog.
- Added WCS "clip and ship" for WMS
- Added basic CSV export function
- Extend `UserDrawing` to handle rectangles
- Tsxify `MapInteractionMode`
- Changed default orientation for `GltfCatalogItem` to no rotation, instead of zero rotation wrt to terrain
- Added a title to welcome message video

#### mobx-35

- Add "Upload" to tour points
- Add tooltips anywhere required in UI via `parseCustomMarkdownToReactWithOptions` & customisable via `helpContentTerms`
- Add "map state" map data count to highlight state of map data
- Add a reminder "pop-up" that shows the location of the help button
- Fix bug causing story pop-up to be off screen
- Fix bug causing helpful hints to be cut off on smaller screens
- Changed the `Tool` interface, now accepting prop `getToolComponent` instead of `toolComponent`
- Added `ToolButton` for loading/unloading a tool
- Added `TransformationTraits` that can be used to change position/rotation/scale of a model.
- Merge master into mobx. This includes:
  - Upgraded to Cesium v1.68.
  - Story related enhancements:
    - Added a title to story panel with ability to close story panel.
    - Added a popup on remove all stories.
    - Added button for sharing stories.
    - Added a question popup on window close (if there are stories on the map so users don't lose their work).
- Added a new `editor` Icon
- Changed `ToolButton` to show the same icon in open/close state. Previously it showed a close icon in close state.

#### mobx-34

- Bug fix for `DatePicker` in `BottomDock` causing app crash
- Made changes to the video modals: close button has been added, pressing escape now closes the component and some basic unit tests created
- Updated the video modal for _Data Stories: Getting Started_ to use the new `VideoGuide` component
- Tweaked MyData/AddData tabs to make it possible to invoke them without using the `ExplorerWindow` component and also customize the extensions listed in the dropdown.
- Fix the timeline stack handling for when there are multiple time-enabled layers
- Ported timeseries tables.
- Extended the support for styles for ESRI ArcGis Feature Server. Line styles are supported for lines and polygon outlines in both Cesium and Leaflet viewer. #4405
- Fix polygon outline style bug.
- Add a unit test for polygon outline style.
- Add TrainerPane/TrainerBar "Terry the task trainer"
- Use `1.x.x` of `karma-sauce-launcher` to fix CI build failures
- Stop unknown icons specified in config.json from crashing UI
- Creates a `ShadowTraits` class that is shared by `GltfCatalogItem` and `Cesium3DTilesCatalogItem`.
- Fixed a bug where user added data was removed from catalogue when Remove from map button in data catalog is clicked.
- Fix leaflet zoom to work when bounding rectangle exists but doesn't have bounds defined

#### mobx-33

- Updated generic select so icon doesn't block click
- Re-added loading bar for leaflet & cesium viewers

#### mobx-32

- Made expanded SOS chart item shareable.
- Fixed a regression bug where the time filter is shown for all satellite imagery items
- Add unit tests for `WelcomeMessage` and `Disclaimer`
- Fixed minor UI errors in console
- Replaced helpful hints text with the new version
- Made the shapes of some of the workbench components rounded
- Add `clampToGround` property on to holes within polygons in `GeoJsonCatalogItem`
- Set default `clampToGround` trait to `true` for `GeoJsonCatalogItem`
- Fixed a bug where WMS items caused type errors in newer babel and typescript builds, due to mixed mixin methods on DiffableMixin & DiscretelyTimeVaryingMixin
- Fixed a bug where KmlCatalogItem did not use the proxy for any urls.
- Add support for `CkanCatalogGroup` and `CkanItemReference`.
- Added unit test to ensure getAncestors behaviour
- Hide the chart legend if there are more than four items to prevent things like FeatureInfo being pushed out of the view and the map resizing.
- Prevent addedByUser stack overflow
- Fixed a chart bug where moment points do not stick to the basis item when they are of different scale.
- Fixed a bug where the moment point selection highlight is lost when changing the satellite imagery date.
- Removed sass from Clipboard
- Updated LocationSearchResults to support multiple search providers
- Replaced lifesaver icon on the help button with a question mark button
- Fix handling of points and markers around the anti-meridian in the `LeafletVisualizer`.
- Fixed difference tool losing datepicker state by keeping it mounted
- Disabled unhelpful Help button when in `useSmallScreenInterface`
- Fixed a bug where a single incorrect catalog item in a group would prevent subsequent items from loading.
- Improved catalog parsing to include a stub (`StubCatalogItem`) when terriajs can't parse something

#### mobx-31

- Fixes broken time filter location picker when other features are present on the map.
- Fixes the feature info panel button to show imagery at the selected location.
- Added `hideSource` trait to `CatalogMemberTraits`. When set to true source URL won't be visible in the explorer window.
- Added `Title`, `ContactInformation`, `Fees` to the `CapabilitiesService` interface so they are pulled on metadata load.
- Resolved name issue of `WebMapServiceCapabilities`. Now it returns a name resolved from `capabilities` unless it is set by user.
- Added setting of `isOpenInWorkbench`, `isExperiencingIssues`, `hideLegendInWorkbench`, `hideSource` strats for `WebMapServiceCatalogItem` from `WebMapServiceCatalogGroup`.

#### mobx-30

- Ported welcome message to mobx with new designs
- Updated CI clientConfig values to include new help panel default
- Bumped explicit base typescript to 3.9.2
- Lock rollbar to 2.15.2
- Ported disclaimer to mobx with new designs
- Added diff tool for visualizing difference (delta) of images between 2 dates for services that support it.
- Updated workbench ViewingControls styles to line up with icons
- Prevent re-diff on workbench items that are already a diff
- Updated splitter to force trigger resizes so it catches up on any animation delays from the workbench
- Update workbench to trigger resize events onTransitionEnd on top of view-model-triggers
- Added satellite imagery to help panel
- Stop disclaimer clashing with welcome message by only loading WelcomeMessage after disclaimer is no longer visible
- Fixes a difftool bug where left/right items loose their split direction settings when the tool is reset
- Fixes a splitter bug where split direction is not applied to new layers.
- Re-added satellite guide prompt option via `showInAppGuides`
- Changed tour "go back 1 tour point" messaging from "previous" to "back"

#### mobx-29

- Fix handling of urls on `Cesium3DTilesCatalogItem` related to proxying and getting confused between Resource vs URL.
- Renamed `UrlReference.createUrlReferenceFromUrlReference` to `UrlReference.createCatalogMemberFromUrlReference`
- Moved url to catalog member mapping from `createUrlRefernceFromUrl.register` to `UrlToCatalogMemberMapping` (now in `UrlReference.ts` file)
- Added in-app tour framework & base tour items
- Make the help panel customisable for different maps by modifying `config.json`
- Added generic styled select
- Remove maxZoom from leaflet map.
- Run & configure prettier on terriajs lib/ json files
- Changed most of the icons for the `MapNavigation` section (on the right hand side) of the screen
- Added a close button to story panel
- Made `MapIconButton` to animate when expanding
- Remove requirement for browser to render based on make half pixel calculations for the Compass & stop it jumping around when animating

#### mobx-28

- Fix SASS exports causing some build errors in certain webpack conditions

#### mobx-1 through mobx-27

- Fixed DragDropFile and `createCatalogItemFromFileOrUrl` which wasn't enabled/working in mobx, added tests for `createCatalogItemFromFileOrUrl` and renamed `createCatalogItemFromUrl` to `createUrlRefernceFromUrl`.
- Fixed bug in StratumOrder where `sortBottomToTop` would sort strata in the wrong order.
- Allow member re-ordering via GroupMixin's `moveMemberToIndex`
- Fixed a bug where `updateModelFromJson` would ignore its `replaceStratum` parameter.
- Re-added Measure Tool support
- Re-added `CartoMapCatalogItem`
- Re-implemented `addedByUser` to fix bug where previews of user added data would appear in the wrong tab.
- Added header options for loadJson5, & allow header overrides on MagdaReference loading
- Re-added some matcher-type mappings in `registerCatalogMembers`.
- Added `UrlReference` to represent catalog items created from a url with an auto-detected type.
- Modified `upsertModelFromJson` so that when no `id` is provided, the `uniqueId` generated from `localId` or `name` is incremented if necessary to make it unique.
- Re-enable search components if SearchProvider option provided
- Modified tests to not use any real servers.
- Fixed bug causing workbench items to be shared in the wrong order.
- Fix bug where urls in the feature info panel weren't turned into hyperlinks
- Fix preview map's base map and bounding rectangle size
- Fixed positioning of the buttons at the bottom and the timeline component on mobile
- Added `hasLocalData` property to indicate when a catalog item contains local data. This property is used to determine whether the item can be shared or not.
- Fixed bug causing user added data to not be shared. Note that user added catalog item urls are now set at the user stratum rather than the definition stratum.
- Added the ability to filter location search results by an app-wide bounding box configuration parameter
- Re-introduce UI elements for search when a catalogSearchProvider is provided
- Fix bug that prevented live transport data from being hidden
- Hide opacity control for point-table catalog items.
- Fixed bug where `Catalog` would sometimes end up with an undefined `userAddedDataGroup`.
- Show About Data for all items by default.
- Fixed translation strings for the descriptive text about WMS and WFS URLs in the data catalogue.
- Fix bug that throws an error when clicking on ArcGIS Map Service features
- Fix initialisation of `terria`'s `shareDataService`.
- Support Zoom to Data on `CsvCatalogItem` when data has lat-lon columns.
- Add a trait called `showShadowUi` to `Cesium3DTilesCatalogItem` which hide shadows on workbench item UI.
- Re-added `ArcGisFeatureServerCatalogItem` and `ArcGisFeatureServerCatalogGroup`
- Prevent TerriaMap from crashing when timeline is on and changing to 2D
- Rewrite charts using `vx` svg charting library.
- Fixed bug causing `ArcGisFeatureServerCatalogItem` to throw an error when a token is included in the proxy url.
- Fix a bug for zooming to `ArcGisMapServerCatalogItem` layers
- Modified creation of catalog item from urls to set the item name to be the url at the defaults stratum rather than the definition stratum. This prevents actual item names at load strata from being overridden by a definition stratum name which is just a url.
- Fixed a bug causing highlighting of features with `_cesium3DTileFeature` to sometimes stop working. Also changed highlight colour to make it more visible.
- Fixed bug causing user added data with an auto-detected data type to not be shared properly.
- Modified `addToWorkbench` so that when a catalog item fails to load it is removed from the workbench and an error message is displayed.
- Add support for feature picking on region mapped datasets
- Revamp map buttons at top to support two menu configuration
- Viewer (2d/3d/3d-non-terrain) & basemap preferences are persisted to local storage again, and loaded back at startup
- Dramatically simplified map button styling (pre-styled-components)
- Allow DropdownPanel(InnerPanel) to show centered instead of offset toward the left
- Added AccessControlMixin for tracking access control of a given MagdaReference
- Add a legend title trait
- Show private or public dataset status on data catalog UI via AccessControlMixin
- Added `pointSizeMap` to `TableStyle` to allow point size to be scaled by value
- Added `isExperiencingIssues` to `CatalogMemberTraits`. When set to true, an alert is displayed above the catalog item description.
- Add gyroscope guidance
- Enable StyleSelectorSection workbench control for `WebMapServiceCatalogItem`
- New-new ui
- Add WIP help panes
- Added "Split Screen Mode" into workbench
- Moved excess workbench viewing controls into menu
- Updated bottom attribution styling
- Begin styled components themeing
- Make `clampToGround` default to true for `ArcGisFeatureServerCatalogItemTraits` to stop things from floating
- Add fix for `WebMapServiceCatalogItem` in `styleSelector` to prevent crash.
- Revert changes to `StyleSelectorSelection` component and refactor `WebMapServiceCatalogItem` styleSelector getter.
- Added a temporary fix for bug where a single model failing to load in `applyInitData` in `Terria` would cause other models in the same `initData` object to not load as well.
- Change gyroscope focus/hover behaviour to move buttons on hover
- Stop showing previewed item when catalog is closed
- Prevent `StoryPanel.jsx` from reloading magda references on move through story.
- Add google analytics to mobx
- Fixed google analytics on story panel
- Fixed path event name undefined labelling
- Enable zoomTo and splitter on `CartoMapCatalogItem`.
- Added name to `MapServerStratum` in `ArcGisMapServerCatalogItem`.
- Readded basic `CompositeCatalogItem`.
- Ported Augmented Reality features
- Fixed bug causing "Terrain hides underground features" checkbox to sometimes become out of sync between `SettingPanel` and `WorkbenchSplitScreen`.
- Ports the Filter by Location" feature for Satellite imagery. The property name setting is renamed to `timeFilterPropertyName` from `featureTimesProperty`.
- Made split screen window in workbench hidden when viewer is changed to 3D Smooth and 2D
- Tidy Help UI code
- Added `allowFeatureInfoRequests` property to `Terria` and prevent unnecessary feature info requests when creating `UserDrawing`s.
- Tidied up analytics port, fixed `getAncestors` & added `getPath` helper
- Updated upload icon to point upwards
- Prevent catalog item names from overflowing and pushing the collapse button off the workbench
- Stopped analytics launch event sending bad label
- Add .tsx tests for UI components
- Provide a fallback name for an `ArcGisServerCatalogItem`
- Ensure `CesiumTileLayer.getTileUrl` returns a string.
- Polished help UI to match designs
- Adds methods `removeModelReferences` to Terria & ViewState for unregistering and removing models from different parts of the UI.
- Add basic support for various error provider services, implementing support for Rollbar.
- Add trait to enabling hiding legends for a `CatalogMember` in the workbench.
- Added new help menu item on how to navigate 3d data
- Add traits to customize color blending and highlight color for `Cesium3DTilesCatalogItem`
- Reimplemented splitting using `SplitItemReference`.
- Fix bug that caused contents on the video panel of the help UI to overlay the actual video
- Overhauled location search to be a dropdown instead of list of results
- Fixed bug causing full app crash or viewer zoom refresh when using 3D view and changing settings or changing the terrain provider.
- Implements `SensorObservationServiceCatalogItem`.
- Add support for styling CSVs using a region mapped or text columns.
- Update Compass UI to include larger rotation target, remove sass from compass
- Link Compass "help" button to `navigation` HelpPanelItem (requires generalisation later down the track)
- Improve keyboard traversal through right-hand-side map icon buttons
- Link Compass Gyroscope guidance footer text to `navigation` HelpPanelItem (requires generalisation later down the track)
- Removed hardcoded workbench & Panel button colours
- Ensure CSV column names are trimmed of whitespace.
- Really stop analytics launch event sending bad & now empty & now finally the real label
- Re-added `ArcGisMapServerCatalogGroup` and `ArcGisServerGroup`.
- Tidy Compass UI animations, styles, titles
- Bumped mobx minor to 4.15.x, mobx-react major to 6.x.x
- Add `dateFormat` trait to `TimeVaryingTraits` to allowing formatting of datestrings in workbench and bottomdock.
- Tidy Gyroscope Guidance positioning
- Fixed FeatureInfoPanel using old class state
- Fixed MapIconButton & FeedbackButton proptypes being defined incorrectly
- Implement SenapsLocationsCatalogItem
- Update papaparse and improve handling for retrieveing CSVs via chunking that have no ContentLenth header

### v7.11.17

- Moved strings in DateTimeSelector and FeatureInfoPanel into i18next translation file.

### v7.11.16

- Fixed a bug where the timeline would not update properly when the timeline panel was resized.

### v7.11.15

- Fixed a bug when clicking the expand button on a chart in feature info when the clicked feature was a polygon.

### v7.11.14

- Update CARTO Basemaps CDN URL and attribution.
- Fixed issue with node 12 & 14 introduced in Cesium upgrade.

### v7.11.13

- Upgraded to Cesium v1.73.
- Removed any references to `BingMapsApi` (now deprecated).

### v7.11.12

- Fixed a crash with GeoJsonCatalogItem when you set a `stroke-opacity` in `styles`.

### v7.11.11

- If `showIEMessage` is `true` in config.json, warn IE11 users that support is ending.

### v7.11.10

- Remove caching from TerriaJsonCatalogFunction requests.
- Upgraded minimum node-sass version to one that has binaries for node v14.

### v7.11.9

- Update Geoscience Australia Topo basemap.
- Remove caching from WPS requests.
- Fix entity outline alpha value when de-selecting a feature.

### v7.11.8

- Upgraded to terriajs-cesium v1.71.3 which fixes a bug running gulp tasks on node v14.

### v7.11.7

- Add additional region mapping boundaries.

### v7.11.6

- Rework the handling of point datasets on the anti-meridian when using LeafletJS.
- Fix indices in some translation strings including strings for descriptions of WMS and WMS service.
- Upgraded to Cesium v1.71.

### v7.11.5

- Added `GeoRssCatalogItem` for displaying GeoRSS files comming from rss2 and atom feeds.
- Bug fix: Prevent geojson files from appearing twice in the workbench when dropped with the .json extension
- Story related enhancements:
  - Added a title to story panel with ability to close story panel.
  - Added a popup on remove all stories.
  - Added button for sharing stories.
  - Added a question popup on window close (if there are stories on the map so users don't lose their work).
- Pinned `html-to-react` to version 1.3.4 to avoid IE11 incompatibility with newer version of deep dependency `entities`. See https://github.com/fb55/entities/issues/209
- Added a `MapboxStyleCatalogItem` for showing Mapbox styles.
- Add a `tileErrorThresholdBeforeDisabling` parameter to `ImageryLayerCatalogItem` to allow a threshold to set for allowed number of tile failures before disabling the layer.

### v7.11.4

- Add support for `classBreaks` renderer to `ArcGisFeatureServerCatalogItem`.
- Upgraded to Cesium v1.68.
- Replace `defineProperties` and `freezeObject` to `Object.defineProperties` and `Object.freeze` respectively.
- Bumped travis build environment to node 10.
- Upgraded to `generate-terriajs-schema` to v1.5.0.

### v7.11.3

- Added babel dynamic import plugin for webpack builds.
- `ignoreUnknownTileErrors` will now also ignore HTTP 200 responses that are not proper images.

### v7.11.2

- Pass minimumLevel, in Cesium, to minNativeZoom, in Leaflet.
- Upgraded to Cesium v1.66.

### v7.11.1

- Fix for color of markers on the map associated with chart items

### v7.11.0

- Fix draggable workbench/story items with translation HOC
- Added first revision of "delta feature" for change detection of WMS catalog items which indicate `supportsDeltaComparison`
- Improve menu bar button hover/focus states when interacting with its panel contents
- Add ability to set opacity on `GeoJsonCatalogItem`
- Expanded test cases to ensure WorkbenchItem & Story have the correct order of components composed
- Fix broken catalog functions when used with translation HOC
- Fix bug with momentPoints chart type when plotting against series with null values
- Make the default `Legend` width a little smaller to account for the workbench scrollbar
- Bug fix for expanding chart - avoid creating marker where no lat lon exists.
- Add a `ChartDisclaimer` component to display an additional disclaimer above the chart panel in the bottom dock.
- Add `allowFeatureInfoRequests` property to `Terria` and prevent unnecessary feature info requests when creating `UserDrawing`s.
- Removes unsupported data that is drag and dropped from the workbench and user catalog.
- Adjusted z-index values so that the explorer panel is on top of the side panel and the notification window appears at the very top layer.
- Allow `CkanCatalogItem` names to be constructed from dataset and resource names where multiple resources are available for a single dataset
- Set the name of ArcGis MapServer CatalogGroup and CatalogItem on load
- Improve autodetecting WFS format, naming of the WFS catalog group and retaining the zoomToExtent
- Remove unnecessary nbsp; from chart download and expand buttons introduced through internationalization.
- Fix story prompt flag not being set after dismissing story, if `showFeaturePrompts` has been enabled

### v7.10.0

- Added proper basic internationalisation beginnings via i18next & react-i18next
- Fixed a bug where calling `openAddData()` or `closeCatalog()` on ViewState did not correctly apply the relevant `mobileViewOptions` for mobile views.
- Fixed filter by available dates on ImageryLayerCatalogItem not copying to the clone when the item is split.
- Fixed an error in `regionMapping.json` that causes some states to be mismatched when using Australian state codes in a column labelled "state". It is still recommended to use "ste", "ste_code" or "ste_code_2016" over "state" for column labels when matching against Australian state codes.
- Fixed bug where "User data" catalog did not have add-buttons.
- Added ability to re-add "User data" CSV items once removed from workbench.
- Changed catalog item event labels to include the full catalog item path, rather than just the catalog item name.
- Added support for `openAddData` option in config.json. If true, the "Add Data" dialog is automatically opened at startup.
- Welcome message, in-app guides & new feature prompts are now disabled by default. These can be re-enabled by setting the `showWelcomeMessage`, `showInAppGuides` & `showFeaturePrompts` options in config.json.
- Updated Welcome Message to pass its props to `WelcomeMessagePrimaryBtnClick` & `WelcomeMessageSecondaryBtnClick` overrides
- Welcome message, in-app guides & new feature prompts are now disabled by default. These can be re-enabled by setting the `showWelcomeMessage`, `showInAppGuides` & `showFeaturePrompts` options in config.json.
- Updated Welcome Message to pass its props to `WelcomeMessagePrimaryBtnClick` & `WelcomeMessageSecondaryBtnClick` overrides.
- Fixed a bug in anti-meridian handling causing excessive memory use.
- Handled coordinate conversion for GeoJson geometries with an empty `coordinates` array.
- Fixed height of My Data drag and drop box in Safari and IE.

### v7.9.0

- Upgraded to Cesium v1.63.1. This upgrade may cause more problems than usual because Cesium has switched from AMD to ES6 modules. If you run into problems, please contact us: https://terria.io/contact

### v7.8.0

- Added ability to do in-app, "static guides" through `<Guide />`s
- Added in-app Guide for time enabled WMS items
- Initial implementation of language overrides to support setting custom text throughout the application.
- Added ability to pass `leafletUpdateInterval` to an `ImageryLayerCatalogItem` to throttle the number of requests made to a server.

### v7.7.0

- Added a quality slider for the 3D map to the Map panel, allowing control of Cesium's maximumScreenSpaceError and resolutionScale properties.
- Allowed MapboxMapCatalogItems to be specified in catalog files using type `mapbox-map`.
- We now use styles derived from `drawingInfo` from Esri Feature Services.
- Chart related enhancements:
  - Added momentPoints chart type to plot points along an available line chart.
  - Added zooming and panning on the chart panel.
  - Various preventative fixes to prevent chart crashes.
- Increased the tolerance for intermittent tile failures from time-varying raster layers. More failures will now be allowed before the layer is disabled.
- Sensor Observation Service `GetFeatureOfInterest` requests no longer erroneously include `temporalFilters`. Also improved the generated request XML to be more compliant with the specification.
- Fixed a bug where differences in available dates for `ImageryLayerCatalogItem` from original list of dates vs a new list of dates, would cause an error.
- Improved support for layers rendered across the anti-meridian in 2D (Leaflet).
- Fixed a crash when splitting a layer with a `momentPoints` chart item.
- Fixed a crash when the specified Web Map Service (WMS) layer could not be found in the `GetCapabilities` document and an alternate legend was not explicitly specified.

### v7.6.11

- Added a workaround for a bug in Google Chrome v76 and v77 that caused problems with sizing of the bottom dock, such as cutting off the timeline and flickering on and off over the map.
- Set cesium rendering resolution to CSS pixel resolution. This is required because Cesium renders in native device resolution since 1.61.0.

### v7.6.10

- Fixed error when opening a URL shared from an explorer tab. #3614
- Resolve a bug with `SdmxJsonCatalogItem`'s v2.0 where they were being redrawn when dimensions we're changed. #3659
- Upgrades terriajs-cesium to 1.61.0

### v7.6.9

- Automatically set `linkedWcsCoverage` on a WebMapServiceCatalogItem.

### v7.6.8

- Added ability in TerriaJsonCatalogFunction to handle long requests via HTTP:202 Accepted.

### v7.6.7

- Fixed share disclaimer to warn only when user has added items that cannot be shared.

### v7.6.6

- Basemaps are now loaded before being enabled & showed

### v7.6.5

- Add the filename to a workbench item from a drag'n'dropped file so it isn't undisplayed as 'Unnamed item'.
- Fixed inability to share SOS items.
- Added an option to the mobile menu to allow a story to be resumed after it is closed.
- The "Introducing Data Stories" prompt now only needs to be dismissed once. Previously it would continue to appear on every load until you clicked the "Story" button.
- Fixed a crash that could occur when the feature info panel has a chart but the selected feature has no chart data.
- Fixed a bug where the feature info panel would show information on a vector tile region mapped dataset that had no match.

### v7.6.4

- Add scrollbar to dropdown boxes.
- Add support for SDMX version 2.1 to existing `SdmxJsonCatalogItem`.
- Add a warning when sharing a map describing datasets which will be missing.
- Enable the story panel to be ordered to the front.
- Disable the autocomplete on the title field when adding a new scene to a story.
- Fix SED codes for regionmapping

### v7.6.3

- Fixed a bug with picking features that cross the anti-meridian in 2D mode .
- Fixed a bug where `ArcGisMapServerCatalogItem` legends were being created during search.
- Fixed a bug where region mapping would not accurately reflect share link parameters.

### v7.6.2

- Fixed a bug that made some input boxes unreadable in some web browsers.

### v7.6.1

- Fixed a bug that prevented the "Feedback" button from working correctly.
- Fix a bug that could cause a lot of extra space to the left of a chart on the feature info panel.

### v7.6.0

- Added video intro to building a story
- Allow vector tiles for region mapping to return 404 for empty tiles.

### v7.5.2

- Upgraded to Cesium v1.58.1.
- Charts are now shared in share & story links

### v7.5.1

- Fixed a bug in Cesium that prevented the new Bing Maps "on demand" basemaps from working on `https` sites.

### v7.5.0

- Added the "Story" feature for building and sharing guided tours of maps and data.
- Added sharing within the data catalog to share a given catalog group or item
- Switched to using the new "on demand" versions of the Bing Maps aerial and roads basemaps. The previous versions are deprecated.

### v7.4.1

- Remove dangling comma in `regionMapping.json`.
- `WebMapServicCatalogItem` now includes the current `style` in generated `GetLegendGraphic` URLs.

### v7.4.0

- Upgraded to Cesium v1.57.
- Fixed a bug where all available styles were being retrieved from a `GetCapabilities` for each layer within a WMS Group resulting in memory crashes on WMSs with many layers.
- Support State Electoral Districts 2018 and 2016 (SED_Code_2018, SED_Code_2016, SED_Name_2018, SED_Name_2016)

### v7.3.0

- Added `GltfCatalogItem` for displaying [glTF](https://www.khronos.org/gltf/) models on the 3D scene.
- Fixed a bug where the Map settings '2D' button activated '3D Smooth' view when configured without support for '3D Terrain'.
- Added `clampToTerrain` property to `GeoJsonCatalogItem`.
- When clicking a polygon in 3D Terrain mode, the white outline is now correctly shown on the terrain surface. Note that Internet Explorer 11 and old GPU hardware cannot support drawing the highlight on terrain, so it will not be drawn at all in these environments.

### v7.2.1

- Removed an extra close curly brace from `regionMapping.json`.

### v7.2.0

- Added `hideLayerAfterMinScaleDenominator` property to `WebMapServiceCatalogItem`. When true, TerriaJS will show a message and display nothing rather than silently show a scaled-up version of the layer when the user zooms in past the layer's advertised `MinScaleDenominator`.
- Added `GeoJsonParameterEditor`.
- Fixed a bug that resulted in blank titles for catalog groups loaded from automatically detected (WMS) servers
- Fixed a bug that caused some chart "Expand" options to be hidden.
- Added `CED_CODE18` and `CED_NAME18` region types to `regionMapping.json`. These are now the default for CSV files that reference `ced`, `ced_code` and `ced_name` (previously the 2016 versions were used).
- Improved support for WMTS, setting a maximum level to request tiles at.

### v7.1.0

- Support displaying availability for imagery layers on charts, by adding `"showOnChart": true" or clicking a button in the UI.
- Added a `featureTimesProperty` property to all `ImageryLayerCatalogItem`s. This is useful for datasets that do not have data for all locations at all times, such as daily sensor swaths of near-real-time or historical satellite imagery. The property specifies the name of a property returned by the layer's feature information query that indicates the times when data is available at that particular location. When this property is set, TerriaJS will display an interface on the workbench to allow the user to filter the times to only those times where data is available at a particular location. It will also display a button at the bottom of the Feature Information panel allowing the user to filter for the selected location.
- Added `disablePreview` option to all catalog items. This is useful when the preview map in the catalog will be slow to load.
- When using the splitter, the feature info panel will now show only the features on the clicked side of the splitter.
- Vector polygons and polylines are now higlighted when clicked.
- Fixed a bug that prevented catalog item split state (left/right/both) from being shared for CSV layers.
- Fixed a bug where the 3D globe would not immediately refresh when toggling between the "Terrain" and "Smooth" viewer modes.
- Fixed a bug that could cause the chart panel at the bottom to flicker on and off rapidly when there is an error loading chart data.
- Fixed map tool button positioning on small-screen devices when viewing time series layers.

### v7.0.2

- Fixed a bug that prevented billboard images from working on the 2D map.
- Implemented "Zoom To" support for KML, CZML, and other vector data sources.
- Upgraded to Cesium v1.55.

### v7.0.1

- Breaking Changes:
  - TerriaJS no longer supports Internet Explorer 9 or 10.
  - An application-level polyfill suite is now highly recommended, and it is required for Internet Explorer 11 compatibility. The easiest approach is to add `<script src="https://cdn.polyfill.io/v2/polyfill.min.js"></script>` to the `<head>` element of your application's HTML page, which will deliver a polyfill suite tailored to the end-user's browser.
  - TerriaJS now requires Node.js v8.0 or later.
  - TerriaJS now requires Webpack v4.0 or later.
  - TerriaJS now uses Gulp v4.0. If you have Gulp 3 installed globally, you'll need to use `npm run gulp` to run TerriaJS gulp tasks, or upgrade your global Gulp to v4 with `npm install -g gulp@4`.
  - TerriaJS now uses Babel v7.0.
  - Removed `UrthecastCatalogItem`, `UrthecastCatalogGroup`, and `registerUrthcastCatalogItems`. The Urthecast functionality was dependent on an npm package that hadn't been updated in three years and had potential security vulnerabilities. Please [let us know](https://gitter.im/TerriaJS/terriajs) if you were using this functionality.

### v6.5.0

- Add support for rendering Mapbox Vector Tiles (MVT) layers. Currently, polygons are the only supported geometry type, and all polygons are drawn with the same outline and fill colors.
- `wwwroot/data/regionMapping.json` is now the default region mapping file (rather than a file provided by TerriaMap), and needs to be explicitly overridden by a `regionMappingDefinitionsUrl` setting in config.json.

### v6.4.0

- The Feature Info panel can now be moved by clicking and dragging it.
- The map tool buttons are now arranged horizontally instead of vertically on small-screen mobile devices.
- When using a Web Map Service (WMS) catalog item with the `linkedWcsUrl` and `linkedWcsCoverage` properties, we now pass the selected WMS style to the Web Coverage Service (WCS) so that it can optionally return different information based on the selected style.
- Added `stationIdWhitelist` and `stationIdBlacklist` properties to `SensorObservationServiceCatalogItem` to allow filtering certain monitoring stations in/out.
- Fixed a bug that caused a crash when attempting to use a `style` attribute on an `<a>` tag in Markdown+HTML strings such as feature info templates.
- Fixed a bug that displaced the chart dropdown list on mobile Safari.

### v6.3.7

- Upgraded to Cesium v1.53.

### v6.3.6

- Dragging/dropping files now displays a more subtle notification rather than opening the large Add Data / My Data panel.
- The `sendFeedback` function can now be used to send additional information if the server is configured to receive it (i.e. `devserverconfig.json`).
- Made custom feedback controls stay in the lower-right corner of the map.
- Improved the look of the toolbar icons in the top right, and added an icon for the About page.

### v6.3.5

- Changed the title text for the new button next to "Add Data" on the workbench to "Load local/web data".
- Fixed a bug that caused the area to the right of the Terria log on the 2D map to be registered as a click on the logo instead of a click on the map.
- Fixed a bug that caused the standard "Give Feedback" button to fail to open the feedback panel.
- Swapped the positions of the group expand/collapse icon and the "Remove from catalogue" icon on the My Data panel, for more consistent alignment.
- Made notifications honor the `width` and `height` properties. Previously, these values were ignored.

### v6.3.4

- Added the ability to add custom components to the feedback area (lower right) of the user interface.

### v6.3.3

- Upgraded to Cesium v1.51.

### v6.3.2

- Added "filterByProcedures" property to "sos" item (default: true). When false, the list of procedures is not passed as a filter to GetFeatureOfInterest request, which works better for BoM Water Data Online services.

### v6.3.1

- Fixed a bug that caused the compass control to be misaligned in Internet Explorer 11.

### v6.3.0

- Changed the "My Data" interface to be much more intuitive and tweaked the visual style of the catalog.
- Added `CartoMapCatalogItem` to connect to layers using the [Carto Maps API](https://carto.com/developers/maps-api/).

## v6.2.3

- Made it possible to configure the compass control's colors using CSS.

### v6.2.2

- Removed the Terria logo from the preview map and made the credit there smaller.
- Fall back to the style name in the workbench styles dropdown when no title is given for a style in WMS GetCapabilities.

### v6.2.1

- We now use Cesium Ion for the Bing Maps basemaps, unless a `bingMapsKey` is provided in [config.json](https://docs.terria.io/guide/customizing/client-side-config/#parameters). You can control this behavior with the `useCesiumIonBingImagery` property. Please note that if a `bingMapsKey` is not provided, the Bing Maps geocoder will always return no results.
- Added a Terria logo in the lower left of the map. It can be disabled by setting `"hideTerriaLogo": true` in `config.json`.
- Improved the credits display on the 2D map to be more similar to the 3D credits.
- Fixed a bug that caused some legends to be missing or incomplete in Apple Safari.

### v6.2.0

- Added a simple WCS "clip and ship" functionality for WMS layers with corresponding a WCS endpoint and coverage.
- Fixed problems canceling drag-and-drop when using some web browsers.
- Fixed a bug that created a time period where no data is shown at the end of a time-varying CSV.
- Fixed a bug that could cause endless tile requests with certain types of incorrect server responses.
- Fixed a bug that could cause endless region tile requests when loading a CSV with a time column where none of the column values could actually be interpreted as a time.
- Added automatic retry with jittered, exponential backoff for tile requests that result in a 5xx HTTP status code. This is especially useful for servers that return 503 or 504 under load. Previously, TerriaJS would frequently disable the layer and hit the user with an error message when accessing such servers.
- Updated British National Grid transform in `Proj4Definitions` to a more accurate (~2 m) 7 parameter version https://epsg.io/27700.
- Distinguished between 3D Terrain and 3D Smooth in share links and init files.
- Upgraded to Cesium v1.50.

### v6.1.4

- Fixed a bug that could cause the workbench to appear narrower than expected on some systems, and the map to be off-center when collapsing the workbench on all systems.

### v6.1.3

- When clicking a `Split` button on the workbench, the new catalog item will no longer be attached to the timeline even if the original was. This avoids a confusing situation where both catalog items would be locked to the same time.
- Added KMZ to the whitelisted formats for `MagdaCatalogItem`.
- Fixed a bug that caused a crash when switching to 2D with vector data already on the map, including when visiting a share link with vector data when the map ends up being 2D.
- The "Hide Workbench" button is now attached to the side of the Workbench, instead of on the opposite side of the screen from it.

### v6.1.2

- Fixed a bug that prevented `BingMapsSearchProviderViewModel` and other uses of `loadJsonp` from working correctly.

### v6.1.1

- Upgraded to terriajs-server v2.7.4.

### v6.1.0

- The previous default terrain provider, STK World Terrain, has been deprecated by its provider. _To continue using terrain in your deployed applications, you *must* obtain a Cesium Ion key and add it to `config.json`_. See https://cesium.com/ to create an Ion account. New options are available in `config.json` to configure terrain from Cesium Ion or from another source. See https://terria.io/Documentation/guide/customizing/client-side-config/#parameters for configuration details.
- Upgraded to Cesium v1.48.
- Added `Cesium3DTilesCatalogItem` for visualizing [Cesium 3D Tiles](https://github.com/AnalyticalGraphicsInc/3d-tiles) datasets.
- Added `IonImageryCatalogItem` for accessing imagery assets on [Cesium Ion](https://cesium.com/).
- Added support for Cesium Ion terrain assets to `CesiumTerrainProvider`. To use an asset from Ion, specify the `ionAssetId` and optionally the `ionAccessToken` and `ionServer` properties instead of specifying a `url`.
- Fixed a bug that could cause legends to be missing from `WebMapServiceCatalogItems` that had `isEnabled` set to true.

### v6.0.5

- Added `rel="noreferrer noopener"` to all `target="_blank"` links. This prevents the target page from being able to navigate the source tab to a new page.
- Fixed a bug that caused the order of items on the Workbench to change when visiting a share link.

### v6.0.4

- Changed `CesiumSelectionIndicator` to no longer use Knockout binding. This will avoid a problem in some environments, such as when a Content Security Policy (CSP) is in place.

### v6.0.3

- Fixed a bug that prevented users from being able to enter coordinates directly into catalog function point parameter fields.

### v6.0.2

- Fixed a bug that prevented interaction with the 3D map when the splitter was active.

### v6.0.1

- Added `parameters` property to `ArcGisMapServerCatalogItem`, allowing arbitrary parameters to be passed in tile and feature info requests.

### v6.0.0

- Breaking Changes:
  - An application-level polyfill suite is now required for Internet Explorer 9 and 10 compatibility. The easiest approach is to add `<script src="https://cdn.polyfill.io/v2/polyfill.min.js"></script>` to the `<head>` element of your application's HTML page.
  - In TerriaJS v7.0.0 (the _next_ major release), a polyfill suite may be required for Internet Explorer 11 as well. Adopting the approach above now will ensure you don't need to worry about it then.
- Overhauled support for printing. There is now a Print button on the Share panel that will provide a much better printable form of the map than the browser's built-in print feature. If a user uses the browser's print button instead, a message at the top will suggest using the TerriaJS Print feature and open the Share panel. Calling `window.print` (e.g. on a TerriaJS instance inside an iframe) will invoke the new TerriaJS print feature directly.
- Fixed a bug that caused `Leaflet.captureScreenshot` to show all layers on both sides even with the splitter active.
- Fixed a bug that prevented some vector features from appearing in `Leaflet.captureScreenshot`.
- Added ability to move the splitter thumb position vertically so that users can move it to prevent occlusions.
- Added `TerriaJsonCatalogFunction`. This catalog function allows an arbitrary HTTP GET to be invoked with user-provided parameters and return TerriaJS catalog JSON.
- Fixed a bug that could cause the feature info panel to sometimes be nearly transparent in Internet Explorer 11.
- Fixed a bug that caused an expanded preview chart's workbench item to erroneously show the date picker.
- Updated `MagdaCatalogItem` to match Magda project

### 5.7.0

- Added `MagdaCatalogItem` to load details of a catalog item from [Magda](https://github.com/TerriaJS/magda).
- Fixed a bug that could cause a time-dynamic WMS layer to fail to ever show up on the map if the initial time on the timeline was outside the intervals where the layer had data.
- Fixed a bug which could cause a crash during load from share link when the layer default is to not `useOwnClock` but the share link has `useOwnClock` set.
- Fixed an issue that caused a 'This data source is already shown' error in particular circumstances.

### 5.6.4

- Fixed a bug causing an error message when adding tabular data to the workbench before it was loaded.

### 5.6.3

- Display of Lat Lon changed from 3 deciml places to 5 decimal places - just over 1m precision at equator.
- Fixed a bug that caused the timeline to appear when changing the time on the workbench for a layer not attached to the timeline.
- The workbench date/time picker is now available for time varying point and region CSVs.
- Fixed a bug that caused the workbench date picker controls to disappear when the item was attached to the timeline and the timeline's current time was outside the valid range for the item.

### 5.6.2

- Renamed search marker to location marker.
- Added the clicked coordinates to the bottom of the feature info panel. Clicking the marker icon will cause the location to be indicated on the map.
- The location marker is now included in shared map views.
- Fixed a bug that could cause split WMS layers to show the incorrect layer data for the date shown in the workbench.
- Refactored current time handling for `CatalogItem` to reduce the complexity and number of duplicated current time states.
- Fixed feature info updating when the time is changed from the workbench for `TableCatalogItem`.
- Change the workbench catalog item date picker so that updating the date does not disable the timeslider.
- Fix a bug that meant that, when the current time was updated on an `ImageryCatalogItem` while the layer wasn't shown, the old time was still shown when the layer was re-enabled.
- Added `{{terria.currentTime}}` to feature info template.
- Added a way to format times within a feature info tempate. E.g. `{{#terria.formatDateTime}}{"format": "dd-mm-yyyy HH:MM:ss"}{{terria.currentTime}}{{/terria.formatDateTime}}`.
- Fixed a bug that caused the selection indicator to float strangely when visiting a share link with a selected feature.
- Fixed a bug that caused a region to be selected even when clicking on a hole in that region.
- Fixed a bug that prevented the selection indicator from following moving features on the 2D map.
- Fixed a bug that caused Leaflet to stop rendering further points in a layer and throw errors when calculating extent when one point had invalid characters in the latitude or longitude field.
- We now default to `autoPlay: false` if it's not specified in `config.json`.
- Changed search box placeholders to more precisely reflect their functionality.
- CartoDB basemaps are now always loaded over HTTPS.

### 5.6.1

- Fixed a bug that could cause the workbench UI to hang when toggling concepts, particularly for an `SdmxJsonCatalogItem`.
- Added previous and next buttons to workbench catalog item date picker.

### 5.6.0

- Upgraded to Cesium 1.41.

### 5.5.7

- Added support for using tokens to access WMS layers, particularly using the WMS interface to ArcGIS servers.

### 5.5.6

- Tweaked the sizing of the feature info panel.
- Fixed a bug that caused `ArcGisMapServerCatalogItem` to always use the server's single fused map cache, if available. Now, if the `layers` property is specified, we request individual dynamic layers and ignore the fused map cache.

### 5.5.5

- Fixed a bug that caused the feature info panel to stop working after clicking on a location search marker.
- Added support for ArcGIS tokens on the 2D map. Previously, tokens only worked reliably in 3D.
- Improved handling of tile errors, making it more consistent between 2D and 3D.
- Fixed a bug that prevented the Add Data button from working Internet Explorer 9 unless the DevTools were also open.
- Improved the sizing of the feature info panel so it is less likely to completely obscure the map.

### 5.5.4

- Fixed a serious bug that prevented opening the Data Catalog in Internet Explorer.
- Fixed some problems with the Terria Spatial Analytics `CatalogFunctions`.

### 5.5.3

- Fixed a bug in SDMX-JSON when using `cannotSum`.

### 5.5.2

- Deprecated SDMX-JSON catalog items' `cannotDisplayPercentMap` in favour of `cannotSum`.
- Updated `cannotSum` so that it does not display a total in some cases, as well as suppressing the regional-percentage checkbox. `cannotSum` can be either a mapping of concept ids to the values that prevent summing, or simply `true` to always prevent summing.
- Fixed a bug that caused an error when Splitting a layer that does not have a `clock`.

### 5.5.1

- Added `cannotDisplayPercentMap` to SDMX-JSON catalog items, to optionally turn off the "display as a percentage of regional total" checkbox when the data is not a count (eg. a rate or an average).

### 5.5.0

- Added the ability to split the screen into a left-side and right-side, and show raster and region mapped layers on only one side of the splitter.
- Added the ability to use a tabbed catalog in the explorer panel on desktop site. Setting `tabbedCatalog` parameter to `true` in `config.json` causes top-level groups in the catalog to list items in separate explorer panel tabs.
- Added the ability to use vector tile properties in feature info templates when using region mapping (data row attributes will overwrite vector tile properties with the same name)
- Properties available in feature info templates are now JSON parsed and replaced by their javascript object if they start with `[` or `{` and parse successfully
- Decreased flickering of time-varying region mapped layers by pre-rendering the next time interval.
- Fixed a bug in `WebMapServiceCatalogItem` that could cause a WMS time time dimension to be interpreted incorrectly if it was specified only using dates (not times) and with a periodicity of less than a day.

### 5.4.5

- Improved behaviour of SDMX-JSON items when no data is available.

### 5.4.4

- Added support for specifying namespaced layer names in the `WebMapServiceCatalogItem` `layers` property.
- Made TerriaJS tolerant of XML/HTML inside text elements in WMS GetCapabilities without being properly wrapped in `CDATA`.

### 5.4.3

- Fixed a build problem on case-sensitive file systems (e.g. most Linux systems).

### 5.4.2

- We no longer show the Zoom To button on the workbench when there is no rectangle to zoom to.

### 5.4.1

- Fixed a bug when sharing SDMX-JSON catalog items.
- Improved display of "Add Data" panel on small screens when Feedback and Feature Info panels are open.
- Added "search in data catalog" link to mobile search.
- Added a button to automatically copy share url into clipboard in share panel.
- Added `initFragmentPaths` property to the `parameters` section of `config.json`. It can be used to specify an array of base paths for resolving init fragments in the URL.
- Modified `CkanCatalogItem` to exclude files that advertise themselves as KML files but have the file extension .ZIP.
- Removed "View full size image" link on the share panel. Chrome 60 removed the ability to navigate to a data URI, and other browsers are expected to follow this lead.

### 5.4.0

- Breaking change: removed some old types that haven't been used since the new React-based user interface in v4.0.0, specifically `KnockoutHammerBinding`, `KnockoutMarkdownBinding`, `PopupMessageConfirmationViewModel`, `PopupMessageViewModel`, and `PopupViewModel`.
- Added the ability to use tokens from terriajs-server for layers requiring ESRI tokens.
- Catalog group items are now sorted by their in-catalog name

### 5.3.0

- Added the ability to use the analytics region picker with vector tile region mapping by specifiying a WMS server & layer for analytics only.
- Updated the client side validation to use the server-provided file size limit when drag/dropping a file requiring the conversion service.
- `zoomOnEnable` now works even for a catalog item that is initially enabled in the catalog. Previously, it only worked for catalog items enabled via the user interface or otherwise outside of the load process.
- Added `initialTimeSource` property to `CsvCatalogItem` so it is possible to specify the value of the animation timeline at start from init files.
- Added to documentation for customizing data appearance.
- Added `CatalogShortcut` for creating tool items for linking to a `CatalogItem`.
- Renamed `ViewState.viewCatalogItem()` to `viewCatalogMember` to reflect that it can be used for all `CatalogMembers`, not just `CatalogItems`.
- Fixed a bug that could cause a crash when switching to 2D when the `initialView` was just a `Rectangle` instead of a `CameraView`.
- Fixed a bug that caused multiple layers with generated, gradient legends to all show the same legend on the Workbench.

### 5.2.11

- Pinned `urijs` to v1.18.10 to work around a breaking change in v1.18.11.

### 5.2.10

- Improved the conversion of Esri polygons to GeoJSON by `featureDataToGeoJson`. It now correctly handles polygons with holes and with multiple outer rings.
- Added some fields to the dataset info page for `CkanCatalogItem`.
- Fixed a bug that could cause some layers, especially the Bing Maps basemap, to occasionally be missing from the 2D map.
- Fixed a bug that could cause the selected time to move to the end time when sharing a map with a time-dynamic layer.

### 5.2.9

- A catalog item's `cacheDuration` property now takes precedence over the cache duration specified by the code. Previously, the `cacheDuration` would only override the default duration (2 weeks).

### 5.2.8

- Added option to expand the HTML embed code and toggle URL shorting for the share link.
- The Share feature now includes the current time selected on the timeline, so that anyone visiting a share link will see the map at the intended time.

### 5.2.7

- Added the Latitude and Longitude to the filename for the Feature Information file download.
- Added the time to the timeline labels when zoomed in to a single day. Previously, the label sometimes only showed the date.

### 5.2.6

- Added the ability to disable the conversion service so that no user data is sent outside of the client by setting `conversionServiceBaseUrl` to `false` in the `parameters` section of `config.json`.
- Added the ability to disable the location button by setting `disableMyLocation` to `true` in the `parameters` section of `config.json`.
- Fixed a bug that caused the share functionality to fail (both screenshot and share link) in 2d mode.
- Fixed a bug with explicitly styled enum columns in Internet Explorer.
- Fixed a bug that caused the selected column in a csv to be the second column when a time column is present.

### 5.2.5

- Fixed a bug with `forceProxy: true` which meant that vector tiles would try, and fail, to load over the proxy.
- Added documentation for customizing data appearance, and folded in existing but orphaned documentation for creating feature info templates.
- Changed the LocateMe button so that it toggles and continuously updates the location when Augmented Reality is enabled.
- Added the ability to set SDMX-JSON region names from a region type dimension, using a Mustache template. This was required so regions can be mapped to specific years, even if not specified by the SDMX-JSON server.
- Added `viewermode` to the users persistent local storage to remember the last `ViewerMode` used.
- Added the ability to customize the preamble text on the feedback form ("We would love to hear from you!") by setting `feedbackPreamble` in the `parameters` section of `config.json`.

### 5.2.4

- Fixed a bug that prevented error messages, such as when a dataset fails to load, from being shown to the user. Instead, the errors were silently ignored.

### 5.2.3

- Fixed a bug that gave expanded Sensor Observation Service charts poor names.
- Fixed a bug that prevented some table-based datasets from loading.

### 5.2.2

- Fixed download of selected dataset (as csv) so that quotes are handled in accordance with https://tools.ietf.org/html/rfc4180. As a result, more such downloads can be directly re-loaded in Terria by dragging and dropping them.

### 5.2.1

- Changed the default opacity for points from CSV files without a value column to 1.0 (previously it was 0.6). This is a workaround for a Cesium bug (https://github.com/AnalyticalGraphicsInc/cesium/issues/5307) but really a better choice anyway.
- Fixed a bug which meant non-standard properties of some table data sources (eg. csv, SOS, SDMX-JSON) were missing in the feature info panel, because of a breaking change in Cesium 1.33.

### 5.2.0

- Fixed a bug that caused layer disclaimers to fail to appear when the layer was enabled via a share link. Since the user was unable to accept the disclaimer, the layer also failed to appear.
- Added `AugmentedVirtuality` (user facing feature name Augmented Reality) to allow users to use their mobile device's orientation to set the camera view.
- Added the `showFeaturesAtAllTimes` option to Sensor Observation Service items. This improves the user experience if the server returns
  some features starting in 1990, say, and some starting in 1995, so that the latter still appear (as grey points with no data) in 1990.
- Fixed a bug that prevented preview charts in the feature info panel from updating when the user changed the Sensor Observation Service frequency.
- Fixed a bug that allowed the user to de-select all the display choices for Sensor Observation Service items.
- Improved the appearance of charts where all the y-values are null. (It now shows "No preview available".)
- Upgraded to Leaflet 1.0.3 for the 2D and preview maps.
- Upgraded to [Cesium 1.33](https://github.com/AnalyticalGraphicsInc/cesium/blob/1.33/CHANGES.md) for the 3D view.

### 5.1.1

- Fixed a bug that caused an 'added' and a 'shown' event for "Unnamed Item" to be logged to Google Analytics when previewing an item in the catalog.
- Added a 'preview' Google Analytics event when a catalog item is shown on the preview map in the catalog.
- Fixed a bug that prevented csv files with missing dates from loading.
- Fixed a bug that could cause an error when adding a layer without previewing it first.

### 5.1.0

- Fixed a bug that prevented `WebMapServiceCatalogItem` from acting as a time-dynamic layer when the time dimension was inherited from a parent layer.
- `WebMapServiceCatalogItem` now supports WMS 1.1.1 style dimensions (with an `Extent` element) in addition to the 1.3.0 style (`Dimension` only).
- `WebMapServiceCatalogItem` now passes dates only (rather than dates and times) to the server when the TIME dimension uses the `start/stop/period` form, `start` is a date only, and `period` does not include hours, minutes, or seconds.
- `WebMapServiceCatalogItem` now supports years and months (in addition to days, hours, minutes, and seconds) in the period specified of a TIME dimension.
- `WebMapServiceCatalogItem` now ignores [leap seconds](https://en.wikipedia.org/wiki/Leap_second) when evaluating ISO8601 periods in a time dimension. As a result, 2 hours after `2016-06-30T23:00:00Z` is now `2016-07-01T01:00:00Z` instead of `2016-07-01T00:59:59Z` even though a leap second at the end of June 2016 makes that technically 2 hours and 1 second. We expect that this is more likely to align with the expectations of WMS server software.
- Added option to specify `mobileDefaultViewerMode` in the `parameters` section of `config.json` to specify the default view mode when running on a mobile platform.
- Added support for `itemProperties` to `CswCatalogGroup`.
- Added `terria.urlEncode` function for use in feature info templates.
- Fixed a layout problem that caused the coordinates on the location bar to be displayed below the bar itself in Internet Explorer 11.
- Updated syntax to remove deprecation warnings with React version 15.5.

### 5.0.1

- Breaking changes:
  - Starting with this release, TerriaJS is meant to be built with Webpack 2. The best way to upgrade your application is to merge from [TerriaMap](https://github.com/TerriaJS/TerriaMap). If you run into trouble, post a message on the [TerriaJS forum](https://groups.google.com/forum/#!forum/terriajs).
  - Removed the following previously-deprecated modules: `registerKnockoutBindings` (no replacement), `AsyncFunctionResultCatalogItem` (now `ResultPendingCatalogItem`), `PlacesLikeMeFunction` (now `PlacesLikeMeCatalogFunction`), `SpatialDetailingFunction` (now `SpatialDetailingCatalogFunction`), and `WhyAmISpecialFunction` (now `WhyAmISpecialCatalogFunction`).
  - Removed `lib/Sass/StandardUserInterface.scss`. It is no longer necessary to include this in your application.
  - Removed the previously-deprecated third pararameter, `getColorCallback`, of `DisplayVariablesConcept`. Pass it inside the `options` parameter instead.
  - Removed the following previously-deprecated properties from `TableColumn`: `indicesIntoUniqueValues` (use `uniqueValues`), `indicesOrValues` (use `values`), `indicesOrNumericalValues` (use `uniqueValues` or `numericalValues`), and `usesIndicesIntoUniqueValues` (use `isEnum`).
  - Removed the previously-deprecated `dataSetID` property from `AbsIttCatalogItem`. Use `datasetId` instead.
  - Removed the previously-deprecated `allowGroups` property from `CkanCatalogItem`. Use `allowWmsGroups` or `allowWfsGroups` instead.
  - Removed the previously-deprecated `RegionMapping.setRegionColumnType` function. Use the `setRegionColumnType` on an _instance_ of `RegionMapping` instead.
  - Removed the previously-deprecated `regionMapping.regionDetails[].column` and `.disambigColumn`. Use `.columnName` and `.disambigColumnName` instead.
  - Removed the previously-deprecated `options.regionMappingDefinitionsUrl` parameter from the `Terria` constructor. Set the `regionMappingDefinitionsUrl` inside `parameters` in `config.json` instead.
- Fixed a bug in `WebMapServiceCatalogItem` that prevented TerriaJS from correctly determining the projections supported by a WMS layer when supported projections are inherited from parent layers.
- Changed "no value" colour of region-mapped data to fully transparent, not black.
- Fixed an issue where expanding a chart from an SDMX-JSON or SOS feature twice, with different data choices selected, would overwrite the previous chart.
- Improved SDMX-JSON items to still show properly, even if the `selectedInitially` property is invalid.
- Added `Score` column to `GNAFAddressGeocoder` to indicate relative quality, which maps as default variable.

### 4.10.5

- Improved error message when accessing the user's location under http with Chrome.
- When searching locations, the button to instead search the catalog is now above the results instead of below them.
- Changed "go to full screen mode" tooltip to "Hide workbench", and "Exit Full Screen" button to "Show Workbench". The term "full screen" was misleading.
- Fixed a bug where a chartable (non-geo-spatial) CSV file with a column including the text "height" would not let the user choose the "height" column as the y-axis of a chart.
- Added support for non-default x-axes for charts via `<chart x-column="x">` and the new `tableStyle.xAxis` parameter.
- Added support for a `charSet` parameter on CSV catalog items, which overrides the server's mime-type if present.

### 4.10.4

- Added the ability for `CkanCatalogGroup` to receive results in pages, rather than all in one request. This will happen automatically when the server returns partial results.
- Improved the performance of the catalog UI by not creating React elements for the contents of a group until that group is opened.
- Close polygons used as input to a `CatalogFunction` by making the last position the same as the first one.
- Added support for a new `nameInCatalog` property on all catalog members which overrides `name` when displayed in the catalog, if present.
- Added `terria.urlEncodeComponent` function for use in feature info templates.
- `yAxisMin` and `yAxisMax` are now honored when multiple charts are active, by using the minimum `yAxisMin` and the maximum `yAxisMax` of all charts.

### 4.10.3

- Locked third-party dependency proj4 to v2.3.x because v2.4.0 breaks our build.

### 4.10.2

- New sections are now merged info `CatalogMember.info` when `updateFromJson` is called multiple times, rather than the later `info` completely replacing the earlier one. This is most useful when using `itemProperties` to override some of the info sections in a child catalog item.
- Fixed a bug where csv files with a date column would sometimes fail if a date is missing.

### 4.10.1

- Improved the SDMX-JSON catalog item to handle huge dimensions, allow a blacklist, handle bad responses better, and more.
- Fixed a bug that prevented the proxy from being used for loading legends, even in situations where it is necessary such as an `http` legend accessed from an `https` site.
- Added link to re-download local files, noting that TerriaJS may have done additional processing (eg. geocoding).

### 4.10.0

- Changed defaults:
  - `WebProcessingServiceCatalogFunction` now defaults to invoking the `Execute` service via an HTTP POST with XML encoding rather than an HTTP GET with KVP encoding. This is a more sensible default because the WPS specification requires that servers support POST/XML while GET/KVP is optional. Plus, POST/XML allows large input parameters, such as a polygon descibing all of Australia, to be successfully passed to the WPS process. To force use of GET/KVP, set the `executeWithHttpGet` property to `true`.
- Fixed problems with third-party dependencies causing `npm install` and `npm run gulp` to fail.

### 4.9.0

- Added a help overlay system. A TerriaJS application can define a set of help sequences that interactively walk the user through a task, such as adding data to the map or changing map settings. The help sequences usually appear as a drop-down Help menu in the top-right corner.
- Fixed a bug with calculating bounding rectangles in `ArcGisCatalogItem` caused by changes to `proj4` package.
- Fixed a bug preventing chart axis labels from being visible on a white background.
- Fixed a bug that caused the Feedback panel to appear below the chart panel, making it difficult to use.

### 4.8.2

- Fixed a bug that prevented a `shareUrl` specified in `config.json` from actually being used by the `ShareDataService`.
- Adding a JSON init file by dropping it on the map or selecting it from the My Data tab no longer adds an entry to the Workbench and My Data catalog.
- WPS return type can now be `application/vnd.terriajs.catalog-member+json` which allows a json catalog member to be returned in WPS along with the usual attributes to control display.
- `chartLineColor` tableStyle attribute added, allowing per column specification of chart line color.
- Fixed a bug that caused a `WebMapServiceCatalogItem` inside a `WebMapServiceCatalogGroup` to revert to defaults from GetCapabilities instead of using shared properties.
- Fix a bug that prevented drawing the marker and zooming to the point when searching for a location in 2D.
- Fixed a bug where `WebMapTileServiceCatalogItem` would incorrectly interpret a bounding box and return only the lower left corner causing Cesium to crash on render.
- Fixed a bug that caused the feedback form to be submitted when unchecking "Share my map view".

### 4.8.1

- `CkanCatalogGroup` now automatically adds the type of the resource (e.g. `(WMS)`) after the name when a dataset contains multiple resources that can be turned into catalog items and `useResourceName` is false.
- Added support for ArcGIS FeatureServers to `CkanCatalogGroup` and `CkanCatalogItem`. In order for `CkanCatalogGroup` to include FeatureServers, `includeEsriFeatureServer` must be set to true.
- Changed default URL for the share service from `/share` to `share` and made it configurable by specifying `shareUrl` in config.json. This helps with deployments in subdirectories.

### 4.8.0

- Fixed a bug that prevented downloading data from the chart panel if the map was started in 2D mode.
- Changed the default opacity of table data to 0.8 from 0.6.
- Added the ability to read dates in the format "2017-Q2".
- Improved support for SDMX-JSON, including showing values as a percent of regional totals, showing the selected conditions in a more concise format, and fixing some bugs.
- Updated `TableCatalogItem`s to show a download URL in About This Dataset, which downloads the entire dataset as csv, even if the original data was more complex (eg. from an API).
- The icon specified to the `MenuPanel` / `DropdownPanel` theme can now be either the identifier of an icon from `Icon.GLYPHS` or an actual SVG `require`'d via the `svg-sprite-loader`.
- Fixed a bug that caused time-varying points from a CSV file to leave a trail on the 2D map.
- Add `Terria.filterStartDataCallback`. This callback gives an application the opportunity to modify start (share) data supplied in a URL before TerriaJS loads it.
- Reduced the size of the initial TerriaJS JavaScript code by about 30% when starting in 2D mode.
- Upgraded to [Cesium 1.29](https://github.com/AnalyticalGraphicsInc/cesium/blob/1.29/CHANGES.md).

### 4.7.4

- Renamed `SpatialDetailingFunction`, `WhyAmISpecialFunction`, and `PlacesLikeMeFunction` to `SpatialDetailingCatalogFunction`, `WhyAmISpecialCatalogFunction`, and `PlacesLikeMeCatalogFunction`, respectively. The old names will be removed in a future release.
- Fixed incorrect tooltip text for the Share button.
- Improved the build process and content of the user guide documentation.

### 4.7.3

- Canceled pending tile requests when removing a layer from the 2D map. This should drastically improve the responsiveness when dragging the time slider of a time-dynamic layer in 2D mode.
- Added the data source and data service details to the "About this dataset" (preview) panel.
- Fixed a bug introduced in 4.7.2 which made the Feature Info panel background too pale.

### 4.7.2

- Updated GNAF API to new Lucene-based backend, which should improve performance.
- Updated custom `<chart>` tag to allow a `colors` attribute, containing comma separated css strings (one per column), allowing users to customize chart colors. The `colors` attribute in charts can also be passed through from a WPS ComplexData response.
- Updated styling of Give Feedback form.
- Improved consistency of "Search" and "Add Data" font sizes.
- Improved flexibility of Feature Info Panel styling.
- Fixed a bug that could cause an extra `/` to be added to end of URLs by `ArcGisMapServerCatalogItem`, causing some servers to reject the request.
- Added a workaround for a bug in Internet Explorer 11 on Windows 7 that could cause the user interface to hang.

### 4.7.1

- Fixed a bug where providing feedback did not properly share the map view.
- Updated to terriajs-server 2.6.2.
- Fixed a bug leading to oversized graphics being displayed from WPS calls.

### 4.7.0

- Added the ability for users to share their view of the map when providing feedback.
- Extra components can now be added to FeatureInfoSection.
- Updated "Download Data" in FeatureInfoSection to "Download Data for this Feature".
- Fixed the color of visited links in client apps with their own css variables.
- Fixed a bug that prevented the scale bar from displaying correctly.

### 4.6.1

- Added support for creating custom WPS types, and for reusing `Point`, `Polygon`, and `Region` editors in custom types.
- Fixed a bug that caused the legend to be missing for WMS catalog items where the legend came from GetCapabilities but the URL did not contain `GetLegendGraphic`.

### 4.6.0

- Changed defaults:
  - The `clipToRectangle` property of raster catalog items (`WebMapServiceCatalogItem`, `ArcGisMapServerCatalogItem`, etc.) now defaults to `true`. It was `false` in previous releases. Using `false` prevents features (especially point features) right at the edge of the layer's rectangle from being cut off when the server reports too tight a rectangle, but also causes the layer to load much more slowly in many cases. Starting in this version, we favour performance and the much more common case that the rectangle can be trusted.
- Made `WebMapServiceCatalogItem` tolerant of a `GetCapabilities` where a `LegendURL` element does not have an `OnlineResource` or a `Dimension` does not have any values.
- Added support for 'Long' type hint to CSV data for specifying longitude.
- The marker indicating the location of a search result is now placed correctly on the terrain surface.
- `CatalogFunction` region parameters are now selected on the main map rather than the preview map.
- Some regions that were previously not selectable in Analytics, except via autocomplete, are now selectable.
- Added hover text that shows the position of data catalog search results in the full catalog.
- Widened scrollbars and improve their contrast.
- Removed the default maximum number of 10 results when searching the data catalog.
- Allow users to browse for JSON configuration files when adding "Local Data".
- Made it easier to use custom fonts and colors in applications built on TerriaJS, via new SCSS variables.
- Fixed a bug that caused a `CswCatalogGroup` to fail to load if the server had a `references` element without a `protocol`.

### 4.5.1

- The order of the legend for an `ArcGisMapServerCatalogItem` now matches the order used by ArcGIS itself.
- Large legends are now scaled down to fit within the width of the workbench panel.
- Improved the styling of links inside the Feature Information panel.
- Fixed a bug that could cause the Feature Information panel's close button to initially appear in the wrong place, and then jump to the right place when moving the mouse near it.

### 4.5.0

- Added support for the Sensor Observation Service format, via the `SensorObservationServiceCatalogItem`.
- Added support for end date columns in CSV data (automatic with column names containing `end_date`, `end date`, `end_time`, `end time`; or set in json file using `isEndDate` in `tableStyle.columns`.
- Fixed calculation of end dates for moving-point CSV files, which could lead to points disappearing periodically.
- Fixed a bug that prevented fractional seconds in time-varying WMS periodicity.
- Added the ability to the workbench UI to select the `style` to use to display a Web Map Service (WMS) layer when multiple styles are available.
- Added the ability to the workbench UI to select from among the available dimensions of a Web Map Service (WMS) layer.
- Improved the error reporting and handling when specifying invalid values for the WMS COLORSCALERANGE parameter in the UI.
- Added the ability to drag existing points when creating a `UserDrawing`.
- Fixed a bug that could cause nonsensical legends for CSV columns with all null values.
- Fixed a bug that prevented the Share panel from being used at all if the URL shortening service encountered an error.
- Fixed a bug that could cause an error when adding multiple catalog items to the map quickly.
- Tweaked the z-order of the window that appears when hovering over a chart series, so that it does not appear on top of the Feature Information panel.
- Fixed a bug that could lead to incorrect colors in a legend for a CSV file with explicit `colorBins` and cut off at a minimum and maximum.
- We now show the feature info panel the first time a dataset is added, containing a suggestion to click the map to learn more about a location. Also improved the wording for the feature info panel when there is no data.
- Fixed support for time-varying feature info for vector tile based region mapping.
- `updateApplicationOnMessageFromParentWindow` now also allows messages from the `opener` window, i.e. the window that opened the page by calling `window.open`. The parent or opener may now also send a message with an `allowOrigin` property to specify an origin that should be allowed to post messages.
- Fixed a bug that prevented charts from loading http urls from https.
- The `isNcWMS` property of `WebMapServiceCatalogItem` is now set to true, and the COLORSCALERANGE controls are available in the UI, for ncWMS2 servers.
- Added the ability to prevent CSVs with time and `id` columns from appearing as moving points, by setting `idColumns` to either `null` or `[]`.
- Fixed a bug that prevented default parameters to `CatalogFunction`s from being shown in the user interface.
- Fixed a problem that made `BooleanParameter`s show up incorrectly in the user interface.
- Embedded `<chart>` elements now support two new optional attributes:
  - `title`: overrides the title that would otherwise be derived from the name of the feature.
  - `hide-buttons`: If `"true"`, the Expand and Download buttons are hidden from the chart.
- Fixed a bug in embedded `<collapsible>` elements that prevented them from being expandable.
- Improved SDMX-JSON support to make it possible to change region type in the UI.
- Deprecated `RegionMapping.setRegionColumnType` in favour of `RegionMapping.prototype.setRegionColumnType`. `regionDetails[].column` and `.disambigColumn` have also been deprecated.

### 4.4.1

- Improved feature info display of time-varying region-mapped csvs, so that chart is still shown at times with no data.
- Fix visual hierarchy of groups and items in the catalog.

### 4.4.0

- Fixed a bug that caused Cesium (3D view) to crash when plotting a CSV with non-numerical data in the depth column.
- Added automatic time-series charts of attributes to the feature info of time-varying region-mapped csvs.
- Refactored Csv, AbsItt and Sdmx-Json catalog items to depend on a common `TableCatalogItem`. Deprecated `CsvCatalogItem.setActiveTimeColumn` in favour of `tableStructure.setActiveTimeColumn`.
- Error in geocoding addresses in csv files now shows in dialog box.
- Fixed CSS styling of the timeline and added padding to the feature info panel.
- Enhanced JSON support to recognise JSON5 format for user-added files.
- Deprecated `indicesIntoUniqueValues`, `indicesOrValues`, `indicesOrNumericalValues` and `usesIndicesIntoUniqueValues` in `TableColumn` (`isEnum` replaces `usesIndicesIntoUniqueValues`).
- Added support for explicitly colouring enum columns using a `tableStyle.colorBins` array of `{"value":v, "color":c}` objects
- Improved rendering speed when changing the display variable for large lat/lon csv files.
- Default to moving feature CSVs if a time, latitude, longitude and a column named `id` are present.
- Fixed a bug so units flow through to charts of moving CSV features.
- Fixed a bug that prevented the `contextItem` of a `CatalogFunction` from showing during location selection.
- Fixed a bug that caused `&amp;` to appear in some URLs instead of simply `&`, leading to an error when visiting the link.
- Added the ability to pass a LineString to a Web Processing Service.
- Fixed a bug that prevented `tableStyle.dataVariable` = `null` from working.
- Uses a smarter default column for CSV files.
- Fixed a bug that caused an error message to appear repeatedly when there was an error downloading tiles for a base map.
- Fixed a bug that caused WMS layer names and WFS type names to not be displayed on the dataset info page.
- We now preserve the state of the feature information panel when sharing. This was lost in the transition to the new user interface in 4.0.0.
- Added a popup message when using region mapping on old browsers without an `ArrayBuffer` type (such as Internet Explorer 9). These browsers won't support vector tile based region mapping.
- Fixed bug where generic parameters such as strings were not passed through to WPS services.
- Fixed a bug where the chart panel did not update with polled data files.
- Removed the Australian Hydrography layer from `createAustraliaBaseMapOptions`, as the source is no longer available.
- Fixed a bug that caused the GetCapabilities URL of a WMS catalog item to be shown even when `hideSource` was set to true.
- Newly-added user data is now automatically selected for the preview map.
- Fixed a bug where selecting a new column on a moving point CSV file did not update the chart in the feature info panel.
- Fixed dropdowns dropping from the bounds of the screen in Safari.
- Fixed a bug that prevented the feature info panel from updating with polled lat/lon csvs.
- Improved handing of missing data in charts, so that it is ignored instead of shown as 0.

### 4.3.3

- Use react-rangeslider 1.0.4 because 1.0.5 was published incorrectly.

### 4.3.2

- Fixed css styling of shorten URL checkbox.

### 4.3.1

- Added the ability to specify the URL to the `serverConfig` service in `config.json` as `parameters.serverConfigUrl`.

### 4.3.0

- Added `Terria.batchGeocoder` property. If set, the batch geocoder is used to resolve addresses in CSV files so that they can be shown as points on the map.
- Added `GnafAddressGeocoder` to resolve Australian addresses using the GNAF API.
- Added a loading indicator for user-added files.
- Fixed a bug that prevented printing the map in the 2D mode.
- Fixed a bug when changing between x-axis units in the chart panel.
- Moved all Terria styles into CSS-modules code (except Leaflet) - `lib/Sass/StandardUserInterface.scss` no longer needs to be imported and now only includes styles for backwards compatibility.

### 4.2.1

- Fixed bug that prevented the preview map displaying on mobile devices.

### 4.2.0

- There is a known bug in this version which prevents the user from being able to choose a region for some Analytics functions.
- Added support for ArcGis FeatureServers, using the new catalog types `esri-featureServer` and `esri-featureServer-group`. Catalog type `esri-group` can load REST service, MapServer and FeatureServer endpoints. (For backwards compatibility, catalog type `esri-mapServer-group` continues to work for REST service as well as MapServer endpoints.)
- Enumeration parameter now defaults to what is shown in UI, and if parameter is optional, '' is default.
- Adds bulk geocoding capability for Australian addresses. So GnafAPI can be used with batches of addresses, if configured.
- Fixed a bug that caused the selection indicator to get small when near the right edge of the map and to overlap the side panel when past the left edge.
- Map controls and menus now become translucent while the explorer window (Data Catalog) is visible.
- Removed find-and-replace for cesium workers from the webpack build as it's done in terriajs-cesium now.
- Legend images that fail to load are now hidden entirely.
- Improved the appearance of the opacity slider and added a percentage display.
- AllowedValues for LiteralData WPS input now works even if only one value specified.
- Fixed bug in WPS polygon datatype to return valid polygon geojson.
- Fix regression: cursor changes in UserDrawing now functions in 2D as well as 3D.
- Updated to [Cesium](http://cesiumjs.org) 1.23 (from 1.20). See the [change log](https://github.com/AnalyticalGraphicsInc/cesium/blob/1.23/CHANGES.md) for details.
- Fixed a bug which prevented feature info showing for Gpx-, Ogr-, WebFeatureService-, ArcGisFeatureServer-, and WebProcessingService- CatalogItems.
- Added support for a wider range of SDMX-JSON data files, including the ability to sum over dimensions via `aggregatedDimensionIds`.
- Added support for `tableStyle.colorBins` as array of values specifying the boundaries between the color bins in the legend, eg. `[3000, 3500, 3900, 4000]`. `colorBins` can still be an integer specifying the number of bins, in which case Terria determines the boundaries.
- Made explorer panel not rendered at all when hidden and made the preview map destroy itself when unmounted - this mitigates performance issues from having Leaflet running in the background on very busy vector datasets.
- Fixed a bug which prevented time-varying CZML feature info from updating.
- Added support for moving-point csv files, via an `idColumns` array on csv catalog items. By default, feature positions, color and size are interpolated between the known time values; set `isSampled` to false to prevent this. (Color and size are never interpolated when they are drawn from a text column.)
- Added support for polling csv files with a partial update, and by using `idColumns` to identify features across updates.
- Added a time series chart to the Feature Info Panel for sampled, moving features.
- Fixed a bug which sometimes prevented feature info from appearing when two region-mapped csv files were displayed.
- Fixed the preview map extent being one item behind what was actually selected.

### 4.1.2

- Fixed a bug that prevented sharing from working in Internet Explorer.

### 4.1.1

- Stopped IE9 from setting bizarre inline dimensions on custom branding images.
- Fixed workbench reordering in browsers other than Chrome.
- URLs on the dataset info page are now auto-selected by clicked, making them easier to copy.

### 4.1.0

- Made the column title for time-based CSV exports from chart default to 'date'
- Stopped the CSV creation webworker from being run multiple times on viewing a chart.
- Removed the empty circles from non-selected base maps on the Map settings panel.
- Prevented text from being selected when dragging the compass control.
- Added the `MeasureTool` to allow users to interactively measure the distance between points.
- Worked around a problem in the Websense Web Filter that caused it to block access to some of the TerriaJS Web Workers due to a URL in the license text in a comment in a source file.

### 4.0.2

- Fixed a bug that prevented opening catalog groups on iOS.
- Fixed a CSS warning.

### 4.0.1

- Fixed a bug that caused an error message to be formatted incorrectly when displayed to the user.

### 4.0.0

- Rewrote the TerriaJS user interface using React. We believe the new interface is a drastic improvement, incorporating user feedback and the results of usability testing. Currently, it is a bit harder to customize than our old user interface, so if your application has extensive customizations, we suggest delaying upgrading to this version for a little while logner.
- Added support for non-geospatial CSV files, which display in a new chart panel.
- Added support for customisable tags in Feature Info templates.
- Implemented [`<chart>` and `<collapsible>`](https://github.com/TerriaJS/terriajs/blob/4.0.0/lib/ReactViews/Custom/registerCustomComponentTypes.js#L52-L106) tags in Feature Info templates.
- Added support for [polling](https://github.com/TerriaJS/terriajs/blob/4.0.0/lib/Models/Polling.js) for updates to CSV files.
- `CswCatalogGroup` will now include Web Processing Services from the catalog if configured with `includeWps` set to true.
- `WebMapServiceCatalogItem` will now detect ncWMS servers and set isNcWMS to true.
- New `ShareDataService` which can store and resolve data. Currently it is used as a replacement for Google URL Shortener, which can't handle long URLs.
- New `ServerConfig` object which provides configuration information about the server, including which domains can be proxied for. This changes the way CorsProxy is initialised.
- Added partial support for the SDMX-JSON format.
- `UserDrawing` added for drawing lines and polygons on the map.
- CkanCatalogGroup's `filterQuery` items can now be specified as objects instead of URL-encoded strings.

### 3.5.0

- Ungrouped items in CKAN catalog items are now grouped under an item whose title is determined by .ungroupedTitle (default: "No group").
- CKAN's default search regex for KMLs also includes KMZ.
- Add documentation of camera properties.

### 3.4.0

- Support JSON5 (http://json5.org/) use in init files and config files, so comments can be used and object keys don't need to be quoted.
- Fixed a bug that caused the `corsProxyBaseUrl` specified in `config.json` to be ignored.
- Fixed a bug preventing downloading feature info data in CSV format if it contained nulls.
- Added support for the WMS Style/MetadataURL tag in layer description.
- Long titles in locally-generated titles now word-wrap in most web browsers.
- Long auto-generated legend titles now word wrap in most web browsers.

### 3.3.0

- Support `parameters` property in WebFeatureServiceCatalogItem to allow accessing URLs that need additional parameters.
- Fixed a bug where visiting a shared link with a time-series layer would crash load.
- Added a direct way to format numbers in feature info templates, eg. `{{#terria.formatNumber}}{"useGrouping": true, "maximumFractionDigits": 3}{{value}}{{/terria.formatNumber}}`. The quotes around the keys are optional.
- When the number of unique values in a CSV column exceeds the number of color bins available, the legend now displays "XX other values" as the label for the last bucket rather than simply "Other".
- CSV columns with up to 21 unique values can now be fully displayed in the legend. Previously, the number of bins was limited to 9.
- Added `cycle` option to `tableColumnStyle.colorBinMethod` for enumeration-type CSV columns. When the number of unique values in the column exceeds the number of color bins available, this option makes TerriaJS color all values by cycling through the available colors, rather than coloring only the most common values and lumping the rest into an "Other" bucket.
- Metadata and single data files (e.g. KML, GeoJSON) are now consistently cached for one day instead of two weeks.
- `WebMapServiceCatalogItem` now uses the legend for the `style` specified in `parameters` when possible. It also now includes the `parameters` when building a `GetLegendGraphic` URL.
- Fixed a bug that prevented switching to the 3D view after starting the application in 2D mode.

### 3.2.1

- Fixed a bug on IE9 which prevented shortened URLs from loading.
- Fixed a map started with smooth terrain being unable to switch to 3D terrain.
- Fixed a bug in `CkanCatalogItem` that prevented it from using the proxy for dataset URLs.
- Fixed feature picking when displaying a point-based vector and a region mapped layer at the same time.
- Stopped generation of WMS intervals being dependent on JS dates and hence sensitive to DST time gaps.
- Fixed a bug which led to zero property values being considered time-varying in the Feature Info panel.
- Fixed a bug which prevented lat/lon injection into templates with time-varying properties.

### 3.2.0

- Deprecated in this version:
  - `CkanCatalogItem.createCatalogItemFromResource`'s `options` `allowGroups` has been replaced with `allowWmsGroups` and `allowWfsGroups`.
- Added support for WFS in CKAN items.
- Fixed bug which prevented the terria-server's `"proxyAllDomains": true` option from working.
- Added support in FeatureInfoTemplate for referencing csv columns by either their name in the csv file, or the name they are given via `TableStyle.columns...name` (if any).
- Improved CSV handling to ignore any blank lines, ie. those containing only commas.
- Fixed a bug in `CswCatalogGroup` that prevented it from working in Internet Explorer.

### 3.1.0

- Only trigger a search when the user presses enter or stops typing for 3 seconds. This will greatly reduce the number of times that searches are performed, which is important with a geocoder like Bing Maps that counts each geocode as a transaction.
- Reduced the tendency for search to lock up the web browser while it is in progress.
- Include "engines" attribute in package.json to indicate required Node and NPM version.
- For WMS catalog items that have animated data, the initial time of the timeslider can be specified with `initialTimeSource` as `start`, `end`, `present` (nearest date to present), or with an ISO8601 date.
- Added ability to remove csv columns from the Now Viewing panel, using `"type": "HIDDEN"` in `tableStyle.columns`.

### 3.0.0

- TerriaJS-based application are now best built using Webpack instead of Browserify.
- Injected clicked lat and long into templates under `{{terria.coords.latitude}}` and `{{terria.coords.longitude}}`.
- Fixed an exception being thrown when selecting a region while another region highlight was still loading.
- Added `CesiumTerrainCatalogItem` to display a 3D surface model in a supported Cesium format.
- Added support for configuration of how time is displayed on the timeline - catalog items can now specify a dateFormat hash
  in their configuration that has formats for `timelineTic` (what is displayed on the timeline itself) and `currentTime`
  (which is the current time at the top-left).
- Fixed display when `tableStyle.colorBins` is 0.
- Added `fogSettings` option to init file to customize fog settings, introduced in Cesium 1.16.
- Improved zooming to csvs, to include a small margin around the points.
- Support ArcGis MapServer extents specified in a wider range of projections, including GDA MGA zones.
- WMS legends now use a bigger font, include labels, and are anti-aliased when we can determine that the server is Geoserver and supports these options.
- Updated to [Cesium](http://cesiumjs.org) 1.20. Significant changes relevant to TerriaJS users include:
  - Fixed loading for KML `NetworkLink` to not append a `?` if there isn't a query string.
  - Fixed handling of non-standard KML `styleUrl` references within a `StyleMap`.
  - Fixed issue in KML where StyleMaps from external documents fail to load.
  - Added translucent and colored image support to KML ground overlays
  - `GeoJsonDataSource` now handles CRS `urn:ogc:def:crs:EPSG::4326`
  - Fix a race condition that would cause the terrain to continue loading and unloading or cause a crash when changing terrain providers. [#3690](https://github.com/AnalyticalGraphicsInc/cesium/issues/3690)
  - Fix issue where the `GroundPrimitive` volume was being clipped by the far plane. [#3706](https://github.com/AnalyticalGraphicsInc/cesium/issues/3706)
  - Fixed a reentrancy bug in `EntityCollection.collectionChanged`. [#3739](https://github.com/AnalyticalGraphicsInc/cesium/pull/3739)
  - Fixed a crash that would occur if you added and removed an `Entity` with a path without ever actually rendering it. [#3738](https://github.com/AnalyticalGraphicsInc/cesium/pull/3738)
  - Fixed issue causing parts of geometry and billboards/labels to be clipped. [#3748](https://github.com/AnalyticalGraphicsInc/cesium/issues/3748)
  - Fixed bug where transparent image materials were drawn black.
  - Fixed `Color.fromCssColorString` from reusing the input `result` alpha value in some cases.
- Added support for time-series data sets with gaps - these are skipped when scrubbing on the timeline or playing.

### 2.3.0

- Share links now contain details about the picked point, picked features and currently selected feature.
- Reorganised the display of disclaimers so that they're triggered by `CatalogGroup` and `CatalogItem` models, which trigger `terria.disclaimerEvent`, which is listened to by DisclaimerViewModel`. `DisclaimerViewModel` must be added by the map that's using Terria.
- Added a mechanism for hiding the source of a CatalogItem in the view info popup.
- Added the `hideSource` flag to the init json for hiding the source of a CatalogItem in the View Info popup.
- Fixed a bug where `CatalogMember.load` would return a new promise every time it was called, instead of retaining the one in progress.
- Added support for the `copyrightText` property for ArcGis layers - this now shows up in info under "Copyright Text"
- Showed a message in the catalog item info panel that informs the user that a catalog item is local and can't be shared.
- TerriaJS now obtains its list of domains that the proxy will proxy for from the `proxyableDomains/` service. The URL can be overridden by setting `parameters.proxyableDomainsUrl` in `config.json`.
- Updated to [Cesium](http://cesiumjs.org) 1.19. Significant changes relevant to TerriaJS users include:
  - Improved KML support.
    - Added support for `NetworkLink` refresh modes `onInterval`, `onExpire` and `onStop`. Includes support for `viewboundScale`, `viewFormat`, `httpQuery`.
    - Added partial support for `NetworkLinkControl` including `minRefreshPeriod`, `cookie` and `expires`.
    - Added support for local `StyleMap`. The `highlight` style is still ignored.
    - Added support for `root://` URLs.
    - Added more warnings for unsupported features.
    - Improved style processing in IE.

### 2.2.1

- Improved legend and coloring of ENUM (string) columns of CSV files, to sort first by frequency, then alphabetically.

### 2.2.0

- Warn user when the requested WMS layer doesn't exist, and try to provide a suggestion.
- Fixed the calculation of a CSV file's extent so that missing latitudes and longitudes are ignored, not treated as zero.
- Improved the user experience around uploading files in a format not directly supported by TerriaJS and optionally using the conversion service.
- Improved performance of large CSV files, especially the loading time, and the time taken to change the display variable of region-mapped files.
- Added support for CSV files with only location (lat/lon or region) columns, and no value columns, using a file-specific color. Revised GeoJSON display to draw from the same palette of colors.
- Fixed a bug that prevented GeoJSON styles from being applied correctly in some cases.
- Fixed an error when adding a CSV with one line of data.
- Fixed error when adding a CSV file with numeric column names.
- Polygons and polylines are now highlighted on click when the geometry is available.
- Improved legend and coloring of ENUM (string) columns of CSV files; only the most common values are colored differently, with the rest shown as 'Other'.
- Added support for running the automated tests on the local system (via `gulp test`), on BrowserStack (via `gulp test-browserstack`), and on Sauce Labs (via `gulp test-saucelabs`).
- Changed `tableStyle`'s `format` to only accept `useGrouping`, `maximumFractionDigits` and `styling: "percent"` options. Previously some other options may have worked in some browsers.
- Improved color palette for string (ENUM) columns of CSV files.
- Improved CSV loading to ignore any completely blank lines after the header row (ie. lines which do not even have commas).
- Added support for grouping catalog items retrieved from a CSW server according to criteria specified in the init file (via the `metadataGroups` property) or from a `domainSpecification` and a call to the `GetDomain` service on the CSW server.
- Added `UrlTemplateCatalogItem`, which can be used to access maps via a URL template.
- Improved ABS display (to hide the regions) when a concept is deselected.
- Improved readability of ArcGIS catalog items and legends by replacing underscores with spaces.
- `ArcGisMapServerCatalogItem` metadata is now cached by the proxy for only 24 hours.
- Improved the feature info panel to update the display of time-varying region-mapped CSV files for the current time.
- Updated to [Cesium](http://cesiumjs.org) 1.18. Significant changes relevant to TerriaJS users include:
  - Improved terrain performance by up to 35%. Added support for fog near the horizon, which improves performance by rendering less terrain tiles and reduces terrain tile requests. [#3154](https://github.com/AnalyticalGraphicsInc/cesium/pull/3154)
  - Reduced the amount of GPU and CPU memory used by terrain by using compression. The CPU memory was reduced by up to 40%, and approximately another 25% in Chrome.
  - Fixed an issue where the sun texture is not generated correctly on some mobile devices. [#3141](https://github.com/AnalyticalGraphicsInc/cesium/issues/3141)
  - Cesium now honors window.devicePixelRatio on browsers that support the CSS imageRendering attribute. This greatly improves performance on mobile devices and high DPI displays by rendering at the browser-recommended resolution. This also reduces bandwidth usage and increases battery life in these cases.

### 2.1.1

- Fixed sharing of time-varying czml files; the timeline was not showing on the shared link.
- Fixed sharing of user-added time-varying csv files.
- Fixed a bug in `CkanCatalogItem` that made it build URLs incorrectly when given a base URL ending in a slash.

### 2.1.0

- Moved `TableColumn`, `TableStructure`, and the classes based on `Concept` to `lib/Map`. Moved `LegendHelper` to `lib/Models`.
- Added column-specific styling to CSV files, using a new `tableStyle.columns` json parameter. This is an object whose keys are column names or indices, and whose values are objects of column-specific tableStyle parameters. See the CSV column-specific group in `wwwroot/test/init/test-tablestyle.json` for an example. [#1097](https://github.com/TerriaJS/terriajs/issues/1097)
- Added the following column-specific `tableStyle` parameters:
  - `name`: renames the column.
  - `type`: sets the column type; can be one of LON, LAT, ALT, TIME, SCALAR, or ENUM.
  - `format`: sets the column number format, using the format of the [Javascript Intl options parameter](https://developer.mozilla.org/en-US/docs/Web/JavaScript/Reference/Global_Objects/Number/toLocaleString), eg. `{"format": {"useGrouping": true, "maximumFractionDigits": 2}}` to add thousands separators to numbers and show only two decimal places. Only the `useGrouping`, `maximumFractionDigits` and `styling: "percent"` options are guaranteed to work in all browsers.
- Added column-specific formatting to the feature info panel for all file types, eg. `"featureInfoTemplate" : {"template": "{{SPEED}} m/s", "formats": {"SPEED": {"maximumFractionDigits": 2}}}`. The formatting options are the same as above.
- Changed the default number format in the Feature Info Panel to not separate thousands with commas.
- Fixed a bug that caused the content on the feature info panel to be rendered as pure HTML instead of as mixed HTML / Markdown.
- Changed the default for `tableStyle.replaceWithZeroValues` to `[]`, ie. nothing.
- Changed the default for `tableStyle.replaceWithNullValues` to `["-", "na", "NA"]`.
- Changed the default for `tableStyle.nullLabel` to '(No value)'.
- Application name and support email can now be set in config.json's "parameters" section as "appName" and "supportEmail".
- Fixed showWarnings in config json not being respected by CSV catalog items.
- Fixed hidden region mapped layers being displayed when variable selection changes.
- Fixed exporting raw data as CSV not escaping commas in the data itself.

### 2.0.1

- Fixed a bug that caused the last selected ABS concept not to appear in the feature info panel.

### 2.0.0

- The following previously-deprecated functionality was removed in this version:
  - `ArcGisMapServerCatalogGroup`
  - `CatalogItemControl`
  - `CatalogItemDownloadControl`
  - Calling `BrandBarViewModel.create` with more than one parameter.
  - `CatalogMemberControl.leftSideItemControls`
  - `CatalogMemberControl.rightSideItemControls`
  - `DataCatalogTabViewModel.getRightSideItemControls`
  - `DataCatalogTabViewModel.getLeftSideItemControls`
  - `registerCatalogItemControls`
  - `AusGlobeViewer`
- Streamlined CSV handling framework. Breaking changes include the APIs of (not including those which begin with `_`):
  - `CsvCatalogItem`: `rowProperties`, `rowPropertiesByCode`, `dynamicUpdate` have been removed.
  - `AbsIttCatalogItem`: Completely rewritten. The `dataSetID` json parameter has been deprecated in favor of `datasetId` (different capitalization).
  - For the 2011 Australian Census data, requires `sa4_code_2011` to appear as an alias in `regionMapping.json` (it was previously missing in NationalMap).
  - `TableDataSource`: Completely rewritten and moved from `Map` to `Models` directory. Handles csvs with latitude & longitude columns.
  - `RegionMapping`: Used instead of TableDataSource for region-mapped csvs.
  - `DataTable` and `DataVariable` have been replaced with new classes, `TableStructure` and `TableColumn`.
  - `RegionProvider`: `loadRegionsFromWfs`, `processRegionIds`, `applyReplacements`, `findRegionIndex` have been made internal functions.
  - `RegionProviderList`: `chooseRegionProvider` has been changed and renamed `getRegionDetails`.
  - `ColorMap`: `fromArray` and `fromString` have been removed, with the constructor taking on that functionality.
  - `LegendUrl` has been moved to the `Map` directory.
  - `TableStyle`: `loadColorMap` and `chooseColorMap` have been removed. Moved from `Map` to `Models` directory.
  - `FeatureInfoPanelSectionViewModel`: its constructor now takes a `FeatureInfoPanelViewModel` as its first argument, instead of `Terria`.
  - `Models/ModelError` has been replaced with `Core/TerriaError`.
- Removed blank feature info sections for uncoloured regions of region-mapped CSVs.
- Recognises the CSV datetime formats: YYYY, YYYY-MM and YYYY-MM-DD HH:MM(:SS).
- Introduced five new json tableStyle parameters:
  - `replaceWithZeroValues`: Defaults to `[null, "-"]`. These values are coloured as if they were zero if they appear in a list with numbers. `null` catches missing values.
  - `replaceWithNullValues`: Defaults to `["na", "NA"]`. These values are coloured as if they were null if they appear in a list with numbers.
  - `nullColor`: A css string. Defaults to black. This colour is used to display null values. It is also used to colour points when no variable is selected.
  - `nullLabel`: A string used to label null or blank values in the legend. Defaults to ''.
  - `timeColumn`: Provide the name or index (starting at 0) of a csv column, if any. Defaults to the first time column found, if any. Use `null` to explicitly disregard all time columns.
- Removed variables consisting only of html tags from the Now Viewing panel.
- Added support for the csv datetime formats: YYYY, YYYY-MM and YYYY-MM-DD HH:MM(:SS).
- Improved formatting of datetimes from csv files in the feature info panel.
- Removed variables consisting only of html tags from the Now Viewing panel.
- Improved handling of rows with missing dates in csv time columns.
- Introduced four new json tableStyle parameters:
  - `replaceWithZeroValues`: Defaults to `[null, '-']`. These values are coloured as if they were zero if they appear in a csv column with numbers. `null` catches missing values. These rows are ignored if they appear in a csv time column.
  - `replaceWithNullValues`: Defaults to `['na', 'NA']`. These values are coloured as if they were null if they appear in a csv column with numbers. These rows are ignored if they appear in a csv time column.
  - `nullColor`: A css string. Defaults to a dark blue. This colour is used to display null values (but it does not appear on the legend). It is also used to colour points when no variable is selected.
  - `timeColumn`: Provide the name or index (starting at 0) of a csv column, if any. Defaults to the first time column found, if any. Use `null` to explicitly disregard all time columns.
- Added id matching for catalog members:
- Improved formatting of datetimes from csv files in the feature info panel.
- Removed variables consisting only of HTML tags from the Now Viewing panel.
- Added ID matching for catalog members:
  - An `id` field can now be set in JSON for catalog members
  - When sharing an enabled catalog item via a share link, the share link will reference the catalog item's ID
    rather than its name as is done currently.
  - The ID of an item should be accessed via `uniqueId` - if a catalog member doesn't have an ID set, this returns a
    default value of the item's name plus the ID of its parent. This means that if all the ancestors of a catalog
    member have no ID set, its ID will be its full path in the catalog.
  - This means that if an item is renamed or moved, share links that reference it will still work.
  - A `shareKeys` property can be also be set that contains an array of all ids that should lead to this item. This means
    that a share link for an item that didn't previously have an ID set can still be used if it's moved, as long as it
    has its old default ID set in `shareKeys`
  - Old share links will still work as long as the items they lead to aren't renamed or moved.
  - Refactor of JSON serialization - now rather than passing a number of flags that determine what should and shouldn't be
    serialized, an `itemFilter` and `propertyFilter` are passed in options. These are usually composed of multiple filters,
    combined using `combineFilters`.
  - An index of all items currently in the catalog against all of that item's shareKeys is now maintained in `Catalog`
    and can be used for O(1) lookups of any item regardless of its location.
  - CatalogMembers now contain a reference to their parent CatalogGroup - this means that the catalog tree can now be
    traversed in both directions.
  - When serializing user-added items in the catalog, the children of `CatalogGroup`s with the `url` property set are
    not serialized. Settings like `opacity` for their descendants that need to be preserved are serialized separately.
- Generated legends now use SVG (vector) format, which look better on high resolution devices.
- Created new Legend class, making it easy to generate client-side legends for different kinds of data.
- Generate client-side legends for ArcGIS MapServer catalog items, by fetching JSON file, instead of just providing link to external page.
- Fix Leaflet feature selection when zoomed out enough that the world is repeated.
- Improved handling of lat/lon CSV files with missing latitude or longitude values.
- Fixed a bug that prevented `SocrataCataloGroup` from working in Internet Explorer 9.
- Added `CkanCatalogItem`, which can be used to reference a particular resource of any compatible type on a CKAN server.
- Fixed a bug that caused the Now Viewing tab to display incorrectly in Internet Explorer 11 when switching directly to it from the Data Catalogue tab.

### 1.0.54

- Fixed a bug in `AbsIttCatalogItem` that caused no legend to be displayed.

### 1.0.53

- Improved compatibility with Internet Explorer 9.
- Made `CswCatalogGroup` able to find geospatial datasets on more CSW servers.
- Allow WMS parameters to be specified in json in uppercase (eg. STYLES).

### 1.0.52

- Added `MapBoxMapCatalogItem`, which is especially useful for base maps. A valid access token must be provided.
- Added a `getContainer()` method to Terria's `currentViewer`.
- Dramatically improved the performance of region mapping.
- Introduced new quantisation (color binning) methods to dramatically improve the display of choropleths (numerical quantities displayed as colors) for CSV files, instead of always using linear. Four values for `colorBinMethod` are supported:
  - "auto" (default), usually means "ckmeans"
  - "ckmeans": use "CK means" method, an improved version of Jenks Even Breaks to form clusters of values that are as distinct as possible.
  - "quantile": use quantiles, evenly distributing values between bins
  - "none": use the previous linear color mapping method.
- The default style for CSV files is now 7 color bins with CK means method.
- Added support for color palettes from Color Brewer (colorbrewer2.org). Within `tableStyle`, use a value like `"colorPalette": "10-class BrBG"`.
- Improved the display of legends for CSV files, accordingly.
- URLs for legends are now encapsulated in a `LegendUrl` model, which accepts a mime type that will affect how the
  legend is rendered in the sidebar.
- Added support for the Socrata "new backend" with GeoJSON download to `SocrataCatalogGroup`.
- Moved URL config parameters to config.json, with sensible defaults. Specifically:
  - regionMappingDefinitionsUrl: 'data/regionMapping.json',
  - conversionServiceBaseUrl: '/convert/',
  - proj4ServiceBaseUrl: '/proj4/',
  - corsProxyBaseUrl: '/proxy/'
- Deprecated terria.regionMappingDefinitionsUrl (set it in config.json or leave it as default).

### 1.0.51

- Fixed a typo that prevented clearing the search query
- Added support for Nominatim search API hosted by OpenStreetMap (http://wiki.openstreetmap.org/wiki/Nominatim) with `NominatimSearchProviderViewModel`. This works by merging to 2 queries : one with the bounding parameter for the nearest results, and the other without the bounding parameter. The `countryCodes` property can be set to limit the result to a set of specific countries.
- Added `MapProgressBarViewModel`. When added to the user interface with `MapProgressBarViewModel.create`, it shows a bar at the top of the map window indicating tile load progress.
- We no longer show the entity's ID (which is usually a meaningless GUID) on the feature info panel when the feature does not have a name. Instead, we leave the area blank.
- Fixed a bug with time-dynamic imagery layers that caused features to be picked from the next time to be displayed, in addition to the current one.
- Replace `.` and `#` with `_` in property names meant to be used with `featureInfoTemplate`, so that these properties can be accessed by the [mustache](https://mustache.github.io/) templating engine.
- Added support for time-varying properties (e.g. from a CZML file) on the feature info panel.
- `Cesium.zoomTo` now takes the terrain height into account when zooming to a rectangle.

### 1.0.50

- Put a white background behind legend images to fix legend images with transparent background being nearly invisible.
- Search entries are no longer duplicated for catalog items that appear in multiple places in the Data Catalogue
- Fixed the layer order changing in Cesium when a CSV variable is chosen.
- Layer name is now shown in the catalog item info panel for ESRI ArcGIS MapServer layers.
- Retrieve WFS or WCS URL associated with WMS data sources using DescribeLayer if no dataUrl is present.
- Downgrade Leaflet to 0.7.3 to fix specific feature clicking problems with 2D maps.
- Use `PolylineGraphics` instead of `PolygonGraphics` for unfilled polygons with an outline width greater than 1. This works around the fact that Cesium does not support polygons with outline width great than 1 on Windows due to a WebGL limitation.
- Sorted ABS age variables numerically, not alphabetically.
- Removed extra space at the bottom of base map buttons.
- Share links now remember the currently active tab in the `ExplorerPanelViewModel`.
- Fixed a bug that prevented region mapping from working over HTTPS.
- The proxy is now used to avoid a mixed content warning when accessing an HTTP dataset from an HTTPS deployment of TerriaJS.
- Added `CameraView.fromLookAt` and `CameraView.fromPositionHeadingPitchRoll` functions. These functions can be used to position the camera in new ways.

### 1.0.49

- Fixed a bug that caused poor performance when clicking a point on the map with lots of features and then closing the feature information panel.
- Apply linkify, instead of markdown, to properties shown in the Feature Info Panel.
- Fixed a bug that prevented feature scaling by value.
- Fixed a bug that prevented the csv `displayDuration` from working.
- Fixed a bug that ignored which column of the csv file to show as the legend initially.
- `NowViewingTabViewModel` is now composed of a number of sections. Each section is given the opportunity to determine whether it applies to each catalog item. Custom sections may be added by adding them to NowViewingTabViewModel.sections`.
- `CsvCatalogItem` and `AbsIttCatalogItem` now expose a `concepts` property that can be used to adjust the display.
- Added `Terria.cesiumBaseUrl` property.
- The user interface container DOM element may now be provided to `TerriaViewer` by specifying `uiContainer` in its options. Previously it always used an element named `ui`.
- Legend URLs are now accessed via the proxy, if applicable.
- Fixed a bug that prevented feature scaling by value.
- Added support for [Urthecast](https://www.urthecast.com/) with `UrthecastCatalogGroup`.
- Fixed a bug that caused a `TypeError` on load when the share URL included enabled datasets with an order different from their order in the catalog.
- Improved the message that is shown to the user when their browser supports WebGL but it has a "major performance caveat".
- Fixed a bug that could cause an exception in some browsers (Internet Explorer, Safari) when loading a GeoJSON with embedded styles.
- Fixed a bug with Leaflet 2D map where clicks on animation controls or timeline would also register on the map underneath causing undesired feature selection and, when double clicked, zooming (also removed an old hack that disabled dragging while using the timeline slider)
- Changed Australian Topography base map server and updated the associated thumbnail.
- Added `updateApplicationOnMessageFromParentWindow` function. After an app calls this function at startup, TerriaJS can be controlled by its parent window when embedded in an `iframe` by messages sent with `window.postMessage`.

### 1.0.48

- Added the ability to disable feature picking for `ArcGisMapServerCatalogItem`.
- Disabled feature picking for the Australian Topography and Australian Hydrography base layers created by `createAustraliaBaseMapOptions`.

### 1.0.47

- Make it possible to disable CSV region mapping warnings with the `showWarnings` init parameter.
- The `name` of a feature from a CSV file is now taken from a `name` or `title` column, if it exists. Previously the name was always "Site Data".
- Fixed a bug that caused time-dynamic WMS layers with just one time to not be displayed.
- Underscores are now replaced with spaces in the feature info panel for `GeoJsonCatalogItem`.
- Added Proj4 projections to the location bar. Clicking on the bar switches between lats/longs and projected coordinates. To enable this, set `useProjection` to `true`
- Show information for all WMS features when a location is clicked.
- Fixed a bug that caused an exception when running inside an `<iframe>` and the user's browser blocked 3rd-party cookies.
- HTML and Markdown text in catalog item metadata, feature information, etc. is now formatted in a more typical way. For example, text inside `<h1>` now looks like a heading. Previously, most HTML styling was stripped out.
- Supports FeatureInfoTemplates on all catalog item types (previously only available on ImageryLayers).
- Apply markdown to properties shown in the Feature Info Panel.
- Add `includeCzml` option to CkanCatalogGroup.
- Fixed a bug that caused `WebMapServiceCatalogItem` to incorrectly populate the catalog item's metadata with data from GetCapabilities when another layer had a `Title` with the same value as the expected layer's `Name`.
- Update the default Australian topography basemap to Geoscience Australia's new worldwide layer (http://www.ga.gov.au/gisimg/rest/services/topography/National_Map_Colour_Basemap/MapServer)
- Allow color maps in CSV catalog items to be expressed as strings: colorMapString: "red-white-blue".
- Updated to [Cesium](http://cesiumjs.org) 1.15. Significant changes relevant to TerriaJS users include:
  - Added support for the [glTF 1.0](https://github.com/KhronosGroup/glTF/blob/master/specification/README.md) draft specification.
  - Added support for the glTF extensions [KHR_binary_glTF](https://github.com/KhronosGroup/glTF/tree/master/extensions/Khronos/KHR_binary_glTF) and [KHR_materials_common](https://github.com/KhronosGroup/glTF/tree/KHR_materials_common/extensions/Khronos/KHR_materials_common).
  - `ImageryLayerFeatureInfo` now has an `imageryLayer` property, indicating the layer that contains the feature.
  - Make KML invalid coordinate processing match Google Earth behavior. [#3124](https://github.com/AnalyticalGraphicsInc/cesium/pull/3124)

### 1.0.46

- Fixed an incorrect require (`URIjs` instead of `urijs`).

### 1.0.45

- Major refactor of `CsvCatalogItem`, splitting region-mapping functionality out into `RegionProvider` and `RegionProviderList`. Dozens of new test cases. In the process, fixed a number of bugs and added new features including:
  - Regions can be matched using regular expressions, enabling matching of messy fields like local government names ("Baw Baw", "Baw Baw Shire", "Baw Baw (S)", "Shire of Baw Baw" etc).
  - Regions can be matched using a second field for disambiguation (eg, "Campbelltown" + "SA")
  - Drag-and-dropped datasets with a time column behave much better: rather than a fixed time being allocated to each row, each row occupies all the time up until the next row is shown.
  - Enumerated fields are colour coded in lat-long files, consist with region-mapped files.
  - Feedback is now provided after region mapping, showing which regions failed to match, and which matched more than once.
  - Bug: Fields with names starting with 'lon', 'lat' etc were too aggressively matched.
  - Bug: Numeric codes beginning with zeros (eg, certain NT 08xx postcodes) were treated as numbers and failed to match.
  - Bug: Fields with names that could be interpreted as regions weren't available as data variables.
- Avoid mixed content warnings when using the CartoDB basemaps.
- Allow Composite catalog items
- Handle WMS time interval specifications (time/time and time/time/periodicity)
- Moved `url` property to base CatalogItem base class. Previously it was defined separately on most derived catalog items.
- Most catalog items now automatically expose a `dataUrl` that is the same as their `url`.
- Added custom definable controls to `CatalogMember`s.
  - To define a control, subclass `CatalogMemberControl` and register the control in `ViewModels/registerCatalogMemberControl` with a unique control name, control class and required property name.
  - If a `CatalogMember` has a property with the required property name either directly on the member or in its `customProperties` object, the control will appear in the catalog with the member and will fire the `activate` function when clicked.
  - Controls can be registered to appear on both the left and right side using `registerLeftSideControl` and `registerRightSideControl` respectively.
  - An example can be seen in the `CatalogMemberDownloadControl`
  - Currently top level members do not show controls.
- The `LocationBarViewModel` now shows the latitude and longitude coordinates of the mouse cursor in 2D as well as 3D.
- The `LocationBarViewModel` no longer displays a misleading elevation of 0m when in "3D Smooth" mode.
- Added `@menu-bar-right-offset` LESS parameter to control the right position of the menu bar.
- Added `forceProxy` flag to all catalog members to indicate that an individual item should use the proxy regardless of whether the domain is in the list of domains to proxy.
- Allow a single layer of an ArcGIS MapServer to be added through the "Add Data" interface.
- Added `WfsFeaturesCatalogGroup`. This group is populated with a catalog item for each feature queried from a WFS server.
- The Feature Info panel now shows all selected features in an accordion control. Previously it only showed the first one.
- Added `featureInfoTemplate` property to `CatalogItem`. It is used to provide a custom Markdown or HTML template to display when a feature in the catalog item is clicked. The template is parameterized on the properties of the feature.
- Updated to [Cesium](http://cesiumjs.org) 1.14. Significant changes relevant to TerriaJS users include:
  - Fixed issues causing the terrain and sky to disappear when the camera is near the surface. [#2415](https://github.com/AnalyticalGraphicsInc/cesium/issues/2415) and [#2271](https://github.com/AnalyticalGraphicsInc/cesium/issues/2271)
  - Fixed issues causing the terrain and sky to disappear when the camera is near the surface. [#2415](https://github.com/AnalyticalGraphicsInc/cesium/issues/2415) and [#2271](https://github.com/AnalyticalGraphicsInc/cesium/issues/2271)
  - Provided a workaround for Safari 9 where WebGL constants can't be accessed through `WebGLRenderingContext`. Now constants are hard-coded in `WebGLConstants`. [#2989](https://github.com/AnalyticalGraphicsInc/cesium/issues/2989)
  - Added a workaround for Chrome 45, where the first character in a label with a small font size would not appear. [#3011](https://github.com/AnalyticalGraphicsInc/cesium/pull/3011)
  - Fixed an issue with drill picking at low frame rates that would cause a crash. [#3010](https://github.com/AnalyticalGraphicsInc/cesium/pull/3010)

### 1.0.44

- Fixed a bug that could cause timeseries animation to "jump" when resuming play after it was paused.
- Make it possible for catalog item initialMessage to require confirmation, and to be shown every time.
- When catalog items are enabled, the checkbox now animates to indicate that loading is in progress.
- Add `mode=preview` option in the hash portion of the URL. When present, it is assumed that TerriaJS is being used as a previewer and the "small screen warning" will not be shown.
- Added `maximumLeafletZoomLevel` constructor option to `TerriaViewer`, which can be used to force Leaflet to allow zooming closer than its default of level 18.
- Added the `attribution` property to catalog items. The attribution is displayed on the map when the catalog item is enabled.
- Remove an unnecessary instance of the Cesium InfoBox class when viewing in 2D
- Fixed a bug that prevented `AbsIttCatalogGroup` from successfully loading its list of catalog items.
- Allow missing URLs on embedded data (eg. embedded czml data)
- Fixed a bug loading URLs for ArcGIS services names that start with a number.
- Updated to [Cesium](http://cesiumjs.org) 1.13. Significant changes relevant to TerriaJS users include:
  - The default `CTRL + Left Click Drag` mouse behavior is now duplicated for `CTRL + Right Click Drag` for better compatibility with Firefox on Mac OS [#2913](https://github.com/AnalyticalGraphicsInc/cesium/pull/2913).
  - Fixed an issue where non-feature nodes prevented KML documents from loading. [#2945](https://github.com/AnalyticalGraphicsInc/cesium/pull/2945)

### 1.0.43

- Fixed a bug that prevent the opened/closed state of groups from being preserved when sharing.

### 1.0.42

- Added a `cacheDuration` property to all catalog items. The new property is used to specify, using Varnish-like notation (e.g. '1d', '10000s') the default length of time to cache URLs related to the catalog item.
- Fix bug when generating share URLs containing CSV items.
- Improve wording about downloading data from non-GeoJSON-supporting WFS servers.

### 1.0.41

- Improvements to `AbsIttCatalogItem` caching from the Tools menu.

### 1.0.40

- `ArcGisMapServerCatalogItem` now shows "NoData" tiles by default even after showing the popup message saying that max zoom is exceeded. This can be disabled by setting its `showTilesAfterMessage` property to false.

### 1.0.39

- Fixed a race condition in `AbsIttCatalogItem` that could cause the legend and map to show different state than the Now Viewing UI suggested.
- Fixed a bug where an ABS concept with a comma in its name (e.g. "South Eastern Europe,nfd(c)" in Country of Birth) would cause values for concept that follow to be misappropriated to the wrong concepts.

### 1.0.38

- `AbsIttCatalogItem` now allows the region type to be set on demand rather than only at load time.
- `CsvCatalogItem` can now have no display variable selected, in which case all points are the same color.

### 1.0.37

- Added `CswCatalogGroup` for populating a catalog by querying an OGC CSW service.
- Added `CatalogMember.infoSectionOrder` property, to allow the order of info sections to be configured per catalog item when necessary.
- Fixed a bug that prevented WMTS layers with a single `TileMatrixSetLink` from working correctly.
- Added support for WMTS layers that can only provide tiles in JPEG format.
- Fixed testing and caching of ArcGis layers from tools and added More information option for imagery layers.
- TerriaJS no longer requires Google Analytics. If a global `ga` function exists, it is used just as before. Otherwise, events are, by default, logged to the console.
- The default event analytics behavior can be specified by passing an instance of `ConsoleAnalytics` or `GoogleAnalytics` to the `Terria` constructor. The API key to use with `GoogleAnalytics` can be specified explicitly to its constructor, or it can be specified in the `parameter.googleAnalyticsKey` property in `config.json`.
- Made polygons drastically faster in 2D.
- TerriaJS now shortens share URLs by default when a URL shortener is available.
- Added Google Analytics reporting of the application URL. This is useful for tracking use of share URLs.
- Added the ability to specify a specific dynamic layer of an ArcGIS Server using just a URL.

### 1.0.36

- Calculate extent of TopoJSON files so that the viewer correctly pans+zooms when a TopoJSON file is loaded.
- Fixed a bug that caused the `Terria#clock` to keep ticking (and therefore using CPU / battery) once started even after selecting a non-time-dynamic dataset.
- Fixed a bug that caused the popup message to appear twice when a dataset failed to load.
- Added layer information to the Info popup for WMS datasets.
- Added ability to filter catalog search results by:
  - type: `is:wms`, `-is:esri-mapserver`. A result must match any 'is:' and no '-is:'.
  - url: `url:vic.gov.au`, `-url:nicta.com.au`. A result must match any 'url:', and no '-url:'.
- Added ability to control the number of catalog search results: `show:20`, `show:all`

### 1.0.35

- Polygons from GeoJSON datasets are now filled.
- Left-aligned feature info table column and added some space between columns.
- Added `EarthGravityModel1996`.
- Extended `LocationBarViewModel` to show heights relative to a geoid / mean sea level model. By default, EGM96 is used.
- Added support for styling GeoJSON files, either in catalog (add .style{} object) or embedded directly in the file following the [SimpleStyle spec](https://github.com/mapbox/simplestyle-spec).
- Fixed a bug that caused the 3D view to use significant CPU time even when idle.
- Added CartoDB's Positron and Dark Matter base maps to `createGlobalBaseMapOptions`.
- Added support for subdomains to `OpenStreetMapCatalogItem`.

### 1.0.34

- Fixed a bug that prevented catalog items inside groups on the Search tab from being enabled.
- Added `PopupMessageConfirmationViewModel`. It prevents the Popup from being closed unless the confirm button is pressed. Can also optionally have a deny button with a custom action.
- Added support for discovering GeoJSON datasets from CKAN.
- Added support for zipped GeoJSON files.
- Made `KmlCatalogItem` use the proxy when required.
- Made `FeatureInfoPanelViewModel` use the white panel background in more cases.
- Significantly improved the experience on devices with small screens, such as phones.
- Fixed a bug that caused only the portion of a CKAN group name before the first comma to be used.

### 1.0.33

- Added the `legendUrls` property to allow a catalog item to optionally have multiple legend images.
- Added a popup message when zooming in to the "No Data" scales of an `ArcGisMapServerCatalogItem`.
- Added `CatalogGroup.sortFunction` property to allow custom sorting of catalog items within a group.
- Added `ImageryLayerCatalogItem.treat403AsError` property.
- Added a title text when hovering over the label of an enabled catalog item. The title text informs the user that clicking will zoom to the item.
- Added `createBingBaseMapOptions` function.
- Added an option to `KnockoutMarkdownBinding` to optionally skip HTML sanitization and therefore to allow unsafe HTML.
- Upgraded to Cesium 1.11.
- `CatalogItem.zoomTo` can now zoom to much smaller bounding box rectangles.

### 1.0.32

- Fixed CKAN resource format matching for KML, CSV, and Esri REST.

### 1.0.31

- Added support for optionally generating shorter URLs when sharing by using the Google URL shortening service.

### 1.0.30

- `WebMapServiceCatalogItem` and `ArcGisMapServerCatalogItem` now augment directly-specified metadata with metadata queried from the server.
- "Data Details" and "Service Details" on the catalog item info panel are now collapsed by default. This improves the performance of the panel and hides some overly technical details.
- `ArcGisMapServerCatalogItem.layers` can now specify layer names in addition to layer IDs. Layer names are matched in a case-insensitive manner and only if a direct ID match is not found.
- `itemProperties` are now applied through the normal JSON loading mechanism, so properties that are represented differently in code and in JSON will now work as well.
- Added support for `csv-geo-*` (e.g. csv-geo-au) to `CkanCatalogGroup`.
- The format name used in CKAN can now be specified to `CkanCatalogGroup` using the `wmsResourceFormat`, `kmlResourceFormat`, `csvResourceFormat`, and `esriMapServerResourceFormat` properties. These properties are all regular expressions. When the format of a CKAN resource returned from `package_search` matches one of these regular expressions, it is treated as that type within TerriaJS.
- `CkanCatalogGroup` now fills the `dataUrl` property of created items by pointing to the dataset's page on CKAN.
- The catalog item information panel now displays `info` sections in a consistent order. The order can be overridden by setting `CatalogItemInfoViewModel.infoSectionOrder`.
- An empty `description` or `info` section is no longer shown on the catalog item information panel. This can be used to remove sections that would otherwise be populated from dataset metadata.

### 1.0.29

- Add support for loading init files via the proxy when necessary.
- Switched to using the updated URL for STK World Terrain, `//assets.agi.com/stk-terrain/v1/tilesets/world/tiles`.

### 1.0.28

- Fixed a bug that prevented links to non-image (e.g. ArcGIS Map Server) legends from appearing on the Now Viewing panel.

### 1.0.27

- Use terriajs-cesium 1.10.7, fixing a module load problem in really old browers like IE8.

### 1.0.25

- Fixed incorrect date formatting in the timeline and animation controls on Internet Explorer 9.
- Add support for CSV files with longitude and latitude columns but no numeric value column. Such datasets are visualized as points with a default color and do not have a legend.
- The Feature Information popup is now automatically closed when the user changes the `AbsIttCatalogItem` filter.

### 1.0.24

- Deprecated:
  - Renamed `AusGlobeViewer` to `TerriaViewer`. `AusGlobeViewer` will continue to work until 2.0 but using it will print a deprecation warning to the browser console.
  - `BrandBarViewModel.create` now takes a single `options` parameter. The container element, which used to be specified as the first parameter, should now be specified as the `container` property of the `options` parameter. The old function signature will continue to work until 2.0 but using it will print a deprecation warning to the browser console.
- `WebMapServiceCatalogItem` now determines its rectangle from the GetCapabilities metadata even when configured to use multiple WMS layers.
- Added the ability to specify the terrain URL or the `TerrainProvider` to use in the 3D view when constructing `TerriaViewer`.
- `AbsIttCatalogItem` styles can now be set using the `tableStyle` property, much like `CsvCatalogItem`.
- Improved `AbsIttCatalogItem`'s tolerance of errors from the server.
- `NavigationViewModel` can now be constructed with a list of `controls` to include, instead of the standard `ZoomInNavigationControl`, `ResetViewNavigationControl`, and `ZoomOutNavigationControl`.
- Fixed a bug that caused the brand bar to slide away with the explorer panel on Internet Explorer 9.

### 1.0.23

- Fixed a bug that prevented features from being pickable from ABS datasets on the 2D map.
- Fixed a bug that caused the Explorer Panel tabs to be missing or misaligned in Firefox.

### 1.0.22

- Changed to use JPEG instead of PNG format for the Natural Earth II basemap. This makes the tile download substantially smaller.

### 1.0.21

- Added an `itemProperties` property to `AbsIttCatalogGroup`.
- Added a `nowViewingMessage` property to `CatalogItem`. This message is shown by the `NowViewingAttentionGrabberViewModel` when the item is enabled. Each unique message is shown only once.

### 1.0.20

- Added the ability to specify SVG icons on Explorer Panel tabs.
- Added an icon to the Search tab.
- Added support for accessing Australian Bureau of Statistics data via the ABS-ITT API, using `AbsIttCatalogGroup` and `AbsIttCatalogItem`.
- The Now Viewing panel now contains controls for selecting which column to show in CSV datasets.

### 1.0.19

- Added `NowViewingAttentionGrabberViewModel`. It calls attention the Now Viewing tab the first time a catalog item is enabled.
- Added `isHidden` property to catalog items and groups. Hidden items and groups do not show up in the catalog or in search results.

### 1.0.18

- Added `featureInfoFields` property to `CsvCatalogItem.tableStyle`. It allows setting which fields to show in the Feature Info popup, and the name to use for each.
- Added `OpenStreetMapCatalogItem` for connecting to tile servers using the OpenStreetMap tiling scheme.
- Added `CkanCatalogGroup.allowEntireWmsServers` property. When set and the group discovers a WMS resource without a layer parameter, it adds a catalog item for the entire server instead of ignoring the resource.
- Added `WebMapTileServiceCatalogGroup` and `WebMapTileServiceCatalogItem` for accessing WMTS servers.
- Handle the case of an `ArcGisMapServerCatalogItem` with an advertised extent that is outside the valid range.
- We now pass ArcGIS MapServer metadata, when it's available, through to Cesium's `ArcGisMapServerImageryProvider` so that it doesn't need to re-request the metadata.
- Changed the style of the Menu Bar to have visually-separate menu items.
- Added support for SVG menu item icons to `MenuBarViewModel`.
- Improved popup message box sizing.

### 1.0.17

- Upgraded to TerriajS Cesium 1.10.2.
- Added `ImageryLayerCatalogItem.isRequiredForRendering`. This is set to false by default and to true for base maps. Slow datasets with `isRequiredForRendering=false` are less likely to prevent other datasets from appearing in the 3D view.
- The "Dataset Testing" functionality (on the hidden Tools menu accessible by adding `#tools=1` to the URL) now gives up tile requests and considers them failed after two seconds. It also outputs some JSON that can be used as the `blacklist` property to blacklist all of the datasets that timed out.
- Added a feature to count the total number of datasets from the hidden Tools menu.
- Fixed a bug that caused the 2D / 3D buttons the Maps menu to get out of sync with the actual state of the map after switching automatically to 2D due to a performance problem.

### 1.0.16

- Deprecated:
  - `ArcGisMapServerCatalogGroup` has been deprecated. Please use `ArcGisCatalogGroup` instead.
- Replaced Cesium animation controller with TerriaJS animation controller.
- Replaced Cesium Viewer widget with the CesiumWidget when running Cesium.
- Added the ability to turn a complete ArcGIS Server, or individual folders within it, into a catalog group using `ArcGisCatalogGroup`.

### 1.0.15

- Fix imagery attribution on the 2D map.

### 1.0.14

- Fixed share URL generation when the application is not running at the root directory of its web server.
- Fixed a bug that caused Internet Explorer 8 users to see a blank page instead of a message saying their browser is incompatible.

### 1.0.13

- Breaking changes:
  - Added a required `@brand-bar-height` property.
- `ExplorerPanelViewModel` can now be created with `isOpen` initially set to false.
- TerriaJS now raises an error and hides the dataset when asked to show an `ImageryLayerCatalogItem` in Leaflet and that catalog item does not use the Web Mercator (EPSG:3857) projection. Previously, the dataset would silently fail to display.
- Improved error handling in `CzmlCatalogItem`, `GeoJsonCatalogItem`, and `KmlCatalogItem`.
- Made the `clipToRectangle` property available on all `ImageryProvider`-based catalog items, not just `WebMapServiceCatalogItem`.
- Added `CatalogMember.isPromoted` property. Promoted catalog groups and items are displayed above non-promoted groups and items.
- Add support for ArcGIS MapServer "Raster Layers" in addition to "Feature Layers".

### 1.0.12

- Allow Esri ArcGIS MapServers to be added via the "Add Data" panel.
- Adds `baseMapName` and `viewerMode` fields to init files and share links. `baseMapName` is any base map name in the map settings panel and `viewerMode` can be set to `'2d'` or `'3d'`.
- Added `tableStyle.legendTicks` property to `CsvCatalogItem`. When specified, the generated legend will have the specified number of equally-spaced lines with labels in its legend.

### 1.0.11

- Fixed a bug that prevented HTML feature information from showing up with a white background in Internet Explorer 9 and 10.
- Fixed a bug that prevented WMS GetCapabilities properties, such as CRS, from being properly inherited from the root layer.
- Tweaked credit / attribution styling.

### 1.0.10

- Added support for a developer attribution on the map.
- Fixed a bug that could cause results from previous async catalog searches to appear in the search results.

### 1.0.9

- Show Cesium `ImageryProvider` tile credits / attribution in Leaflet when using `CesiumTileLayer`.

### 1.0.8

- `WebMapServiceCatalogGroup` now populates the catalog using the hierarchy of layers returned by the WMS server in GetCapabilities. To keep the previous behavior, set the `flatten` property to true.
- Potentially breaking changes:
  - The `getFeatureInfoAsGeoJson` and `getFeatureInfoAsXml` properties have been removed. Use `getFeatureInfoFormats` instead.
- Added support for text/html responses from WMS GetFeatureInfo.
- Make the `FeatureInfoPanelViewModel` use a white background when displaying a complete HTML document.
- `KnockoutMarkdownBinding` no longer tries to interpret complete HTML documents (i.e. those that contain an <html> tag) as Markdown.
- The feature info popup for points loaded from CSV files now shows numeric columns with a missing value as blank instead of as 1e-34.
- `ArcGisMapServerCatalogItem` now offers metadata, used to populate the Data Details and Service Details sections of the catalog item info panel.
- `ArcGisMapServerCatalogGroup` now populates a "Service Description" and a "Data Description" info section for each catalog item from the MapServer's metadata.
- The `metadataUrl` is now populated (and shown) from the regular MapServer URL.
- Added 'keepOnTop' flag support for imageryLayers in init file to allow a layer to serve as a mask.
- Added 'keepOnTop' support to region mapping to allow arbitrary masks based on supported regions.
- Checkboxes in the Data Catalogue and Search tabs now have a larger clickable area.

### 1.0.7

- `CatalogItemNameSearchProviderViewModel` now asynchronously loads groups so items in unloaded groups can be found, too.
- Do not automatically fly to the first location when pressing Enter in the Search input box.
- Changed `ArcGisMapServerCatalogItem` to interpret a `maxScale` of 0 from an ArcGIS MapServer as "not specified".
- Added an `itemProperties` property to `ArcGisMapServerCatalogGroup`, allowing properties of auto-discovered layers to be specified explicitly.
- Added `validDropElements`, `validDropClasses`, `invalidDropElements`, and `invalidDropClasses` properties to `DragDropViewModel` for finer control over where dropping is allowed.
- Arbitrary parameters can now be specified in `config.json` by adding them to the `parameters` property.

### 1.0.6

- Added support for region mapping based on region names instead of region numbers (example in `public/test/countries.csv`).
- Added support for time-dynamic region mapping (example in `public/test/droughts.csv`).
- Added the ability to specify CSV styling in the init file (example in `public/init/test.json`).
- Improved the appearance of the legends generated with region mapping.
- Added the ability to region-map countries (example in `public/test/countries.csv`).
- Elminated distracting "jumping" of the selection indicator when picking point features while zoomed in very close to the surface.
- Fixed a bug that caused features to be picked from all layers in an Esri MapServer, instead of just the visible ones.
- Added support for the WMS MinScaleDenominator property and the Esri MapServer maxScale property, preventing layers from disappearing when zoomed in to close to the surface.
- Polygons loaded from KML files are now placed on the terrain surface.
- The 3D viewer now shows Bing Maps imagery unmodified, matching the 2D viewer. Previously, it applied a gamma correction.
- All catalog items now have an `info` property that allows arbitrary sections to be shown for the item in the info popup.
- `CkanCatalogGroup` now has a `groupBy` property to control whether catalog items are grouped by CKAN group ("group"), CKAN organization ("organization"), or not grouped at all ("none").
- `CkanCatalogGroup` now has a `useResourceName` property to control whether the name of the catalog item is derived from the resource (true), or the dataset itself (false).
- The catalog item info page now renders a much more complete set of Markdown and HTML elements.<|MERGE_RESOLUTION|>--- conflicted
+++ resolved
@@ -11,12 +11,9 @@
 - Fixed broken point dragging interaction for user drawing in 3D mode.
 - Fixed rectangle drawing in 2D mode.
 - Added EPSG:7855 to `Proj4Definitions`.
-<<<<<<< HEAD
 - Add null check to `WebMapServiceCatalogItem` `rectangle` calculation - and now we ascend tree of WMS `Layers` until we find a rectangle.
 - [The next improvement]
-=======
 - Fix multi level nesting in ArcGIS Mapserver.
->>>>>>> ff3973ec
 
 #### 8.3.2 - 2023-08-11
 
