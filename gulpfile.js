--- conflicted
+++ resolved
@@ -96,15 +96,9 @@
 
 gulp.task('prepare-terriajs', function() {
     return gulp.src([
-<<<<<<< HEAD
-            'node_modules/terriajs/public/build/**'
-        ], { base: 'node_modules/terriajs/public/build' })
-    .pipe(gulp.dest('wwwroot/build/'));
-=======
             'node_modules/terriajs/wwwroot/**'
         ], { base: 'node_modules/terriajs/wwwroot' })
     .pipe(gulp.dest('wwwroot/build/TerriaJS'));
->>>>>>> ad89abb4
 });
 
 gulp.task('default', ['lint', 'build']);
