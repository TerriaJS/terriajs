{
  "root": true,
  "extends": [
    "eslint:recommended",
    "plugin:@typescript-eslint/eslint-recommended",
    "plugin:react/recommended",
    "plugin:react-hooks/recommended",
    "prettier"
  ],
  "parser": "@typescript-eslint/parser",
  "parserOptions": {
    "requireConfigFile": false,
    "ecmaVersion": 2019,
    "ecmaFeatures": {
      "jsx": true,
      "modules": true,
      "legacyDecorators": true
    }
  },
  "env": {
    "browser": true,
    "commonjs": true,
    "es6": true
  },
  "ignorePatterns": ["*.scss.d.ts"],
  "plugins": ["react", "react-hooks", "@typescript-eslint"],
  "globals": {
    "process": true
  },
  "settings": {
    "react": {
      "version": "detect"
    }
  },
  "rules": {
    "react-hooks/exhaustive-deps": "error",
    "react/jsx-boolean-value": ["error", "never", { "always": [] }],
    "react/no-arrow-function-lifecycle": "error",
    "react/no-invalid-html-attribute": "error",
    "react/jsx-no-useless-fragment": "error",
    "react/jsx-no-constructed-context-values": "error",
    "react/jsx-fragments": ["error", "syntax"],
    "react/jsx-no-duplicate-props": ["error", { "ignoreCase": true }],
    "react/jsx-pascal-case": [
      "error",
      {
        "allowAllCaps": true,
        "ignore": []
      }
    ],
    "react/no-danger": "warn",
    "react/no-did-update-set-state": "error",
    "react/no-will-update-set-state": "error",
    "react/self-closing-comp": "error",
    "react/jsx-no-undef": ["error", { "allowGlobals": true }],
<<<<<<< HEAD
=======
    "react/no-unknown-property": ["error", { "ignore": ["css"] }], // this is necessary after Node18
>>>>>>> aea477b8

    /*Possible Errors */
    "no-console": "off",
    "no-inner-declarations": [1, "functions"],

    /* Best Practices */
    "eqeqeq": ["error"],
    "no-alert": ["error"],
    "no-caller": ["error"],
    "no-div-regex": ["error"],
    "no-eval": ["error"],
    "no-extend-native": ["error"],
    "no-fallthrough": 0,
    "no-implied-eval": ["error"],
    "no-iterator": ["error"],
    "no-labels": ["error"],
    "no-lone-blocks": ["error"],
    "no-loop-func": ["error"],
    "no-new-func": ["error"],
    "no-new-wrappers": ["error"],
    "no-new": ["error"],
    "no-octal-escape": ["error"],
    "no-proto": ["error"],
    "no-return-assign": ["error"],
    "no-script-url": ["error"],
    "no-sequences": ["error"],
    "radix": "error",

    /* Strict Mode */
    "strict": [0, "global"],

    /* Variables */
    "no-label-var": 1,
    "no-unused-vars": [
      1,
      {
        "vars": "local",
        "args": "none"
      }
    ],

    "camelcase": [
      0,
      {
        "properties": "always"
      }
    ],
    "no-array-constructor": "error",
    "no-new-object": 1,
    "no-unneeded-ternary": 1 /* ECMAScript 6 */,
    "prefer-const": "error",
    /* See https://stackoverflow.com/questions/64646248/eslintrc-js-for-react-17-and-jsx-without-import-react/64646593#64646593 */
    "react/jsx-uses-react": "off",
    "react/react-in-jsx-scope": "off"
  },
  "overrides": [
    {
      "files": ["**/*.ts", "**/*.tsx"],
      "rules": {
        // @TODO: revise these rules
        "@typescript-eslint/consistent-type-assertions": "error",
        "@typescript-eslint/no-unused-vars": [
          "warn",
          {
            "argsIgnorePattern": "^_",
            "varsIgnorePattern": "^_",
            "caughtErrorsIgnorePattern": "^_"
          }
        ],
        "@typescript-eslint/ban-ts-comment": "warn",
        "@typescript-eslint/no-loss-of-precision": "warn",
        "@typescript-eslint/no-unsafe-declaration-merging": "warn",
        "react-hooks/exhaustive-deps": "warn",
        "react/prop-types": "warn"
      }
    }
  ]
}<|MERGE_RESOLUTION|>--- conflicted
+++ resolved
@@ -53,10 +53,7 @@
     "react/no-will-update-set-state": "error",
     "react/self-closing-comp": "error",
     "react/jsx-no-undef": ["error", { "allowGlobals": true }],
-<<<<<<< HEAD
-=======
     "react/no-unknown-property": ["error", { "ignore": ["css"] }], // this is necessary after Node18
->>>>>>> aea477b8
 
     /*Possible Errors */
     "no-console": "off",
