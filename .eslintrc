--- conflicted
+++ resolved
@@ -1,14 +1,9 @@
 {
-<<<<<<< HEAD
   "extends": [
     "eslint:recommended",
     "plugin:react/recommended",
-    "plugin:react/jsx-runtime",
-    "plugin:jsx-control-statements/recommended"
+    "plugin:react/jsx-runtime"
   ],
-=======
-  "extends": ["eslint:recommended", "plugin:react/recommended"],
->>>>>>> 7ced602c
   "parser": "@babel/eslint-parser",
   "parserOptions": {
     "requireConfigFile": false,
