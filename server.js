--- conflicted
+++ resolved
@@ -23,10 +23,7 @@
     'www2.landgate.wa.gov.au' : true,
     'geofabric.bom.gov.au' : true,
     'www.ga.gov.au' : true,
-<<<<<<< HEAD
-=======
     'www.googleapis.com' : true,
->>>>>>> 5bd859c8
     'data.gov.au' : true
 };
 
